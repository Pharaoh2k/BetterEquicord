<!DOCTYPE html>
<html lang="en">

<head>
    <meta charset="utf-8">
    <title>Equicord QuickCSS Editor</title>
    <link rel="stylesheet" href="https://cdn.jsdelivr.net/npm/monaco-editor@0.50.0/min/vs/editor/editor.main.css"
        integrity="sha256-tiJPQ2O04z/pZ/AwdyIghrOMzewf+PIvEl1YKbQvsZk=" crossorigin="anonymous"
        referrerpolicy="no-referrer">
    <style>
        html,
        body,
        #container {
            position: absolute;
            left: 0;
            top: 0;
            width: 100%;
            height: 100%;
            margin: 0;
            padding: 0;
            overflow: hidden;
        }

        header {
            position: fixed;
            display: flex;
            justify-content: space-between;
            align-items: center;
            padding: 10px;
            background: #1e1e1e;
            color: #1e1e1e;
            border-bottom: 1px solid #444;
            width: 100%;
            z-index: 10;
        }

        #container {
            margin-top: 45px;
            background-color: #1e1e1e;
            border: 1px solid #1e1e1e;
        }

        .toolbar button:hover {
            background: rgba(255, 255, 255, 0.1);
        }
    </style>
</head>

<body>
    <header>
        <div>
            <button id="selectAllButton"
                style="background: #1e1e1e; color: #ffffff; border: 1px solid transparent; padding: 5px 10px; margin-right: 5px; border-radius: 4px; transition: background 0.3s, border 0.3s;">Select
                All</button>
            <button id="saveButton"
                style="background: #1e1e1e; color: #ffffff; border: 1px solid transparent; padding: 5px 10px; margin-right: 5px; border-radius: 4px; transition: background 0.3s, border 0.3s;">Save</button>
            <button id="copyButton"
                style="background: #1e1e1e; color: #ffffff; border: 1px solid transparent; padding: 5px 10px; border-radius: 4px; transition: background 0.3s, border 0.3s;">Copy</button>
            <button id="undoButton"
                style="background: #1e1e1e; color: #ffffff; border: 1px solid transparent; padding: 5px 10px; border-radius: 4px; transition: background 0.3s, border 0.3s;">Undo</button>
            <button id="redoButton"
                style="background: #1e1e1e; color: #ffffff; border: 1px solid transparent; padding: 5px 10px; border-radius: 4px; transition: background 0.3s, border 0.3s;">Redo</button>
        </div>
    </header>
    <div id="container"></div>

    <script src="https://cdn.jsdelivr.net/npm/monaco-editor@0.50.0/min/vs/loader.js"
        integrity="sha256-KcU48TGr84r7unF7J5IgBo95aeVrEbrGe04S7TcFUjs=" crossorigin="anonymous"
        referrerpolicy="no-referrer"></script>

    <script>
        require.config({
            paths: {
                vs: "https://cdn.jsdelivr.net/npm/monaco-editor@0.50.0/min/vs"
            }
        });

        require(["vs/editor/editor.main"], () => {
            getCurrentCss().then((css) => {
                const editor = monaco.editor.create(document.getElementById("container"), {
                    value: css,
                    language: "css",
                    theme: getTheme()
                });

                editor.onDidChangeModelContent(() => setCss(editor.getValue()));

                document.getElementById('selectAllButton').onclick = () => {
                    editor.setSelection(editor.getModel().getFullModelRange());
                    editor.focus();
                };

                document.getElementById('saveButton').onclick = () => {
                    const css = editor.getValue();
                    const blob = new Blob([css], { type: 'text/css' });
                    const url = URL.createObjectURL(blob);
                    const link = document.createElement('a');
                    link.href = url;
                    link.download = 'style.css';
                    document.body.append(link);
                    link.click();
                    link.remove();
                    URL.revokeObjectURL(url);
                };

                document.getElementById('copyButton').onclick = () => {
                    editor.focus();
                    const selection = editor.getSelection();
                    editor.setSelection(selection);
                    document.execCommand('copy');
                };

                document.getElementById('undoButton').onclick = () => {
                    editor.trigger('keyboard', 'undo');
                };

<<<<<<< HEAD
                document.getElementById('redoButton').onclick = () => {
                    editor.trigger('keyboard', 'redo');
                };

                window.addEventListener("resize", () => {
                    editor.layout();
                });
            });
        });
    </script>
</body>
=======
        <script>
            const script = document.createElement("script");
            script.src = new URL("/vendor/monaco/index.js", baseUrl);

            const style = document.createElement("link");
            style.type = "text/css";
            style.rel = "stylesheet";
            style.href = new URL("/vendor/monaco/index.css", baseUrl);
>>>>>>> 146a2ac7

</html><|MERGE_RESOLUTION|>--- conflicted
+++ resolved
@@ -114,7 +114,6 @@
                     editor.trigger('keyboard', 'undo');
                 };
 
-<<<<<<< HEAD
                 document.getElementById('redoButton').onclick = () => {
                     editor.trigger('keyboard', 'redo');
                 };
@@ -126,15 +125,5 @@
         });
     </script>
 </body>
-=======
-        <script>
-            const script = document.createElement("script");
-            script.src = new URL("/vendor/monaco/index.js", baseUrl);
-
-            const style = document.createElement("link");
-            style.type = "text/css";
-            style.rel = "stylesheet";
-            style.href = new URL("/vendor/monaco/index.css", baseUrl);
->>>>>>> 146a2ac7
 
 </html>