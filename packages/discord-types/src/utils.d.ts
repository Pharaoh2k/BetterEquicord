import { Channel, Guild, GuildMember, Message, User } from ".";
import type { ReactNode } from "react";
import { LiteralUnion } from "type-fest";

import type { FluxEvents } from "./fluxEvents";

export { FluxEvents };

type FluxEventsAutoComplete = LiteralUnion<FluxEvents, string>;

export interface FluxDispatcher {
    _actionHandlers: any;
    _interceptors: any;
    _subscriptions: any;
<<<<<<< HEAD
    addInterceptor(interceptor: any): void;
    dispatch(event: { [key: string]: unknown; type: FluxEvents; }): Promise<void>;
=======
    dispatch(event: { [key: string]: unknown; type: FluxEventsAutoComplete; }): Promise<void>;
>>>>>>> c5a1bbd7
    isDispatching(): boolean;
    subscribe(event: FluxEventsAutoComplete, callback: (data: any) => void): void;
    unsubscribe(event: FluxEventsAutoComplete, callback: (data: any) => void): void;
    wait(callback: () => void): void;
}

export type Parser = Record<
    | "parse"
    | "parseTopic"
    | "parseEmbedTitle"
    | "parseInlineReply"
    | "parseGuildVerificationFormRule"
    | "parseGuildEventDescription"
    | "parseAutoModerationSystemMessage"
    | "parseForumPostGuidelines"
    | "parseForumPostMostRecentMessage",
    (content: string, inline?: boolean, state?: Record<string, any>) => ReactNode[]
> & Record<"defaultRules" | "guildEventRules", Record<string, Record<"react" | "html" | "parse" | "match" | "order", any>>>;

export interface Alerts {
    show(alert: {
        title: any;
        body: React.ReactNode;
        className?: string;
        confirmColor?: string;
        cancelText?: string;
        confirmText?: string;
        secondaryConfirmText?: string;
        onCancel?(): void;
        onConfirm?(): void;
        onConfirmSecondary?(): void;
        onCloseCallback?(): void;
    }): void;
    /** This is a noop, it does nothing. */
    close(): void;
}

export interface SnowflakeUtils {
    fromTimestamp(timestamp: number): string;
    extractTimestamp(snowflake: string): number;
    age(snowflake: string): number;
    atPreviousMillisecond(snowflake: string): string;
    compare(snowflake1?: string, snowflake2?: string): number;
}

interface RestRequestData {
    url: string;
    query?: Record<string, any>;
    body?: Record<string, any>;
    oldFormErrors?: boolean;
    retries?: number;
}

export type RestAPI = Record<"del" | "get" | "patch" | "post" | "put", (data: RestRequestData) => Promise<any>>;

export type Permissions = "CREATE_INSTANT_INVITE"
    | "KICK_MEMBERS"
    | "BAN_MEMBERS"
    | "ADMINISTRATOR"
    | "MANAGE_CHANNELS"
    | "MANAGE_GUILD"
    | "CHANGE_NICKNAME"
    | "MANAGE_NICKNAMES"
    | "MANAGE_ROLES"
    | "MANAGE_WEBHOOKS"
    | "MANAGE_GUILD_EXPRESSIONS"
    | "CREATE_GUILD_EXPRESSIONS"
    | "VIEW_AUDIT_LOG"
    | "VIEW_CHANNEL"
    | "VIEW_GUILD_ANALYTICS"
    | "VIEW_CREATOR_MONETIZATION_ANALYTICS"
    | "MODERATE_MEMBERS"
    | "SEND_MESSAGES"
    | "SEND_TTS_MESSAGES"
    | "MANAGE_MESSAGES"
    | "EMBED_LINKS"
    | "ATTACH_FILES"
    | "READ_MESSAGE_HISTORY"
    | "MENTION_EVERYONE"
    | "USE_EXTERNAL_EMOJIS"
    | "ADD_REACTIONS"
    | "USE_APPLICATION_COMMANDS"
    | "MANAGE_THREADS"
    | "CREATE_PUBLIC_THREADS"
    | "CREATE_PRIVATE_THREADS"
    | "USE_EXTERNAL_STICKERS"
    | "SEND_MESSAGES_IN_THREADS"
    | "SEND_VOICE_MESSAGES"
    | "CONNECT"
    | "SPEAK"
    | "MUTE_MEMBERS"
    | "DEAFEN_MEMBERS"
    | "MOVE_MEMBERS"
    | "USE_VAD"
    | "PRIORITY_SPEAKER"
    | "STREAM"
    | "USE_EMBEDDED_ACTIVITIES"
    | "USE_SOUNDBOARD"
    | "USE_EXTERNAL_SOUNDS"
    | "REQUEST_TO_SPEAK"
    | "MANAGE_EVENTS"
    | "CREATE_EVENTS";

export type PermissionsBits = Record<Permissions, bigint>;

export interface MessageSnapshot {
    message: Message;
}

export interface Locale {
    name: string;
    value: string;
    localizedName: string;
}

export interface LocaleInfo {
    code: string;
    enabled: boolean;
    name: string;
    englishName: string;
    postgresLang: string;
}

export interface Clipboard {
    copy(text: string): void;
    SUPPORTS_COPY: boolean;
}

export interface NavigationRouter {
    back(): void;
    forward(): void;
    transitionTo(path: string, ...args: unknown[]): void;
    transitionToGuild(guildId: string, ...args: unknown[]): void;
}

export interface ChannelRouter {
    transitionToChannel: (channelId: string) => void;
    transitionToThread: (channel: Channel) => void;
}

export interface IconUtils {
    getUserAvatarURL(user: User, canAnimate?: boolean, size?: number, format?: string): string;
    getDefaultAvatarURL(id: string, discriminator?: string): string;
    getUserBannerURL(data: { id: string, banner: string, canAnimate?: boolean, size: number; }): string | undefined;
    getAvatarDecorationURL(dara: { avatarDecoration: string, size: number; canCanimate?: boolean; }): string | undefined;

    getGuildMemberAvatarURL(member: GuildMember, canAnimate?: string): string | null;
    getGuildMemberAvatarURLSimple(data: { guildId: string, userId: string, avatar: string, canAnimate?: boolean; size?: number; }): string;
    getGuildMemberBannerURL(data: { id: string, guildId: string, banner: string, canAnimate?: boolean, size: number; }): string | undefined;

    getGuildIconURL(data: { id: string, icon?: string, size?: number, canAnimate?: boolean; }): string | undefined;
    getGuildBannerURL(guild: Guild, canAnimate?: boolean): string | null;

    getChannelIconURL(data: { id: string; icon?: string; applicationId?: string; size?: number; }): string | undefined;
    getEmojiURL(data: { id: string, animated: boolean, size: number, forcePNG?: boolean; }): string;

    hasAnimatedGuildIcon(guild: Guild): boolean;
    isAnimatedIconHash(hash: string): boolean;

    getGuildSplashURL: any;
    getGuildDiscoverySplashURL: any;
    getGuildHomeHeaderURL: any;
    getResourceChannelIconURL: any;
    getNewMemberActionIconURL: any;
    getGuildTemplateIconURL: any;
    getApplicationIconURL: any;
    getGameAssetURL: any;
    getVideoFilterAssetURL: any;

    getGuildMemberAvatarSource: any;
    getUserAvatarSource: any;
    getGuildSplashSource: any;
    getGuildDiscoverySplashSource: any;
    makeSource: any;
    getGameAssetSource: any;
    getGuildIconSource: any;
    getGuildTemplateIconSource: any;
    getGuildBannerSource: any;
    getGuildHomeHeaderSource: any;
    getChannelIconSource: any;
    getApplicationIconSource: any;
    getAnimatableSourceWithFallback: any;
}

export interface Constants {
    Endpoints: Record<string, any>;
    UserFlags: Record<string, number>;
    FriendsSections: Record<string, string>;
}

export type ActiveView = LiteralUnion<"emoji" | "gif" | "sticker" | "soundboard", string>;

export interface ExpressionPickerStoreState extends Record<PropertyKey, any> {
    activeView: ActiveView | null;
    lastActiveView: ActiveView | null;
    activeViewType: any | null;
    searchQuery: string;
    isSearchSuggestion: boolean,
    pickerId: string;
}

export interface ExpressionPickerStore {
    openExpressionPicker(activeView: ActiveView, activeViewType?: any): void;
    closeExpressionPicker(activeViewType?: any): void;
    toggleMultiExpressionPicker(activeViewType?: any): void;
    toggleExpressionPicker(activeView: ActiveView, activeViewType?: any): void;
    setExpressionPickerView(activeView: ActiveView): void;
    setSearchQuery(searchQuery: string, isSearchSuggestion?: boolean): void;
    useExpressionPickerStore(): ExpressionPickerStoreState;
    useExpressionPickerStore<T>(selector: (state: ExpressionPickerStoreState) => T): T;
}

export interface BrowserWindowFeatures {
    toolbar?: boolean;
    menubar?: boolean;
    location?: boolean;
    directories?: boolean;
    width?: number;
    height?: number;
    defaultWidth?: number;
    defaultHeight?: number;
    left?: number;
    top?: number;
    defaultAlwaysOnTop?: boolean;
    movable?: boolean;
    resizable?: boolean;
    frame?: boolean;
    alwaysOnTop?: boolean;
    hasShadow?: boolean;
    transparent?: boolean;
    skipTaskbar?: boolean;
    titleBarStyle?: string | null;
    backgroundColor?: string;
}

export interface PopoutActions {
    open(key: string, render: (windowKey: string) => ReactNode, features?: BrowserWindowFeatures);
    close(key: string): void;
    setAlwaysOnTop(key: string, alwaysOnTop: boolean): void;
}

export type UserNameUtilsTagInclude = LiteralUnion<"auto" | "always" | "never", string>;
export interface UserNameUtilsTagOptions {
    forcePomelo?: boolean;
    identifiable?: UserNameUtilsTagInclude;
    decoration?: UserNameUtilsTagInclude;
    mode?: "full" | "username";
}

export interface UsernameUtils {
    getGlobalName(user: User): string;
    getFormattedName(user: User, useTagInsteadOfUsername?: boolean): string;
    getName(user: User): string;
    useName(user: User): string;
    getUserTag(user: User, options?: UserNameUtilsTagOptions): string;
    useUserTag(user: User, options?: UserNameUtilsTagOptions): string;


    useDirectMessageRecipient: any;
    humanizeStatus: any;
}

export class DisplayProfile {
    userId: string;
    banner?: string;
    bio?: string;
    pronouns?: string;
    accentColor?: number;
    themeColors?: number[];
    popoutAnimationParticleType?: any;
    profileEffectId?: string;
    _userProfile?: any;
    _guildMemberProfile?: any;
    canUsePremiumProfileCustomization: boolean;
    canEditThemes: boolean;
    premiumGuildSince: Date | null;
    premiumSince: Date | null;
    premiumType?: number;
    primaryColor?: number;

    getBadges(): Array<{
        id: string;
        description: string;
        icon: string;
        link?: string;
    }>;
    getBannerURL(options: { canAnimate: boolean; size: number; }): string;
    getLegacyUsername(): string | null;
    hasFullProfile(): boolean;
    hasPremiumCustomization(): boolean;
    hasThemeColors(): boolean;
    isUsingGuildMemberBanner(): boolean;
    isUsingGuildMemberBio(): boolean;
    isUsingGuildMemberPronouns(): boolean;
}

export interface DisplayProfileUtils {
    getDisplayProfile(userId: string, guildId?: string, customStores?: any): DisplayProfile | null;
    useDisplayProfile(userId: string, guildId?: string, customStores?: any): DisplayProfile | null;
}

export interface DateUtils {
    isSameDay(date1: Date, date2: Date): boolean;
    calendarFormat(date: Date): string;
    dateFormat(date: Date, format: string): string;
    diffAsUnits(start: Date, end: Date, stopAtOneSecond?: boolean): Record<"days" | "hours" | "minutes" | "seconds", number>;
}

export interface CommandOptions {
    type: number;
    name: string;
    description: string;
    required?: boolean;
    choices?: {
        name: string;
        values: string | number;
    }[];
    options?: CommandOptions[];
    channel_types?: number[];
    min_value?: number;
    max_value?: number;
    autocomplete?: boolean;
}<|MERGE_RESOLUTION|>--- conflicted
+++ resolved
@@ -12,12 +12,8 @@
     _actionHandlers: any;
     _interceptors: any;
     _subscriptions: any;
-<<<<<<< HEAD
     addInterceptor(interceptor: any): void;
-    dispatch(event: { [key: string]: unknown; type: FluxEvents; }): Promise<void>;
-=======
     dispatch(event: { [key: string]: unknown; type: FluxEventsAutoComplete; }): Promise<void>;
->>>>>>> c5a1bbd7
     isDispatching(): boolean;
     subscribe(event: FluxEventsAutoComplete, callback: (data: any) => void): void;
     unsubscribe(event: FluxEventsAutoComplete, callback: (data: any) => void): void;
