import { ActivityFlags, ActivityStatusDisplayType, ActivityType } from "../../enums";

export interface ActivityAssets {
    large_image?: string;
    large_text?: string;
    large_url?: string;
    small_image?: string;
    small_text?: string;
    small_url?: string;
}

export interface ActivityButton {
    label: string;
    url: string;
}

export interface Activity {
    created_at?: number;
    id?: string;
    name: string;
    application_id: string;
    type: ActivityType;
    emoji?: {
        animated: boolean;
        id: string;
        name: string;
    };
    state?: string;
    state_url?: string;
    details?: string;
    details_url?: string;
    url?: string;
    flags: ActivityFlags;
    status_display_type?: ActivityStatusDisplayType;
    timestamps?: {
        start?: number;
        end?: number;
    };
    assets?: ActivityAssets;
    buttons?: string[];
    metadata?: {
        button_urls?: Array<string>;
    };
    platform?: string;
    party?: {
        id?: string;
        size?: [number, number];
    };
<<<<<<< HEAD
}
=======
}

export type OnlineStatus = "online" | "idle" | "dnd" | "invisible" | "offline" | "unknown" | "streaming";
>>>>>>> bb3f333a
<|MERGE_RESOLUTION|>--- conflicted
+++ resolved
@@ -46,10 +46,6 @@
         id?: string;
         size?: [number, number];
     };
-<<<<<<< HEAD
-}
-=======
 }
 
-export type OnlineStatus = "online" | "idle" | "dnd" | "invisible" | "offline" | "unknown" | "streaming";
->>>>>>> bb3f333a
+export type OnlineStatus = "online" | "idle" | "dnd" | "invisible" | "offline" | "unknown" | "streaming";