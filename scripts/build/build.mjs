--- conflicted
+++ resolved
@@ -17,40 +17,20 @@
  * along with this program.  If not, see <https://www.gnu.org/licenses/>.
 */
 
-<<<<<<< HEAD
-import esbuild from "esbuild";
+// @ts-check
+
 import { createPackage } from "@electron/asar";
 import { readdir, writeFile } from "fs/promises";
 import { dirname, join } from "path";
 import { fileURLToPath } from "url";
 
-import { BUILD_TIMESTAMP, commonOpts, exists, globPlugins, IS_DEV, IS_REPORTER, IS_COMPANION_TEST, IS_STANDALONE, IS_UPDATER_DISABLED, resolvePluginName, VERSION, watch } from "./common.mjs";
-
-const defines = {
-    IS_STANDALONE: String(IS_STANDALONE),
-    IS_DEV: String(IS_DEV),
-    IS_REPORTER: String(IS_REPORTER),
-    IS_COMPANION_TEST: String(IS_COMPANION_TEST),
-    IS_UPDATER_DISABLED: String(IS_UPDATER_DISABLED),
-    IS_WEB: "false",
-    IS_EXTENSION: "false",
-    VERSION: JSON.stringify(VERSION),
-    BUILD_TIMESTAMP: String(BUILD_TIMESTAMP)
-};
-
-if (defines.IS_STANDALONE === "false")
-=======
-// @ts-check
-
-import { readdir } from "fs/promises";
-import { join } from "path";
-
-import { BUILD_TIMESTAMP, commonOpts, exists, globPlugins, IS_DEV, IS_REPORTER, IS_STANDALONE, IS_UPDATER_DISABLED, resolvePluginName, VERSION, commonRendererPlugins, watch, buildOrWatchAll, stringifyValues } from "./common.mjs";
+import { BUILD_TIMESTAMP, commonOpts, exists, globPlugins, IS_DEV, IS_REPORTER, IS_COMPANION_TEST, IS_STANDALONE, IS_UPDATER_DISABLED, resolvePluginName, VERSION, commonRendererPlugins, watch, buildOrWatchAll, stringifyValues } from "./common.mjs";
 
 const defines = stringifyValues({
     IS_STANDALONE,
     IS_DEV,
     IS_REPORTER,
+    IS_COMPANION_TEST,
     IS_UPDATER_DISABLED,
     IS_WEB: false,
     IS_EXTENSION: false,
@@ -59,7 +39,6 @@
 });
 
 if (defines.IS_STANDALONE === "false") {
->>>>>>> 146a2ac7
     // If this is a local build (not standalone), optimize
     // for the specific platform we're on
     defines["process.platform"] = JSON.stringify(process.platform);
@@ -138,15 +117,6 @@
         outfile: "dist/desktop/patcher.js",
         footer: { js: "//# sourceURL=VencordPatcher\n" + sourceMapFooter("patcher") },
         sourcemap,
-<<<<<<< HEAD
-        define: {
-            ...defines,
-            IS_DISCORD_DESKTOP: "true",
-            IS_VESKTOP: "false",
-            IS_EQUIBOP: "false"
-        },
-=======
->>>>>>> 146a2ac7
         plugins: [
             // @ts-ignore this is never undefined
             ...nodeCommonOpts.plugins,
@@ -155,7 +125,8 @@
         define: {
             ...defines,
             IS_DISCORD_DESKTOP: "true",
-            IS_VESKTOP: "false"
+            IS_VESKTOP: "false",
+            IS_EQUIBOP: "false"
         }
     },
     {
@@ -174,12 +145,8 @@
         define: {
             ...defines,
             IS_DISCORD_DESKTOP: "true",
-<<<<<<< HEAD
             IS_VESKTOP: "false",
             IS_EQUIBOP: "false"
-=======
-            IS_VESKTOP: "false"
->>>>>>> 146a2ac7
         }
     },
     {
@@ -191,36 +158,18 @@
         define: {
             ...defines,
             IS_DISCORD_DESKTOP: "true",
-<<<<<<< HEAD
             IS_VESKTOP: "false",
             IS_EQUIBOP: "false"
-=======
-            IS_VESKTOP: "false"
->>>>>>> 146a2ac7
-        }
-    },
-
-<<<<<<< HEAD
-    // Equicord Desktop main & renderer & preload
-    esbuild.build({
-=======
+        }
+    },
+
     // Vencord Desktop main & renderer & preload
     {
->>>>>>> 146a2ac7
         ...nodeCommonOpts,
         entryPoints: [join(dirname(fileURLToPath(import.meta.url)), "../../src/main/index.ts")],
         outfile: "dist/equibop/main.js",
         footer: { js: "//# sourceURL=VencordMain\n" + sourceMapFooter("main") },
         sourcemap,
-<<<<<<< HEAD
-        define: {
-            ...defines,
-            IS_DISCORD_DESKTOP: "false",
-            IS_VESKTOP: "false",
-            IS_EQUIBOP: "true"
-        },
-=======
->>>>>>> 146a2ac7
         plugins: [
             ...nodeCommonOpts.plugins,
             globNativesPlugin
@@ -228,7 +177,8 @@
         define: {
             ...defines,
             IS_DISCORD_DESKTOP: "false",
-            IS_VESKTOP: "true"
+            IS_VESKTOP: "false",
+            IS_EQUIBOP: "true"
         }
     },
     {
@@ -247,12 +197,8 @@
         define: {
             ...defines,
             IS_DISCORD_DESKTOP: "false",
-<<<<<<< HEAD
             IS_VESKTOP: "false",
             IS_EQUIBOP: "true"
-=======
-            IS_VESKTOP: "true"
->>>>>>> 146a2ac7
         }
     },
     {
@@ -264,18 +210,13 @@
         define: {
             ...defines,
             IS_DISCORD_DESKTOP: "false",
-<<<<<<< HEAD
             IS_VESKTOP: "false",
             IS_EQUIBOP: "true"
         }
-    }),
-]).catch(err => {
-    console.error("Build failed");
-    console.error(err.message);
-    // make ci fail
-    if (!commonOpts.watch)
-        process.exitCode = 1;
-});
+    }
+]);
+
+await buildOrWatchAll(buildConfigs);
 
 await Promise.all([
     writeFile("dist/desktop/package.json", JSON.stringify({
@@ -291,12 +232,4 @@
 await Promise.all([
     createPackage("dist/desktop", "dist/desktop.asar"),
     createPackage("dist/equibop", "dist/equibop.asar"),
-]);
-=======
-            IS_VESKTOP: "true"
-        }
-    }
-]);
-
-await buildOrWatchAll(buildConfigs);
->>>>>>> 146a2ac7
+]);