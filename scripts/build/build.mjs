#!/usr/bin/node
/*
 * Vencord, a modification for Discord's desktop app
 * Copyright (c) 2022 Vendicated and contributors
 *
 * This program is free software: you can redistribute it and/or modify
 * it under the terms of the GNU General Public License as published by
 * the Free Software Foundation, either version 3 of the License, or
 * (at your option) any later version.
 *
 * This program is distributed in the hope that it will be useful,
 * but WITHOUT ANY WARRANTY; without even the implied warranty of
 * MERCHANTABILITY or FITNESS FOR A PARTICULAR PURPOSE.  See the
 * GNU General Public License for more details.
 *
 * You should have received a copy of the GNU General Public License
 * along with this program.  If not, see <https://www.gnu.org/licenses/>.
*/

// @ts-check

<<<<<<< HEAD
import { createPackage } from "@electron/asar";
import { readdir, writeFile } from "fs/promises";
import { dirname, join } from "path";
import { fileURLToPath } from "url";
=======
import { readdir } from "fs/promises";
import { join, resolve } from "path";
>>>>>>> eb5a42dd

import { BUILD_TIMESTAMP, commonOpts, exists, globPlugins, IS_DEV, IS_REPORTER, IS_COMPANION_TEST, IS_STANDALONE, IS_UPDATER_DISABLED, resolvePluginName, VERSION, commonRendererPlugins, watch, buildOrWatchAll, stringifyValues, IS_ANTI_CRASH_TEST } from "./common.mjs";

const defines = stringifyValues({
    IS_STANDALONE,
    IS_DEV,
    IS_REPORTER,
    IS_COMPANION_TEST,
    IS_UPDATER_DISABLED,
    IS_ANTI_CRASH_TEST,
    IS_WEB: false,
    IS_EXTENSION: false,
    IS_USERSCRIPT: false,
    VERSION,
    BUILD_TIMESTAMP
});

if (defines.IS_STANDALONE === "false") {
    // If this is a local build (not standalone), optimize
    // for the specific platform we're on
    defines["process.platform"] = JSON.stringify(process.platform);
}

/**
 * @type {import("esbuild").BuildOptions}
 */
const nodeCommonOpts = {
    ...commonOpts,
    define: defines,
    format: "cjs",
    platform: "node",
    target: ["esnext"],
    // @ts-expect-error this is never undefined
    external: ["electron", "original-fs", "~pluginNatives", ...commonOpts.external]
};

const sourceMapFooter = s => watch ? "" : `//# sourceMappingURL=vencord://${s}.js.map`;
const sourcemap = watch ? "inline" : "external";

/**
 * @type {import("esbuild").Plugin}
 */
const globNativesPlugin = {
    name: "glob-natives-plugin",
    setup: build => {
        const filter = /^~pluginNatives$/;
        build.onResolve({ filter }, args => {
            return {
                namespace: "import-natives",
                path: args.path
            };
        });

        build.onLoad({ filter, namespace: "import-natives" }, async () => {
            const pluginDirs = ["plugins", "userplugins", "equicordplugins"];
            let code = "";
            let natives = "\n";
            let i = 0;
            /**
             * @type {string[]}
             */
            const watchFiles = [];
            for (const dir of pluginDirs) {
                const dirPath = join("src", dir);
                if (!await exists(dirPath)) continue;
                const plugins = await readdir(dirPath, { withFileTypes: true });
                for (const file of plugins) {
                    const fileName = file.name;
                    const nativePath = join(dirPath, fileName, "native.ts");
                    const indexNativePath = join(dirPath, fileName, "native/index.ts");

                    watchFiles.push(resolve(nativePath), resolve(indexNativePath));

                    if (!(await exists(nativePath)) && !(await exists(indexNativePath)))
                        continue;

                    const pluginName = await resolvePluginName(dirPath, file);

                    const mod = `p${i}`;
                    code += `import * as ${mod} from "./${dir}/${fileName}/native";\n`;
                    natives += `${JSON.stringify(pluginName)}:${mod},\n`;
                    i++;
                }
            }
            code += `export default {${natives}};`;
            return {
                contents: code,
                resolveDir: "./src",
                watchDirs: pluginDirs.map(d => resolve("src", d)),
                watchFiles,
            };
        });
    }
};

/** @type {import("esbuild").BuildOptions[]} */
const buildConfigs = ([
    // Discord Desktop main & renderer & preload
    {
        ...nodeCommonOpts,
        entryPoints: [join(dirname(fileURLToPath(import.meta.url)), "../../src/main/index.ts")],
        outfile: "dist/desktop/patcher.js",
        footer: { js: "//# sourceURL=file:///VencordPatcher\n" + sourceMapFooter("patcher") },
        sourcemap,
        plugins: [
            // @ts-ignore this is never undefined
            ...nodeCommonOpts.plugins,
            globNativesPlugin
        ],
        define: {
            ...defines,
            IS_DISCORD_DESKTOP: "true",
            IS_VESKTOP: "false",
            IS_EQUIBOP: "false"
        }
    },
    {
        ...commonOpts,
        entryPoints: [join(dirname(fileURLToPath(import.meta.url)), "../../src/Vencord.ts")],
        outfile: "dist/desktop/renderer.js",
        format: "iife",
        target: ["esnext"],
        footer: { js: "//# sourceURL=file:///VencordRenderer\n" + sourceMapFooter("renderer") },
        globalName: "Vencord",
        sourcemap,
        plugins: [
            globPlugins("discordDesktop"),
            ...commonOpts.plugins
        ],
        define: {
            ...defines,
            IS_DISCORD_DESKTOP: "true",
            IS_VESKTOP: "false",
            IS_EQUIBOP: "false"
        }
    },
    {
        ...nodeCommonOpts,
        entryPoints: [join(dirname(fileURLToPath(import.meta.url)), "../../src/preload.ts")],
        outfile: "dist/desktop/preload.js",
        footer: { js: "//# sourceURL=file:///VencordPreload\n" + sourceMapFooter("preload") },
        sourcemap,
        define: {
            ...defines,
            IS_DISCORD_DESKTOP: "true",
            IS_VESKTOP: "false",
            IS_EQUIBOP: "false"
        }
    },

    // Vencord Desktop main & renderer & preload
    {
        ...nodeCommonOpts,
        entryPoints: [join(dirname(fileURLToPath(import.meta.url)), "../../src/main/index.ts")],
        outfile: "dist/equibop/main.js",
        footer: { js: "//# sourceURL=file:///VencordDesktopMain\n" + sourceMapFooter("main") },
        sourcemap,
        plugins: [
            ...nodeCommonOpts.plugins,
            globNativesPlugin
        ],
        define: {
            ...defines,
            IS_DISCORD_DESKTOP: "false",
            IS_VESKTOP: "false",
            IS_EQUIBOP: "true"
        }
    },
    {
        ...commonOpts,
        entryPoints: [join(dirname(fileURLToPath(import.meta.url)), "../../src/Vencord.ts")],
        outfile: "dist/equibop/renderer.js",
        format: "iife",
        target: ["esnext"],
        footer: { js: "//# sourceURL=file:///VencordDesktopRenderer\n" + sourceMapFooter("renderer") },
        globalName: "Vencord",
        sourcemap,
        plugins: [
            globPlugins("equibop"),
            ...commonRendererPlugins
        ],
        define: {
            ...defines,
            IS_DISCORD_DESKTOP: "false",
            IS_VESKTOP: "false",
            IS_EQUIBOP: "true"
        }
    },
    {
        ...nodeCommonOpts,
        entryPoints: [join(dirname(fileURLToPath(import.meta.url)), "../../src/preload.ts")],
        outfile: "dist/equibop/preload.js",
        footer: { js: "//# sourceURL=file:///VencordPreload\n" + sourceMapFooter("preload") },
        sourcemap,
        define: {
            ...defines,
            IS_DISCORD_DESKTOP: "false",
            IS_VESKTOP: "false",
            IS_EQUIBOP: "true"
        }
    }
]);

await buildOrWatchAll(buildConfigs);

await Promise.all([
    writeFile("dist/desktop/package.json", JSON.stringify({
        name: "equicord",
        main: "patcher.js"
    })),
    writeFile("dist/equibop/package.json", JSON.stringify({
        name: "equicord",
        main: "main.js"
    }))
]);

await Promise.all([
    createPackage("dist/desktop", "dist/desktop.asar"),
    createPackage("dist/equibop", "dist/equibop.asar"),
]);<|MERGE_RESOLUTION|>--- conflicted
+++ resolved
@@ -19,15 +19,10 @@
 
 // @ts-check
 
-<<<<<<< HEAD
 import { createPackage } from "@electron/asar";
 import { readdir, writeFile } from "fs/promises";
-import { dirname, join } from "path";
+import { dirname, join, resolve } from "path";
 import { fileURLToPath } from "url";
-=======
-import { readdir } from "fs/promises";
-import { join, resolve } from "path";
->>>>>>> eb5a42dd
 
 import { BUILD_TIMESTAMP, commonOpts, exists, globPlugins, IS_DEV, IS_REPORTER, IS_COMPANION_TEST, IS_STANDALONE, IS_UPDATER_DISABLED, resolvePluginName, VERSION, commonRendererPlugins, watch, buildOrWatchAll, stringifyValues, IS_ANTI_CRASH_TEST } from "./common.mjs";
 
