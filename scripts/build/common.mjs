/*
 * Vencord, a modification for Discord's desktop app
 * Copyright (c) 2022 Vendicated and contributors
 *
 * This program is free software: you can redistribute it and/or modify
 * it under the terms of the GNU General Public License as published by
 * the Free Software Foundation, either version 3 of the License, or
 * (at your option) any later version.
 *
 * This program is distributed in the hope that it will be useful,
 * but WITHOUT ANY WARRANTY; without even the implied warranty of
 * MERCHANTABILITY or FITNESS FOR A PARTICULAR PURPOSE.  See the
 * GNU General Public License for more details.
 *
 * You should have received a copy of the GNU General Public License
 * along with this program.  If not, see <https://www.gnu.org/licenses/>.
*/

// @ts-check

import "../suppressExperimentalWarnings.js";
import "../checkNodeVersion.js";

import { exec, execSync } from "child_process";
import esbuild, { build, context } from "esbuild";
import { constants as FsConstants, readFileSync } from "fs";
import { access, readdir, readFile } from "fs/promises";
import { minify as minifyHtml } from "html-minifier-terser";
import { dirname, join, relative } from "path";
import { fileURLToPath } from "url";
import { promisify } from "util";

import { getPluginTarget } from "../utils.mjs";
import { builtinModules } from "module";

const PackageJSON = JSON.parse(readFileSync(join(dirname(fileURLToPath(import.meta.url)), "../../package.json"), "utf-8"));

export const VERSION = PackageJSON.version;
// https://reproducible-builds.org/docs/source-date-epoch/
export const BUILD_TIMESTAMP = Number(process.env.SOURCE_DATE_EPOCH) || Date.now();

export const watch = process.argv.includes("--watch");
export const IS_DEV = watch || process.argv.includes("--dev");
export const IS_REPORTER = process.argv.includes("--reporter");
export const IS_STANDALONE = process.argv.includes("--standalone");
export const IS_COMPANION_TEST = IS_REPORTER && process.argv.includes("--companion-test");
if (!IS_COMPANION_TEST && process.argv.includes("--companion-test"))
    console.error("--companion-test must be run with --reporter for any effect");

export const IS_UPDATER_DISABLED = process.argv.includes("--disable-updater");
export const gitHash = process.env.EQUICORD_HASH || execSync("git rev-parse --short HEAD", { encoding: "utf-8" }).trim();

export const banner = {
    js: `
// Equicord ${gitHash}
// Standalone: ${IS_STANDALONE}
// Platform: ${IS_STANDALONE === false ? process.platform : "Universal"}
// Updater Disabled: ${IS_UPDATER_DISABLED}
`.trim()
};

/**
 * JSON.stringify all values in an object
 * @type {(obj: Record<string, any>) => Record<string, string>}
 */
export function stringifyValues(obj) {
    for (const key in obj) {
        obj[key] = JSON.stringify(obj[key]);
    }
    return obj;
}

/**
 * @param {import("esbuild").BuildOptions[]} buildConfigs
 */
export async function buildOrWatchAll(buildConfigs) {
    if (watch) {
        await Promise.all(buildConfigs.map(cfg =>
            context(cfg).then(ctx => ctx.watch())
        ));
    } else {
        await Promise.all(buildConfigs.map(cfg => build(cfg)))
            .catch(error => {
                console.error(error.message);
                process.exit(1); // exit immediately to skip the rest of the builds
            });
    }
}

const PluginDefinitionNameMatcher = /definePlugin\(\{\s*(["'])?name\1:\s*(["'`])(.+?)\2/;
/**
 * @param {string} base
 * @param {import("fs").Dirent} dirent
 */
export async function resolvePluginName(base, dirent) {
    const fullPath = join(base, dirent.name);
    const content = dirent.isFile()
        ? await readFile(fullPath, "utf-8")
        : await (async () => {
            for (const file of ["index.ts", "index.tsx"]) {
                try {
                    return await readFile(join(fullPath, file), "utf-8");
                } catch {
                    continue;
                }
            }
            throw new Error(`Invalid plugin ${fullPath}: could not resolve entry point`);
        })();

    return PluginDefinitionNameMatcher.exec(content)?.[3]
        ?? (() => {
            throw new Error(`Invalid plugin ${fullPath}: must contain definePlugin call with simple string name property as first property`);
        })();
}

export async function exists(path) {
    return await access(path, FsConstants.F_OK)
        .then(() => true)
        .catch(() => false);
}

// https://github.com/evanw/esbuild/issues/619#issuecomment-751995294
/**
 * @type {import("esbuild").Plugin}
 */
export const makeAllPackagesExternalPlugin = {
    name: "make-all-packages-external",
    setup(build) {
        const filter = /^[^./]|^\.[^./]|^\.\.[^/]/; // Must not start with "/" or "./" or "../"
        build.onResolve({ filter }, args => ({ path: args.path, external: true }));
    }
};

/**
<<<<<<< HEAD
 * @type {(kind: "web" | "discordDesktop" | "vencordDesktop" | "equicordDesktop") => import("esbuild").Plugin}
=======
 * @type {(kind: "web" | "discordDesktop" | "vesktop") => import("esbuild").Plugin}
>>>>>>> d7534780
 */
export const globPlugins = kind => ({
    name: "glob-plugins",
    setup: build => {
        const filter = /^~plugins$/;
        build.onResolve({ filter }, args => {
            return {
                namespace: "import-plugins",
                path: args.path
            };
        });

        build.onLoad({ filter, namespace: "import-plugins" }, async () => {
            const pluginDirs = ["plugins/_api", "plugins/_core", "plugins", "userplugins", "equicordplugins", "equicordplugins/_core"];
            let code = "";
            let pluginsCode = "\n";
            let metaCode = "\n";
            let excludedCode = "\n";
            let i = 0;
            for (const dir of pluginDirs) {
                const userPlugin = dir === "userplugins";

                const fullDir = `./src/${dir}`;
                if (!await exists(fullDir)) continue;
                const files = await readdir(fullDir, { withFileTypes: true });
                for (const file of files) {
                    const fileName = file.name;
                    if (fileName.startsWith("_") || fileName.startsWith(".")) continue;
                    if (fileName === "index.ts") continue;

                    const target = getPluginTarget(fileName);

                    if (target && !IS_REPORTER) {
                        const excluded =
                            (target === "dev" && !IS_DEV) ||
                            (target === "web" && kind === "discordDesktop") ||
                            (target === "desktop" && kind === "web") ||
                            (target === "discordDesktop" && kind !== "discordDesktop") ||
<<<<<<< HEAD
                            (target === "vencordDesktop" && kind !== "vencordDesktop" && kind !== "equicordDesktop") ||
                            (target === "equicordDesktop" && kind !== "equicordDesktop" && kind !== "vencordDesktop");
=======
                            (target === "vesktop" && kind !== "vesktop");
>>>>>>> d7534780

                        if (excluded) {
                            const name = await resolvePluginName(fullDir, file);
                            excludedCode += `${JSON.stringify(name)}:${JSON.stringify(target)},\n`;
                            continue;
                        }
                    }

                    const folderName = `src/${dir}/${fileName}`;

                    const mod = `p${i}`;
                    code += `import ${mod} from "./${dir}/${fileName.replace(/\.tsx?$/, "")}";\n`;
                    pluginsCode += `[${mod}.name]:${mod},\n`;
                    metaCode += `[${mod}.name]:${JSON.stringify({ folderName, userPlugin })},\n`; // TODO: add excluded plugins to display in the UI?
                    i++;
                }
            }
            code += `export default {${pluginsCode}};export const PluginMeta={${metaCode}};export const ExcludedPlugins={${excludedCode}};`;
            return {
                contents: code,
                resolveDir: "./src"
            };
        });
    }
});

/**
 * @type {import("esbuild").Plugin}
 */
export const gitHashPlugin = {
    name: "git-hash-plugin",
    setup: build => {
        const filter = /^~git-hash$/;
        build.onResolve({ filter }, args => ({
            namespace: "git-hash", path: args.path
        }));
        build.onLoad({ filter, namespace: "git-hash" }, () => ({
            contents: `export default "${gitHash}"`
        }));
    }
};

/**
 * @type {import("esbuild").Plugin}
 */
export const gitRemotePlugin = {
    name: "git-remote-plugin",
    setup: build => {
        const filter = /^~git-remote$/;
        build.onResolve({ filter }, args => ({
            namespace: "git-remote", path: args.path
        }));
        build.onLoad({ filter, namespace: "git-remote" }, async () => {
            let remote = process.env.EQUICORD_REMOTE;
            if (!remote) {
                const res = await promisify(exec)("git remote get-url origin", { encoding: "utf-8" });
                remote = res.stdout.trim()
                    .replace("https://github.com/", "")
                    .replace("git@github.com:", "")
                    .replace(/.git$/, "");
            }

            return { contents: `export default "${remote}"` };
        });
    }
};

/**
 * @type {import("esbuild").Plugin}
 */
export const fileUrlPlugin = {
    name: "file-uri-plugin",
    setup: build => {
        const filter = /^file:\/\/.+$/;
        build.onResolve({ filter }, args => ({
            namespace: "file-uri",
            path: args.path,
            pluginData: {
                uri: args.path,
                path: join(args.resolveDir, args.path.slice("file://".length).split("?")[0])
            }
        }));
        build.onLoad({ filter, namespace: "file-uri" }, async ({ pluginData: { path, uri } }) => {
            const { searchParams } = new URL(uri);
            const base64 = searchParams.has("base64");
            const minify = IS_STANDALONE === true && searchParams.has("minify");
            const noTrim = searchParams.get("trim") === "false";

            const encoding = base64 ? "base64" : "utf-8";

            let content;
            if (!minify) {
                content = await readFile(path, encoding);
                if (!noTrim) content = content.trimEnd();
            } else {
                if (path.endsWith(".html")) {
                    content = await minifyHtml(await readFile(path, "utf-8"), {
                        collapseWhitespace: true,
                        removeComments: true,
                        minifyCSS: true,
                        minifyJS: true,
                        removeEmptyAttributes: true,
                        removeRedundantAttributes: true,
                        removeScriptTypeAttributes: true,
                        removeStyleLinkTypeAttributes: true,
                        useShortDoctype: true
                    });
                } else if (/[mc]?[jt]sx?$/.test(path)) {
                    const res = await esbuild.build({
                        entryPoints: [path],
                        write: false,
                        minify: true
                    });
                    content = res.outputFiles[0].text;
                } else {
                    throw new Error(`Don't know how to minify file type: ${path}`);
                }

                if (base64)
                    content = Buffer.from(content).toString("base64");
            }

            return {
                contents: `export default ${JSON.stringify(content)}`
            };
        });
    }
};

/**
 * @type {(filter: RegExp, message: string) => import("esbuild").Plugin}
 */
export const banImportPlugin = (filter, message) => ({
    name: "ban-imports",
    setup: build => {
        build.onResolve({ filter }, () => {
            return { errors: [{ text: message }] };
        });
    }
});

const styleModule = readFileSync(join(dirname(fileURLToPath(import.meta.url)), "module/style.js"), "utf-8");

/**
 * @type {import("esbuild").Plugin}
 */
export const stylePlugin = {
    name: "style-plugin",
    setup: ({ onResolve, onLoad }) => {
        onResolve({ filter: /\.css\?managed$/, namespace: "file" }, ({ path, resolveDir }) => ({
            path: relative(process.cwd(), join(resolveDir, path.replace("?managed", ""))),
            namespace: "managed-style",
        }));
        onLoad({ filter: /\.css$/, namespace: "managed-style" }, async ({ path }) => {
            const css = await readFile(path, "utf-8");
            const name = relative(process.cwd(), path).replaceAll("\\", "/");

            return {
                loader: "js",
                contents: styleModule
                    .replaceAll("STYLE_SOURCE", JSON.stringify(css))
                    .replaceAll("STYLE_NAME", JSON.stringify(name))
            };
        });
    }
};

/**
 * @type {import("esbuild").BuildOptions}
 */
export const commonOpts = {
    logLevel: "info",
    bundle: true,
    minify: !watch && !IS_REPORTER,
    sourcemap: watch ? "inline" : "external",
    legalComments: "linked",
    banner,
    plugins: [fileUrlPlugin, gitHashPlugin, gitRemotePlugin, stylePlugin],
    external: ["~plugins", "~git-hash", "~git-remote", "/assets/*"],
    inject: [join(dirname(fileURLToPath(import.meta.url)), "inject/react.mjs")],
    jsx: "transform",
    jsxFactory: "VencordCreateElement",
    jsxFragment: "VencordFragment"
};

const escapedBuiltinModules = builtinModules
    .map(m => m.replace(/[-/\\^$*+?.()|[\]{}]/g, "\\$&"))
    .join("|");

export const commonRendererPlugins = [
    banImportPlugin(/^react$/, "Cannot import from react. React and hooks should be imported from @webpack/common"),
    banImportPlugin(/^electron(\/.*)?$/, "Cannot import electron in browser code. You need to use a native.ts file"),
    banImportPlugin(/^ts-pattern$/, "Cannot import from ts-pattern. match and P should be imported from @webpack/common"),
    // @ts-ignore this is never undefined
    ...commonOpts.plugins
];<|MERGE_RESOLUTION|>--- conflicted
+++ resolved
@@ -132,11 +132,7 @@
 };
 
 /**
-<<<<<<< HEAD
- * @type {(kind: "web" | "discordDesktop" | "vencordDesktop" | "equicordDesktop") => import("esbuild").Plugin}
-=======
- * @type {(kind: "web" | "discordDesktop" | "vesktop") => import("esbuild").Plugin}
->>>>>>> d7534780
+ * @type {(kind: "web" | "discordDesktop" | "vesktop" | "equibop") => import("esbuild").Plugin}
  */
 export const globPlugins = kind => ({
     name: "glob-plugins",
@@ -175,12 +171,8 @@
                             (target === "web" && kind === "discordDesktop") ||
                             (target === "desktop" && kind === "web") ||
                             (target === "discordDesktop" && kind !== "discordDesktop") ||
-<<<<<<< HEAD
-                            (target === "vencordDesktop" && kind !== "vencordDesktop" && kind !== "equicordDesktop") ||
-                            (target === "equicordDesktop" && kind !== "equicordDesktop" && kind !== "vencordDesktop");
-=======
-                            (target === "vesktop" && kind !== "vesktop");
->>>>>>> d7534780
+                            (target === "vesktop" && kind !== "vesktop" && kind !== "equibop") ||
+                            (target === "equibop" && kind !== "equibop" && kind !== "vesktop");
 
                         if (excluded) {
                             const name = await resolvePluginName(fullDir, file);
@@ -366,10 +358,6 @@
     jsxFragment: "VencordFragment"
 };
 
-const escapedBuiltinModules = builtinModules
-    .map(m => m.replace(/[-/\\^$*+?.()|[\]{}]/g, "\\$&"))
-    .join("|");
-
 export const commonRendererPlugins = [
     banImportPlugin(/^react$/, "Cannot import from react. React and hooks should be imported from @webpack/common"),
     banImportPlugin(/^electron(\/.*)?$/, "Cannot import electron in browser code. You need to use a native.ts file"),
