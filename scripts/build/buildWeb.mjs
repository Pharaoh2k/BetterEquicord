--- conflicted
+++ resolved
@@ -184,20 +184,8 @@
     console.info("Unpacked Extension written to dist/browser/" + target);
 }
 
-<<<<<<< HEAD
 const appendCssRuntime = readFile("dist/Equicord.user.css", "utf-8").then(content => {
-    const cssRuntime = `
-;document.addEventListener("DOMContentLoaded", () => document.body.insertAdjacentElement("afterend",
-    Object.assign(document.createElement("style"), {
-        textContent: \`${content.replaceAll("`", "\\`")}\`,
-        id: "vencord-css-core"
-    })
-), { once: true });
-`;
-=======
-const appendCssRuntime = readFile("dist/Vencord.user.css", "utf-8").then(content => {
     const cssRuntime = `unsafeWindow._vcUserScriptRendererCss=\`${content.replaceAll("`", "\\`")}\``;
->>>>>>> ce8e48bb
 
     return appendFile("dist/Equicord.user.js", cssRuntime);
 });
