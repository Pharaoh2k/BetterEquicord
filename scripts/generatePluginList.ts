--- conflicted
+++ resolved
@@ -45,11 +45,7 @@
     commands: Command[];
     required: boolean;
     enabledByDefault: boolean;
-<<<<<<< HEAD
-    target: "discordDesktop" | "vencordDesktop" | "equicordDesktop" | "desktop" | "web" | "dev";
-=======
-    target: "discordDesktop" | "vesktop" | "desktop" | "web" | "dev";
->>>>>>> d7534780
+    target: "discordDesktop" | "vesktop" | "equibop" | "desktop" | "web" | "dev";
     filePath: string;
 }
 
@@ -219,11 +215,7 @@
 
         const target = getPluginTarget(fileName);
         if (target) {
-<<<<<<< HEAD
-            if (!["web", "discordDesktop", "vencordDesktop", "equicordDesktop", "desktop", "dev"].includes(target)) throw fail(`invalid target ${target}`);
-=======
-            if (!["web", "discordDesktop", "vesktop", "desktop", "dev"].includes(target)) throw fail(`invalid target ${target}`);
->>>>>>> d7534780
+            if (!["web", "discordDesktop", "vesktop", "equibop", "desktop", "dev"].includes(target)) throw fail(`invalid target ${target}`);
             data.target = target as any;
         }
 
