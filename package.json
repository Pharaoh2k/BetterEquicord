--- conflicted
+++ resolved
@@ -24,12 +24,8 @@
         "dev": "pnpm watch",
         "watchWeb": "pnpm buildWeb --watch",
         "generatePluginJson": "tsx scripts/generatePluginList.ts",
-<<<<<<< HEAD
         "generateEquicordPluginJson": "tsx scripts/generateEquicordPluginList.ts",
-        "generateTypes": "tspc --emitDeclarationOnly --declaration --outDir packages/vencord-types",
-=======
         "generateTypes": "tspc --emitDeclarationOnly --declaration --outDir packages/vencord-types --allowJs false",
->>>>>>> 71ade7d6
         "inject": "node scripts/runInstaller.mjs",
         "uninject": "node scripts/runInstaller.mjs",
         "lint": "eslint",
@@ -61,16 +57,10 @@
         "virtual-merge": "^1.0.1"
     },
     "devDependencies": {
-<<<<<<< HEAD
-        "@stylistic/eslint-plugin": "^2.12.1",
+        "@stylistic/eslint-plugin": "^4.0.0",
         "@electron/asar": "^3.2.10",
-        "@types/chrome": "^0.0.287",
-        "@types/diff": "^6.0.0",
-=======
-        "@stylistic/eslint-plugin": "^4.0.0",
         "@types/chrome": "^0.0.304",
         "@types/diff": "^7.0.1",
->>>>>>> 71ade7d6
         "@types/lodash": "^4.17.14",
         "@types/node": "^22.10.5",
         "@types/react": "^19.0.10",
@@ -106,13 +96,8 @@
     "packageManager": "pnpm@9.1.0",
     "pnpm": {
         "patchedDependencies": {
-<<<<<<< HEAD
-            "eslint@9.17.0": "patches/eslint@9.17.0.patch",
+            "eslint@9.20.1": "patches/eslint@9.20.1.patch",
             "@types/less@3.0.6": "patches/@types__less@3.0.6.patch"
-=======
-            "eslint@9.20.1": "patches/eslint@9.20.1.patch",
-            "eslint-plugin-path-alias@2.1.0": "patches/eslint-plugin-path-alias@2.1.0.patch"
->>>>>>> 71ade7d6
         },
         "peerDependencyRules": {
             "ignoreMissing": [
