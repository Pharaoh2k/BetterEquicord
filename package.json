{
    "name": "equicord",
    "private": "true",
<<<<<<< HEAD
    "version": "1.10.5",
    "description": "The other cutest Discord client mod",
    "homepage": "https://github.com/Equicord/Equicord#readme",
=======
    "version": "1.10.6",
    "description": "The cutest Discord client mod",
    "homepage": "https://github.com/Vendicated/Vencord#readme",
>>>>>>> 439a4f8e
    "bugs": {
        "url": "https://github.com/Equicord/Equicord/issues"
    },
    "repository": {
        "type": "git",
        "url": "git+https://github.com/Equicord/Equicord.git"
    },
    "license": "GPL-3.0-or-later",
    "author": "Equicord",
    "scripts": {
        "build": "node --require=./scripts/suppressExperimentalWarnings.js scripts/build/build.mjs",
        "buildStandalone": "pnpm build --standalone",
        "buildWeb": "node --require=./scripts/suppressExperimentalWarnings.js scripts/build/buildWeb.mjs",
        "buildWebStandalone": "pnpm buildWeb --standalone",
        "buildReporter": "pnpm buildWebStandalone --reporter --skip-extension",
        "buildReporterDesktop": "pnpm build --reporter",
        "watch": "pnpm build --watch",
        "dev": "pnpm watch",
        "watchWeb": "pnpm buildWeb --watch",
        "generatePluginJson": "tsx scripts/generatePluginList.ts",
        "generateEquicordPluginJson": "tsx scripts/generateEquicordPluginList.ts",
        "generateTypes": "tspc --emitDeclarationOnly --declaration --outDir packages/vencord-types",
        "inject": "node scripts/runInstaller.mjs",
        "uninject": "node scripts/runInstaller.mjs",
        "lint": "eslint",
        "lint-styles": "stylelint \"src/**/*.css\" --ignore-pattern src/userplugins",
        "lint:fix": "pnpm lint --fix",
        "test": "pnpm buildStandalone && pnpm lint:fix && pnpm lint-styles && pnpm testTsc && pnpm generatePluginJson",
        "testWeb": "pnpm lint && pnpm buildWeb && pnpm testTsc",
        "testTsc": "tsc --noEmit"
    },
    "dependencies": {
<<<<<<< HEAD
        "@ffmpeg/ffmpeg": "^0.12.10",
        "@ffmpeg/util": "^0.12.1",
=======
        "@intrnl/xxhash64": "^0.1.2",
>>>>>>> 439a4f8e
        "@sapphi-red/web-noise-suppressor": "0.3.5",
        "@types/less": "^3.0.6",
        "@types/stylus": "^0.48.42",
        "@types/tinycolor2": "^1.4.6",
        "@vap/core": "0.0.12",
        "@vap/shiki": "0.10.5",
        "fflate": "^0.8.2",
        "gifenc": "github:mattdesl/gifenc#64842fca317b112a8590f8fef2bf3825da8f6fe3",
        "jsqr": "1.4.0",
        "monaco-editor": "^0.50.0",
        "nanoid": "^5.0.7",
        "usercss-meta": "^0.12.0",
        "openai": "^4.30.0",
        "virtual-merge": "^1.0.1"
    },
    "devDependencies": {
        "@stylistic/eslint-plugin": "^2.6.1",
        "@electron/asar": "^3.2.10",
        "@types/chrome": "^0.0.269",
        "@types/diff": "^5.2.1",
        "@types/lodash": "^4.17.7",
        "@types/node": "^22.0.3",
        "@types/react": "^18.3.3",
        "@types/react-dom": "^18.3.0",
        "@types/yazl": "^2.4.5",
        "diff": "^5.2.0",
        "discord-types": "^1.3.26",
        "esbuild": "^0.15.18",
        "eslint": "^9.8.0",
        "eslint-import-resolver-alias": "^1.1.2",
        "eslint-plugin-simple-header": "^1.1.1",
        "eslint-plugin-simple-import-sort": "^12.1.1",
        "eslint-plugin-unused-imports": "^4.0.1",
        "highlight.js": "10.7.3",
        "html-minifier-terser": "^7.2.0",
        "moment": "^2.30.1",
        "puppeteer-core": "^22.15.0",
        "standalone-electron-types": "^1.0.0",
        "stylelint": "^16.8.1",
        "stylelint-config-standard": "^36.0.1",
        "ts-patch": "^3.2.1",
        "ts-pattern": "^5.3.1",
        "tsx": "^3.12.7",
        "type-fest": "^4.23.0",
        "typed-emitter": "^2.1.0",
        "typescript": "^5.5.4",
        "typescript-eslint": "^8.0.0",
        "typescript-transform-paths": "^3.4.7",
        "zip-local": "^0.3.5",
        "zustand": "^3.7.2"
    },
    "packageManager": "pnpm@9.1.0",
    "pnpm": {
        "patchedDependencies": {
            "eslint@9.8.0": "patches/eslint@9.8.0.patch",
            "@types/less@3.0.6": "patches/@types__less@3.0.6.patch"
        },
        "peerDependencyRules": {
            "ignoreMissing": [
                "eslint-plugin-import",
                "eslint"
            ]
        },
        "allowedDeprecatedVersions": {
            "source-map-resolve": "*",
            "resolve-url": "*",
            "source-map-url": "*",
            "urix": "*"
        }
    },
    "webExt": {
        "artifactsDir": "./dist",
        "build": {
            "overwriteDest": true
        },
        "sourceDir": "./dist/firefox-unpacked"
    },
    "engines": {
        "node": ">=18",
        "pnpm": ">=9"
    }
}<|MERGE_RESOLUTION|>--- conflicted
+++ resolved
@@ -1,15 +1,9 @@
 {
     "name": "equicord",
     "private": "true",
-<<<<<<< HEAD
-    "version": "1.10.5",
+    "version": "1.10.6",
     "description": "The other cutest Discord client mod",
     "homepage": "https://github.com/Equicord/Equicord#readme",
-=======
-    "version": "1.10.6",
-    "description": "The cutest Discord client mod",
-    "homepage": "https://github.com/Vendicated/Vencord#readme",
->>>>>>> 439a4f8e
     "bugs": {
         "url": "https://github.com/Equicord/Equicord/issues"
     },
@@ -42,12 +36,9 @@
         "testTsc": "tsc --noEmit"
     },
     "dependencies": {
-<<<<<<< HEAD
         "@ffmpeg/ffmpeg": "^0.12.10",
         "@ffmpeg/util": "^0.12.1",
-=======
         "@intrnl/xxhash64": "^0.1.2",
->>>>>>> 439a4f8e
         "@sapphi-red/web-noise-suppressor": "0.3.5",
         "@types/less": "^3.0.6",
         "@types/stylus": "^0.48.42",
