{
    "name": "vencord",
    "private": "true",
<<<<<<< HEAD
    "version": "1.9.3",
    "description": "The other cutest Discord client mod",
    "homepage": "https://github.com/Equicord/Equicord#readme",
=======
    "version": "1.9.4",
    "description": "The cutest Discord client mod",
    "homepage": "https://github.com/Vendicated/Vencord#readme",
>>>>>>> 9f79cc05
    "bugs": {
        "url": "https://github.com/Equicord/Equicord/issues"
    },
    "repository": {
        "type": "git",
        "url": "git+https://github.com/Equicord/Equicord.git"
    },
    "license": "GPL-3.0-or-later",
    "author": "Vendicated",
    "contributors": [
        "Equicord",
        "Thororen1234",
        "Yeetov"
    ],
    "scripts": {
        "build": "node --require=./scripts/suppressExperimentalWarnings.js scripts/build/build.mjs",
        "buildStandalone": "pnpm build --standalone",
        "buildWeb": "node --require=./scripts/suppressExperimentalWarnings.js scripts/build/buildWeb.mjs",
        "buildWebStandalone": "pnpm buildWeb --standalone",
        "buildReporter": "pnpm buildWebStandalone --reporter --skip-extension",
        "buildReporterDesktop": "pnpm build --reporter",
        "watch": "pnpm build --watch",
        "watchWeb": "pnpm buildWeb --watch",
        "generatePluginJson": "tsx scripts/generatePluginList.ts",
        "generateTypes": "tspc --emitDeclarationOnly --declaration --outDir packages/vencord-types",
        "inject": "node scripts/runInstaller.mjs",
        "uninject": "node scripts/runInstaller.mjs",
        "lint": "eslint . --ext .js,.jsx,.ts,.tsx --ignore-pattern src/userplugins",
        "lint-styles": "stylelint \"src/**/*.css\" --ignore-pattern src/userplugins",
        "lint:fix": "pnpm lint --fix",
        "test": "pnpm buildStandalone && pnpm lint:fix && pnpm lint-styles && pnpm testTsc && pnpm generatePluginJson",
        "testWeb": "pnpm lint && pnpm buildWeb && pnpm testTsc",
        "testTsc": "tsc --noEmit"
    },
    "dependencies": {
        "@sapphi-red/web-noise-suppressor": "0.3.3",
        "@types/less": "^3.0.6",
        "@types/stylus": "^0.48.42",
        "@types/tinycolor2": "^1.4.6",
        "@vap/core": "0.0.12",
        "@vap/shiki": "0.10.5",
        "axios": "^1.6.8",
        "fflate": "^0.7.4",
        "gifenc": "github:mattdesl/gifenc#64842fca317b112a8590f8fef2bf3825da8f6fe3",
        "monaco-editor": "^0.50.0",
        "nanoid": "^4.0.2",
        "usercss-meta": "^0.12.0",
        "virtual-merge": "^1.0.1"
    },
    "devDependencies": {
        "@react-spring/web": "^9.7.3",
        "@types/chrome": "^0.0.246",
        "@types/diff": "^5.0.3",
        "@types/lodash": "^4.14.194",
        "@types/node": "^18.16.3",
        "@types/react": "^18.2.0",
        "@types/react-dom": "^18.2.1",
        "@types/yazl": "^2.4.2",
        "@typescript-eslint/eslint-plugin": "^5.59.1",
        "@typescript-eslint/parser": "^5.59.1",
        "diff": "^5.1.0",
        "discord-types": "^1.3.26",
        "esbuild": "^0.15.18",
        "eslint": "^8.46.0",
        "eslint-import-resolver-alias": "^1.1.2",
        "eslint-plugin-simple-header": "^1.0.2",
        "eslint-plugin-simple-import-sort": "^10.0.0",
        "eslint-plugin-unused-imports": "^2.0.0",
        "highlight.js": "10.6.0",
        "html-minifier-terser": "^7.2.0",
        "moment": "^2.29.4",
        "puppeteer-core": "^19.11.1",
        "standalone-electron-types": "^1.0.0",
        "stylelint": "^15.6.0",
        "stylelint-config-standard": "^33.0.0",
        "ts-patch": "^3.1.2",
        "tsx": "^3.12.7",
        "type-fest": "^3.9.0",
        "typed-emitter": "^2.1.0",
        "typescript": "^5.4.5",
        "typescript-transform-paths": "^3.4.7",
        "zip-local": "^0.3.5",
        "zustand": "^3.7.2"
    },
    "packageManager": "pnpm@9.1.0",
    "pnpm": {
        "patchedDependencies": {
            "eslint@8.46.0": "patches/eslint@8.46.0.patch",
            "@types/less@3.0.6": "patches/@types__less@3.0.6.patch"
        },
        "peerDependencyRules": {
            "ignoreMissing": [
                "eslint-plugin-import",
                "eslint"
            ]
        },
        "allowedDeprecatedVersions": {
            "source-map-resolve": "*",
            "resolve-url": "*",
            "source-map-url": "*",
            "urix": "*"
        }
    },
    "webExt": {
        "artifactsDir": "./dist",
        "build": {
            "overwriteDest": true
        },
        "sourceDir": "./dist/firefox-unpacked"
    },
    "engines": {
        "node": ">=18",
        "pnpm": ">=9"
    }
}<|MERGE_RESOLUTION|>--- conflicted
+++ resolved
@@ -1,15 +1,9 @@
 {
     "name": "vencord",
     "private": "true",
-<<<<<<< HEAD
-    "version": "1.9.3",
+    "version": "1.9.4",
     "description": "The other cutest Discord client mod",
     "homepage": "https://github.com/Equicord/Equicord#readme",
-=======
-    "version": "1.9.4",
-    "description": "The cutest Discord client mod",
-    "homepage": "https://github.com/Vendicated/Vencord#readme",
->>>>>>> 9f79cc05
     "bugs": {
         "url": "https://github.com/Equicord/Equicord/issues"
     },
