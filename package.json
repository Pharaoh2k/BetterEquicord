--- conflicted
+++ resolved
@@ -1,15 +1,9 @@
 {
     "name": "vencord",
     "private": "true",
-<<<<<<< HEAD
-    "version": "1.8.6",
+    "version": "1.8.8",
     "description": "The other cutest Discord client mod",
     "homepage": "https://github.com/Equicord/Equicord#readme",
-=======
-    "version": "1.8.8",
-    "description": "The cutest Discord client mod",
-    "homepage": "https://github.com/Vendicated/Vencord#readme",
->>>>>>> a66138f1
     "bugs": {
         "url": "https://github.com/Equicord/Equicord/issues"
     },
@@ -31,13 +25,9 @@
         "build": "node --require=./scripts/suppressExperimentalWarnings.js scripts/build/build.mjs",
         "buildStandalone": "pnpm build --standalone",
         "buildWeb": "node --require=./scripts/suppressExperimentalWarnings.js scripts/build/buildWeb.mjs",
-<<<<<<< HEAD
-        "buildReporter": "pnpm buildWeb --standalone --reporter --skip-extension",
-=======
         "buildWebStandalone": "pnpm buildWeb --standalone",
         "buildReporter": "pnpm buildWebStandalone --reporter --skip-extension",
         "buildReporterDesktop": "pnpm build --reporter",
->>>>>>> a66138f1
         "watch": "pnpm build --watch",
         "watchWeb": "pnpm buildWeb --watch",
         "generatePluginJson": "tsx scripts/generatePluginList.ts",
