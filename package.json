--- conflicted
+++ resolved
@@ -1,11 +1,7 @@
 {
     "name": "equicord",
     "private": "true",
-<<<<<<< HEAD
-    "version": "1.10.9",
-=======
     "version": "1.11.0",
->>>>>>> ef174a9a
     "description": "The other cutest Discord client mod",
     "homepage": "https://github.com/Equicord/Equicord#readme",
     "bugs": {
