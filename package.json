{
    "name": "vencord",
    "private": "true",
<<<<<<< HEAD
    "version": "1.8.5",
    "description": "The other cutest Discord client mod",
    "homepage": "https://github.com/Equicord/Equicord#readme",
=======
    "version": "1.8.6",
    "description": "The cutest Discord client mod",
    "homepage": "https://github.com/Vendicated/Vencord#readme",
>>>>>>> 8f59cd8a
    "bugs": {
        "url": "https://github.com/Equicord/Equicord/issues"
    },
    "repository": {
        "type": "git",
        "url": "git+https://github.com/Equicord/Equicord.git"
    },
    "license": "GPL-3.0-or-later",
    "author": "Vendicated",
    "contributors": [
        "Equicord",
        "Thororen1234",
        "Yeetov"
    ],
    "directories": {
        "doc": "docs"
    },
    "scripts": {
        "build": "node --require=./scripts/suppressExperimentalWarnings.js scripts/build/build.mjs",
        "buildWeb": "node --require=./scripts/suppressExperimentalWarnings.js scripts/build/buildWeb.mjs",
        "watch": "node --require=./scripts/suppressExperimentalWarnings.js scripts/build/build.mjs --watch",
        "generatePluginJson": "tsx scripts/generatePluginList.ts",
        "generateTypes": "tspc --emitDeclarationOnly --declaration --outDir packages/vencord-types",
        "inject": "node scripts/runInstaller.mjs",
        "uninject": "node scripts/runInstaller.mjs",
        "lint": "eslint . --ext .js,.jsx,.ts,.tsx --ignore-pattern src/userplugins",
        "lint-styles": "stylelint \"src/**/*.css\" --ignore-pattern src/userplugins",
        "lint:fix": "pnpm lint --fix",
        "test": "pnpm build && pnpm lint:fix && pnpm lint-styles && pnpm testTsc && pnpm generatePluginJson",
        "testWeb": "pnpm lint && pnpm buildWeb && pnpm testTsc",
        "testTsc": "tsc --noEmit"
    },
    "dependencies": {
        "@sapphi-red/web-noise-suppressor": "0.3.3",
        "@types/less": "^3.0.6",
        "@types/stylus": "^0.48.42",
        "@types/tinycolor2": "^1.4.6",
        "@vap/core": "0.0.12",
        "@vap/shiki": "0.10.5",
        "axios": "^1.6.8",
        "fflate": "^0.7.4",
        "gifenc": "github:mattdesl/gifenc#64842fca317b112a8590f8fef2bf3825da8f6fe3",
        "monaco-editor": "^0.43.0",
        "nanoid": "^4.0.2",
        "usercss-meta": "^0.12.0",
        "virtual-merge": "^1.0.1"
    },
    "devDependencies": {
        "@react-spring/web": "^9.7.3",
        "@types/chrome": "^0.0.246",
        "@types/diff": "^5.0.3",
        "@types/lodash": "^4.14.194",
        "@types/node": "^18.16.3",
        "@types/react": "^18.2.0",
        "@types/react-dom": "^18.2.1",
        "@types/yazl": "^2.4.2",
        "@typescript-eslint/eslint-plugin": "^5.59.1",
        "@typescript-eslint/parser": "^5.59.1",
        "diff": "^5.1.0",
        "discord-types": "^1.3.26",
        "esbuild": "^0.15.18",
        "eslint": "^8.46.0",
        "eslint-import-resolver-alias": "^1.1.2",
        "eslint-plugin-simple-header": "^1.0.2",
        "eslint-plugin-simple-import-sort": "^10.0.0",
        "eslint-plugin-unused-imports": "^2.0.0",
        "highlight.js": "10.6.0",
        "moment": "^2.29.4",
        "puppeteer-core": "^19.11.1",
        "standalone-electron-types": "^1.0.0",
        "stylelint": "^15.6.0",
        "stylelint-config-standard": "^33.0.0",
        "ts-patch": "^3.1.2",
        "tsx": "^3.12.7",
        "type-fest": "^3.9.0",
        "typed-emitter": "^2.1.0",
        "typescript": "^5.4.5",
        "typescript-transform-paths": "^3.4.7",
        "zip-local": "^0.3.5",
        "zustand": "^3.7.2"
    },
    "packageManager": "pnpm@9.1.0",
    "pnpm": {
        "patchedDependencies": {
            "eslint@8.46.0": "patches/eslint@8.46.0.patch",
            "@types/less@3.0.6": "patches/@types__less@3.0.6.patch"
        },
        "peerDependencyRules": {
            "ignoreMissing": [
                "eslint-plugin-import",
                "eslint"
            ]
        },
        "allowedDeprecatedVersions": {
            "source-map-resolve": "*",
            "resolve-url": "*",
            "source-map-url": "*",
            "urix": "*"
        }
    },
    "webExt": {
        "artifactsDir": "./dist",
        "build": {
            "overwriteDest": true
        },
        "sourceDir": "./dist/firefox-unpacked"
    },
    "engines": {
        "node": ">=18",
        "pnpm": ">=8"
    }
}<|MERGE_RESOLUTION|>--- conflicted
+++ resolved
@@ -1,15 +1,9 @@
 {
     "name": "vencord",
     "private": "true",
-<<<<<<< HEAD
-    "version": "1.8.5",
+    "version": "1.8.6",
     "description": "The other cutest Discord client mod",
     "homepage": "https://github.com/Equicord/Equicord#readme",
-=======
-    "version": "1.8.6",
-    "description": "The cutest Discord client mod",
-    "homepage": "https://github.com/Vendicated/Vencord#readme",
->>>>>>> 8f59cd8a
     "bugs": {
         "url": "https://github.com/Equicord/Equicord/issues"
     },
