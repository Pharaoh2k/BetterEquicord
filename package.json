{
    "name": "vencord",
    "private": "true",
<<<<<<< HEAD
    "version": "1.7.7",
    "description": "The other cutest Discord client mod",
    "homepage": "https://github.com/Equicord/Equicord#readme",
=======
    "version": "1.7.8",
    "description": "The cutest Discord client mod",
    "homepage": "https://github.com/Vendicated/Vencord#readme",
>>>>>>> 97ce410f
    "bugs": {
        "url": "https://github.com/Equicord/Equicord/issues"
    },
    "repository": {
        "type": "git",
        "url": "git+https://github.com/Equicord/Equicord.git"
    },
    "license": "GPL-3.0-or-later",
    "author": "Vendicated",
    "contributors": [
        "Equicord",
        "Thororen1234",
        "Yeetov"
    ],
    "directories": {
        "doc": "docs"
    },
    "scripts": {
        "build": "node --require=./scripts/suppressExperimentalWarnings.js scripts/build/build.mjs",
        "buildWeb": "node --require=./scripts/suppressExperimentalWarnings.js scripts/build/buildWeb.mjs",
        "generatePluginJson": "tsx scripts/generatePluginList.ts",
        "inject": "node scripts/runInstaller.mjs",
        "lint": "eslint . --ext .js,.jsx,.ts,.tsx --ignore-pattern src/userplugins",
        "lint-styles": "stylelint \"src/**/*.css\" --ignore-pattern src/userplugins",
        "lint:fix": "pnpm lint --fix",
        "test": "pnpm build && pnpm lint:fix && pnpm lint-styles && pnpm testTsc && pnpm generatePluginJson",
        "testWeb": "pnpm lint && pnpm buildWeb && pnpm testTsc",
        "testTsc": "tsc --noEmit",
        "uninject": "node scripts/runInstaller.mjs",
        "watch": "node --require=./scripts/suppressExperimentalWarnings.js scripts/build/build.mjs --watch"
    },
    "dependencies": {
        "@sapphi-red/web-noise-suppressor": "0.3.3",
        "@types/less": "^3.0.6",
        "@types/stylus": "^0.48.42",
        "@types/tinycolor2": "^1.4.6",
        "@vap/core": "0.0.12",
        "@vap/shiki": "0.10.5",
        "axios": "^1.6.8",
        "fflate": "^0.7.4",
        "gifenc": "github:mattdesl/gifenc#64842fca317b112a8590f8fef2bf3825da8f6fe3",
        "monaco-editor": "^0.43.0",
        "nanoid": "^4.0.2",
        "usercss-meta": "^0.12.0",
        "virtual-merge": "^1.0.1"
    },
    "devDependencies": {
        "@react-spring/web": "^9.7.3",
        "@types/chrome": "^0.0.246",
        "@types/diff": "^5.0.3",
        "@types/lodash": "^4.14.194",
        "@types/node": "^18.16.3",
        "@types/react": "^18.2.0",
        "@types/react-dom": "^18.2.1",
        "@types/yazl": "^2.4.2",
        "@typescript-eslint/eslint-plugin": "^5.59.1",
        "@typescript-eslint/parser": "^5.59.1",
        "diff": "^5.1.0",
        "discord-types": "^1.3.26",
        "esbuild": "^0.15.18",
        "eslint": "^8.46.0",
        "eslint-import-resolver-alias": "^1.1.2",
        "eslint-plugin-simple-header": "^1.0.2",
        "eslint-plugin-simple-import-sort": "^10.0.0",
        "eslint-plugin-unused-imports": "^2.0.0",
        "highlight.js": "10.6.0",
        "moment": "^2.29.4",
        "puppeteer-core": "^19.11.1",
        "standalone-electron-types": "^1.0.0",
        "stylelint": "^15.6.0",
        "stylelint-config-standard": "^33.0.0",
        "tsx": "^3.12.7",
        "type-fest": "^3.9.0",
        "typescript": "^5.0.4",
        "zip-local": "^0.3.5",
        "zustand": "^3.7.2"
    },
    "packageManager": "pnpm@8.10.2",
    "pnpm": {
        "patchedDependencies": {
            "eslint@8.46.0": "patches/eslint@8.46.0.patch",
            "@types/less@3.0.6": "patches/@types__less@3.0.6.patch"
        },
        "peerDependencyRules": {
            "ignoreMissing": [
                "eslint-plugin-import",
                "eslint"
            ]
        },
        "allowedDeprecatedVersions": {
            "source-map-resolve": "*",
            "resolve-url": "*",
            "source-map-url": "*",
            "urix": "*"
        }
    },
    "webExt": {
        "artifactsDir": "./dist",
        "build": {
            "overwriteDest": true
        },
        "sourceDir": "./dist/firefox-unpacked"
    },
    "engines": {
        "node": ">=18",
        "pnpm": ">=8"
    }
}<|MERGE_RESOLUTION|>--- conflicted
+++ resolved
@@ -1,15 +1,9 @@
 {
     "name": "vencord",
     "private": "true",
-<<<<<<< HEAD
-    "version": "1.7.7",
+    "version": "1.7.8",
     "description": "The other cutest Discord client mod",
     "homepage": "https://github.com/Equicord/Equicord#readme",
-=======
-    "version": "1.7.8",
-    "description": "The cutest Discord client mod",
-    "homepage": "https://github.com/Vendicated/Vencord#readme",
->>>>>>> 97ce410f
     "bugs": {
         "url": "https://github.com/Equicord/Equicord/issues"
     },
