{
    "compilerOptions": {
        "resolveJsonModule": true,
        "allowSyntheticDefaultImports": true,
        "esModuleInterop": true,
        "skipLibCheck": true,
        "lib": [
            "DOM",
            "DOM.Iterable",
            "esnext",
            "esnext.array",
            "esnext.asynciterable",
            "esnext.symbol"
        ],
        "module": "esnext",
        "moduleResolution": "node",
        "strict": true,
        "noImplicitAny": false,
        "target": "ESNEXT",
        "jsx": "preserve",
        "baseUrl": "./src/",
        "paths": {
<<<<<<< HEAD
            "@api/*": [
                "./api/*"
            ],
            "@components/*": [
                "./components/*"
            ],
            "@utils/*": [
                "./utils/*"
            ],
            "@shared/*": [
                "./shared/*"
            ],
            "@webpack/types": [
                "./webpack/common/types"
            ],
            "@webpack/common": [
                "./webpack/common"
            ],
            "@webpack": [
                "./webpack/webpack"
            ]
        }
=======
            "@main/*": ["./main/*"],
            "@api/*": ["./api/*"],
            "@components/*": ["./components/*"],
            "@utils/*": ["./utils/*"],
            "@shared/*": ["./shared/*"],
            "@webpack/types": ["./webpack/common/types"],
            "@webpack/common": ["./webpack/common"],
            "@webpack": ["./webpack/webpack"]
        },

        "plugins": [
            // Transform paths in output .d.ts files (Include this line if you output declarations files)
            {
                "transform": "typescript-transform-paths",
                "afterDeclarations": true
            }
        ]
>>>>>>> dac2d752
    },
    "include": [
        "src/**/*"
    ]
}<|MERGE_RESOLUTION|>--- conflicted
+++ resolved
@@ -20,7 +20,9 @@
         "jsx": "preserve",
         "baseUrl": "./src/",
         "paths": {
-<<<<<<< HEAD
+            "@main/*": [
+                "./main/*"
+            ],
             "@api/*": [
                 "./api/*"
             ],
@@ -42,18 +44,7 @@
             "@webpack": [
                 "./webpack/webpack"
             ]
-        }
-=======
-            "@main/*": ["./main/*"],
-            "@api/*": ["./api/*"],
-            "@components/*": ["./components/*"],
-            "@utils/*": ["./utils/*"],
-            "@shared/*": ["./shared/*"],
-            "@webpack/types": ["./webpack/common/types"],
-            "@webpack/common": ["./webpack/common"],
-            "@webpack": ["./webpack/webpack"]
         },
-
         "plugins": [
             // Transform paths in output .d.ts files (Include this line if you output declarations files)
             {
@@ -61,7 +52,6 @@
                 "afterDeclarations": true
             }
         ]
->>>>>>> dac2d752
     },
     "include": [
         "src/**/*"
