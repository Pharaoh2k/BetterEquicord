lockfileVersion: '9.0'

settings:
  autoInstallPeers: true
  excludeLinksFromLockfile: false

overrides:
  '@eslint/plugin-kit@<0.3.4': '>=0.3.4'

patchedDependencies:
  '@types/less@3.0.8':
    hash: 641e6c93bb737bac7fc283416857bd095cd85bcbcba63becb7a8bbcc78f73076
    path: patches/@types__less@3.0.8.patch

importers:

  .:
    dependencies:
      '@ffmpeg/ffmpeg':
        specifier: ^0.12.10
        version: 0.12.10
      '@ffmpeg/util':
        specifier: ^0.12.1
        version: 0.12.1
      '@intrnl/xxhash64':
        specifier: ^0.1.2
        version: 0.1.2
      '@types/less':
        specifier: ^3.0.8
        version: 3.0.8(patch_hash=641e6c93bb737bac7fc283416857bd095cd85bcbcba63becb7a8bbcc78f73076)
      '@types/stylus':
        specifier: ^0.48.42
        version: 0.48.42
      '@types/tinycolor2':
        specifier: ^1.4.6
        version: 1.4.6
      '@vap/core':
        specifier: 0.0.12
        version: 0.0.12
      '@vap/shiki':
        specifier: 0.10.5
        version: 0.10.5
      fflate:
        specifier: ^0.8.2
        version: 0.8.2
      gifenc:
        specifier: github:mattdesl/gifenc#64842fca317b112a8590f8fef2bf3825da8f6fe3
        version: https://codeload.github.com/mattdesl/gifenc/tar.gz/64842fca317b112a8590f8fef2bf3825da8f6fe3
      idb:
        specifier: 8.0.3
        version: 8.0.3
      jsqr:
        specifier: 1.4.0
        version: 1.4.0
      monaco-editor:
        specifier: ^0.54.0
        version: 0.54.0
      nanoid:
        specifier: ^5.1.6
        version: 5.1.6
      usercss-meta:
        specifier: ^0.12.0
        version: 0.12.0
      virtual-merge:
        specifier: ^1.0.1
        version: 1.0.2
    devDependencies:
      '@electron/asar':
        specifier: ^4.0.1
        version: 4.0.1
      '@stylistic/eslint-plugin':
        specifier: ^5.6.0
        version: 5.6.0(eslint@9.39.1)
      '@types/adm-zip':
        specifier: ^0.5.7
        version: 0.5.7
      '@types/chrome':
        specifier: ^0.1.30
        version: 0.1.30
      '@types/diff':
        specifier: ^7.0.2
        version: 7.0.2
      '@types/lodash':
        specifier: ^4.17.20
        version: 4.17.20
      '@types/node':
        specifier: ^24.10.1
        version: 24.10.1
      '@types/react':
        specifier: ^19.0.10
        version: 19.0.12
      '@types/react-dom':
        specifier: ^19.0.4
        version: 19.0.4(@types/react@19.0.12)
      '@types/yazl':
        specifier: ^3.3.0
        version: 3.3.0
      '@vencord/discord-types':
        specifier: link:packages/discord-types
        version: link:packages/discord-types
      diff:
        specifier: ^8.0.2
        version: 8.0.2
      esbuild:
        specifier: ^0.27.0
        version: 0.27.0
      eslint:
        specifier: 9.39.1
        version: 9.39.1
      eslint-import-resolver-alias:
        specifier: ^1.1.2
        version: 1.1.2(eslint-plugin-import@2.31.0(@typescript-eslint/parser@8.47.0(eslint@9.39.1)(typescript@5.9.3))(eslint@9.39.1))
      eslint-plugin-react:
        specifier: ^7.37.5
        version: 7.37.5(eslint@9.39.1)
      eslint-plugin-simple-header:
        specifier: ^1.2.1
        version: 1.2.2(eslint@9.39.1)
      eslint-plugin-simple-import-sort:
        specifier: ^12.1.1
        version: 12.1.1(eslint@9.39.1)
      eslint-plugin-unused-imports:
        specifier: ^4.3.0
        version: 4.3.0(@typescript-eslint/eslint-plugin@8.47.0(@typescript-eslint/parser@8.47.0(eslint@9.39.1)(typescript@5.9.3))(eslint@9.39.1)(typescript@5.9.3))(eslint@9.39.1)
      highlight.js:
        specifier: 11.11.1
        version: 11.11.1
      html-minifier-terser:
        specifier: ^7.2.0
        version: 7.2.0
      moment:
        specifier: ^2.22.2
        version: 2.30.1
      puppeteer-core:
        specifier: ^24.30.0
        version: 24.30.0
      standalone-electron-types:
        specifier: ^34.2.0
        version: 34.2.0
      stylelint:
        specifier: ^16.25.0
        version: 16.25.0(typescript@5.9.3)
      stylelint-config-standard:
        specifier: ^39.0.1
        version: 39.0.1(stylelint@16.25.0(typescript@5.9.3))
      svgo:
        specifier: ^4.0.0
        version: 4.0.0
      ts-patch:
        specifier: ^3.3.0
        version: 3.3.0
      ts-pattern:
        specifier: ^5.6.0
        version: 5.6.2
      tsx:
        specifier: ^4.20.6
        version: 4.20.6
      type-fest:
        specifier: ^5.2.0
        version: 5.2.0
      typescript:
        specifier: ^5.9.3
        version: 5.9.3
      typescript-eslint:
        specifier: ^8.47.0
        version: 8.47.0(eslint@9.39.1)(typescript@5.9.3)
      typescript-transform-paths:
        specifier: ^3.5.5
        version: 3.5.5(typescript@5.9.3)
      zip-local:
        specifier: ^0.3.5
        version: 0.3.5

  packages/discord-types:
    dependencies:
      '@types/react':
        specifier: ^19.0.10
        version: 19.0.12
      moment:
        specifier: ^2.22.2
        version: 2.30.1
      type-fest:
        specifier: ^4.41.0
        version: 4.41.0

  packages/vencord-types:
    dependencies:
      '@types/lodash':
        specifier: 4.17.15
        version: 4.17.15
      '@types/node':
        specifier: ^22.13.4
        version: 22.13.13
      '@types/react':
        specifier: 18.3.1
        version: 18.3.1
      '@types/react-dom':
        specifier: 18.3.1
        version: 18.3.1
      '@vencord/discord-types':
        specifier: ^1.0.0
        version: 1.0.0(@types/react@18.3.1)
      highlight.js:
        specifier: 11.11.1
        version: 11.11.1
      moment:
        specifier: ^2.22.2
        version: 2.30.1
      ts-pattern:
        specifier: ^5.6.0
        version: 5.6.2
      type-fest:
        specifier: ^4.35.0
        version: 4.38.0
    devDependencies:
      '@types/fs-extra':
        specifier: ^11.0.4
        version: 11.0.4
      fs-extra:
        specifier: ^11.3.0
        version: 11.3.0
      tsx:
        specifier: ^4.19.2
        version: 4.19.3

packages:

  '@babel/code-frame@7.24.7':
    resolution: {integrity: sha512-BcYH1CVJBO9tvyIZ2jVeXgSIMvGZ2FDRvDdOIVQyuklNKSsx+eppDEBq/g47Ayw+RqNFE+URvOShmf+f/qwAlA==}
    engines: {node: '>=6.9.0'}

  '@babel/helper-validator-identifier@7.24.7':
    resolution: {integrity: sha512-rR+PBcQ1SMQDDyF6X0wxtG8QyLCgUB0eRAGguqRLfkCA87l7yAP7ehq8SNj96OOGTO8OBV70KhuFYcIkHXOg0w==}
    engines: {node: '>=6.9.0'}

  '@babel/highlight@7.24.7':
    resolution: {integrity: sha512-EStJpq4OuY8xYfhGVXngigBJRWxftKX9ksiGDnmlY3o7B/V7KIAc9X4oiK87uPJSc/vs5L869bem5fhZa8caZw==}
    engines: {node: '>=6.9.0'}

  '@cacheable/memory@2.0.5':
    resolution: {integrity: sha512-fkiAxCvssEyJZ5fxX4tcdZFRmW9JehSTGvvqmXn6rTzG5cH6V/3C4ad8yb01vOjp2xBydHkHrgpW0qeGtzt6VQ==}

  '@cacheable/utils@2.3.1':
    resolution: {integrity: sha512-38NJXjIr4W1Sghun8ju+uYWD8h2c61B4dKwfnQHVDFpAJ9oS28RpfqZQJ6Dgd3RceGkILDY9YT+72HJR3LoeSQ==}

  '@csstools/css-parser-algorithms@3.0.5':
    resolution: {integrity: sha512-DaDeUkXZKjdGhgYaHNJTV9pV7Y9B3b644jCLs9Upc3VeNGg6LWARAT6O+Q+/COo+2gg/bM5rhpMAtf70WqfBdQ==}
    engines: {node: '>=18'}
    peerDependencies:
      '@csstools/css-tokenizer': ^3.0.4

  '@csstools/css-tokenizer@3.0.4':
    resolution: {integrity: sha512-Vd/9EVDiu6PPJt9yAh6roZP6El1xHrdvIVGjyBsHR0RYwNHgL7FJPyIIW4fANJNG6FtyZfvlRPpFI4ZM/lubvw==}
    engines: {node: '>=18'}

  '@csstools/media-query-list-parser@4.0.3':
    resolution: {integrity: sha512-HAYH7d3TLRHDOUQK4mZKf9k9Ph/m8Akstg66ywKR4SFAigjs3yBiUeZtFxywiTm5moZMAp/5W/ZuFnNXXYLuuQ==}
    engines: {node: '>=18'}
    peerDependencies:
      '@csstools/css-parser-algorithms': ^3.0.5
      '@csstools/css-tokenizer': ^3.0.4

  '@csstools/selector-specificity@5.0.0':
    resolution: {integrity: sha512-PCqQV3c4CoVm3kdPhyeZ07VmBRdH2EpMFA/pd9OASpOEC3aXNGoqPDAZ80D0cLpMBxnmk0+yNhGsEx31hq7Gtw==}
    engines: {node: '>=18'}
    peerDependencies:
      postcss-selector-parser: ^7.0.0

  '@dual-bundle/import-meta-resolve@4.2.1':
    resolution: {integrity: sha512-id+7YRUgoUX6CgV0DtuhirQWodeeA7Lf4i2x71JS/vtA5pRb/hIGWlw+G6MeXvsM+MXrz0VAydTGElX1rAfgPg==}

  '@electron/asar@4.0.1':
    resolution: {integrity: sha512-F4Ykm1jiBGY1WV/o8Q8oFW8Nq0u+S2/vPujzNJtdSJ6C4LHC4CiGLn7c17s7SolZ23gcvCebMncmZtNc+MkxPQ==}
    engines: {node: '>=22.12.0'}
    hasBin: true

  '@esbuild/aix-ppc64@0.25.1':
    resolution: {integrity: sha512-kfYGy8IdzTGy+z0vFGvExZtxkFlA4zAxgKEahG9KE1ScBjpQnFsNOX8KTU5ojNru5ed5CVoJYXFtoxaq5nFbjQ==}
    engines: {node: '>=18'}
    cpu: [ppc64]
    os: [aix]

  '@esbuild/aix-ppc64@0.27.0':
    resolution: {integrity: sha512-KuZrd2hRjz01y5JK9mEBSD3Vj3mbCvemhT466rSuJYeE/hjuBrHfjjcjMdTm/sz7au+++sdbJZJmuBwQLuw68A==}
    engines: {node: '>=18'}
    cpu: [ppc64]
    os: [aix]

  '@esbuild/android-arm64@0.25.1':
    resolution: {integrity: sha512-50tM0zCJW5kGqgG7fQ7IHvQOcAn9TKiVRuQ/lN0xR+T2lzEFvAi1ZcS8DiksFcEpf1t/GYOeOfCAgDHFpkiSmA==}
    engines: {node: '>=18'}
    cpu: [arm64]
    os: [android]

  '@esbuild/android-arm64@0.27.0':
    resolution: {integrity: sha512-CC3vt4+1xZrs97/PKDkl0yN7w8edvU2vZvAFGD16n9F0Cvniy5qvzRXjfO1l94efczkkQE6g1x0i73Qf5uthOQ==}
    engines: {node: '>=18'}
    cpu: [arm64]
    os: [android]

  '@esbuild/android-arm@0.25.1':
    resolution: {integrity: sha512-dp+MshLYux6j/JjdqVLnMglQlFu+MuVeNrmT5nk6q07wNhCdSnB7QZj+7G8VMUGh1q+vj2Bq8kRsuyA00I/k+Q==}
    engines: {node: '>=18'}
    cpu: [arm]
    os: [android]

  '@esbuild/android-arm@0.27.0':
    resolution: {integrity: sha512-j67aezrPNYWJEOHUNLPj9maeJte7uSMM6gMoxfPC9hOg8N02JuQi/T7ewumf4tNvJadFkvLZMlAq73b9uwdMyQ==}
    engines: {node: '>=18'}
    cpu: [arm]
    os: [android]

  '@esbuild/android-x64@0.25.1':
    resolution: {integrity: sha512-GCj6WfUtNldqUzYkN/ITtlhwQqGWu9S45vUXs7EIYf+7rCiiqH9bCloatO9VhxsL0Pji+PF4Lz2XXCES+Q8hDw==}
    engines: {node: '>=18'}
    cpu: [x64]
    os: [android]

  '@esbuild/android-x64@0.27.0':
    resolution: {integrity: sha512-wurMkF1nmQajBO1+0CJmcN17U4BP6GqNSROP8t0X/Jiw2ltYGLHpEksp9MpoBqkrFR3kv2/te6Sha26k3+yZ9Q==}
    engines: {node: '>=18'}
    cpu: [x64]
    os: [android]

  '@esbuild/darwin-arm64@0.25.1':
    resolution: {integrity: sha512-5hEZKPf+nQjYoSr/elb62U19/l1mZDdqidGfmFutVUjjUZrOazAtwK+Kr+3y0C/oeJfLlxo9fXb1w7L+P7E4FQ==}
    engines: {node: '>=18'}
    cpu: [arm64]
    os: [darwin]

  '@esbuild/darwin-arm64@0.27.0':
    resolution: {integrity: sha512-uJOQKYCcHhg07DL7i8MzjvS2LaP7W7Pn/7uA0B5S1EnqAirJtbyw4yC5jQ5qcFjHK9l6o/MX9QisBg12kNkdHg==}
    engines: {node: '>=18'}
    cpu: [arm64]
    os: [darwin]

  '@esbuild/darwin-x64@0.25.1':
    resolution: {integrity: sha512-hxVnwL2Dqs3fM1IWq8Iezh0cX7ZGdVhbTfnOy5uURtao5OIVCEyj9xIzemDi7sRvKsuSdtCAhMKarxqtlyVyfA==}
    engines: {node: '>=18'}
    cpu: [x64]
    os: [darwin]

  '@esbuild/darwin-x64@0.27.0':
    resolution: {integrity: sha512-8mG6arH3yB/4ZXiEnXof5MK72dE6zM9cDvUcPtxhUZsDjESl9JipZYW60C3JGreKCEP+p8P/72r69m4AZGJd5g==}
    engines: {node: '>=18'}
    cpu: [x64]
    os: [darwin]

  '@esbuild/freebsd-arm64@0.25.1':
    resolution: {integrity: sha512-1MrCZs0fZa2g8E+FUo2ipw6jw5qqQiH+tERoS5fAfKnRx6NXH31tXBKI3VpmLijLH6yriMZsxJtaXUyFt/8Y4A==}
    engines: {node: '>=18'}
    cpu: [arm64]
    os: [freebsd]

  '@esbuild/freebsd-arm64@0.27.0':
    resolution: {integrity: sha512-9FHtyO988CwNMMOE3YIeci+UV+x5Zy8fI2qHNpsEtSF83YPBmE8UWmfYAQg6Ux7Gsmd4FejZqnEUZCMGaNQHQw==}
    engines: {node: '>=18'}
    cpu: [arm64]
    os: [freebsd]

  '@esbuild/freebsd-x64@0.25.1':
    resolution: {integrity: sha512-0IZWLiTyz7nm0xuIs0q1Y3QWJC52R8aSXxe40VUxm6BB1RNmkODtW6LHvWRrGiICulcX7ZvyH6h5fqdLu4gkww==}
    engines: {node: '>=18'}
    cpu: [x64]
    os: [freebsd]

  '@esbuild/freebsd-x64@0.27.0':
    resolution: {integrity: sha512-zCMeMXI4HS/tXvJz8vWGexpZj2YVtRAihHLk1imZj4efx1BQzN76YFeKqlDr3bUWI26wHwLWPd3rwh6pe4EV7g==}
    engines: {node: '>=18'}
    cpu: [x64]
    os: [freebsd]

  '@esbuild/linux-arm64@0.25.1':
    resolution: {integrity: sha512-jaN3dHi0/DDPelk0nLcXRm1q7DNJpjXy7yWaWvbfkPvI+7XNSc/lDOnCLN7gzsyzgu6qSAmgSvP9oXAhP973uQ==}
    engines: {node: '>=18'}
    cpu: [arm64]
    os: [linux]

  '@esbuild/linux-arm64@0.27.0':
    resolution: {integrity: sha512-AS18v0V+vZiLJyi/4LphvBE+OIX682Pu7ZYNsdUHyUKSoRwdnOsMf6FDekwoAFKej14WAkOef3zAORJgAtXnlQ==}
    engines: {node: '>=18'}
    cpu: [arm64]
    os: [linux]

  '@esbuild/linux-arm@0.25.1':
    resolution: {integrity: sha512-NdKOhS4u7JhDKw9G3cY6sWqFcnLITn6SqivVArbzIaf3cemShqfLGHYMx8Xlm/lBit3/5d7kXvriTUGa5YViuQ==}
    engines: {node: '>=18'}
    cpu: [arm]
    os: [linux]

  '@esbuild/linux-arm@0.27.0':
    resolution: {integrity: sha512-t76XLQDpxgmq2cNXKTVEB7O7YMb42atj2Re2Haf45HkaUpjM2J0UuJZDuaGbPbamzZ7bawyGFUkodL+zcE+jvQ==}
    engines: {node: '>=18'}
    cpu: [arm]
    os: [linux]

  '@esbuild/linux-ia32@0.25.1':
    resolution: {integrity: sha512-OJykPaF4v8JidKNGz8c/q1lBO44sQNUQtq1KktJXdBLn1hPod5rE/Hko5ugKKZd+D2+o1a9MFGUEIUwO2YfgkQ==}
    engines: {node: '>=18'}
    cpu: [ia32]
    os: [linux]

  '@esbuild/linux-ia32@0.27.0':
    resolution: {integrity: sha512-Mz1jxqm/kfgKkc/KLHC5qIujMvnnarD9ra1cEcrs7qshTUSksPihGrWHVG5+osAIQ68577Zpww7SGapmzSt4Nw==}
    engines: {node: '>=18'}
    cpu: [ia32]
    os: [linux]

  '@esbuild/linux-loong64@0.25.1':
    resolution: {integrity: sha512-nGfornQj4dzcq5Vp835oM/o21UMlXzn79KobKlcs3Wz9smwiifknLy4xDCLUU0BWp7b/houtdrgUz7nOGnfIYg==}
    engines: {node: '>=18'}
    cpu: [loong64]
    os: [linux]

  '@esbuild/linux-loong64@0.27.0':
    resolution: {integrity: sha512-QbEREjdJeIreIAbdG2hLU1yXm1uu+LTdzoq1KCo4G4pFOLlvIspBm36QrQOar9LFduavoWX2msNFAAAY9j4BDg==}
    engines: {node: '>=18'}
    cpu: [loong64]
    os: [linux]

  '@esbuild/linux-mips64el@0.25.1':
    resolution: {integrity: sha512-1osBbPEFYwIE5IVB/0g2X6i1qInZa1aIoj1TdL4AaAb55xIIgbg8Doq6a5BzYWgr+tEcDzYH67XVnTmUzL+nXg==}
    engines: {node: '>=18'}
    cpu: [mips64el]
    os: [linux]

  '@esbuild/linux-mips64el@0.27.0':
    resolution: {integrity: sha512-sJz3zRNe4tO2wxvDpH/HYJilb6+2YJxo/ZNbVdtFiKDufzWq4JmKAiHy9iGoLjAV7r/W32VgaHGkk35cUXlNOg==}
    engines: {node: '>=18'}
    cpu: [mips64el]
    os: [linux]

  '@esbuild/linux-ppc64@0.25.1':
    resolution: {integrity: sha512-/6VBJOwUf3TdTvJZ82qF3tbLuWsscd7/1w+D9LH0W/SqUgM5/JJD0lrJ1fVIfZsqB6RFmLCe0Xz3fmZc3WtyVg==}
    engines: {node: '>=18'}
    cpu: [ppc64]
    os: [linux]

  '@esbuild/linux-ppc64@0.27.0':
    resolution: {integrity: sha512-z9N10FBD0DCS2dmSABDBb5TLAyF1/ydVb+N4pi88T45efQ/w4ohr/F/QYCkxDPnkhkp6AIpIcQKQ8F0ANoA2JA==}
    engines: {node: '>=18'}
    cpu: [ppc64]
    os: [linux]

  '@esbuild/linux-riscv64@0.25.1':
    resolution: {integrity: sha512-nSut/Mx5gnilhcq2yIMLMe3Wl4FK5wx/o0QuuCLMtmJn+WeWYoEGDN1ipcN72g1WHsnIbxGXd4i/MF0gTcuAjQ==}
    engines: {node: '>=18'}
    cpu: [riscv64]
    os: [linux]

  '@esbuild/linux-riscv64@0.27.0':
    resolution: {integrity: sha512-pQdyAIZ0BWIC5GyvVFn5awDiO14TkT/19FTmFcPdDec94KJ1uZcmFs21Fo8auMXzD4Tt+diXu1LW1gHus9fhFQ==}
    engines: {node: '>=18'}
    cpu: [riscv64]
    os: [linux]

  '@esbuild/linux-s390x@0.25.1':
    resolution: {integrity: sha512-cEECeLlJNfT8kZHqLarDBQso9a27o2Zd2AQ8USAEoGtejOrCYHNtKP8XQhMDJMtthdF4GBmjR2au3x1udADQQQ==}
    engines: {node: '>=18'}
    cpu: [s390x]
    os: [linux]

  '@esbuild/linux-s390x@0.27.0':
    resolution: {integrity: sha512-hPlRWR4eIDDEci953RI1BLZitgi5uqcsjKMxwYfmi4LcwyWo2IcRP+lThVnKjNtk90pLS8nKdroXYOqW+QQH+w==}
    engines: {node: '>=18'}
    cpu: [s390x]
    os: [linux]

  '@esbuild/linux-x64@0.25.1':
    resolution: {integrity: sha512-xbfUhu/gnvSEg+EGovRc+kjBAkrvtk38RlerAzQxvMzlB4fXpCFCeUAYzJvrnhFtdeyVCDANSjJvOvGYoeKzFA==}
    engines: {node: '>=18'}
    cpu: [x64]
    os: [linux]

  '@esbuild/linux-x64@0.27.0':
    resolution: {integrity: sha512-1hBWx4OUJE2cab++aVZ7pObD6s+DK4mPGpemtnAORBvb5l/g5xFGk0vc0PjSkrDs0XaXj9yyob3d14XqvnQ4gw==}
    engines: {node: '>=18'}
    cpu: [x64]
    os: [linux]

  '@esbuild/netbsd-arm64@0.25.1':
    resolution: {integrity: sha512-O96poM2XGhLtpTh+s4+nP7YCCAfb4tJNRVZHfIE7dgmax+yMP2WgMd2OecBuaATHKTHsLWHQeuaxMRnCsH8+5g==}
    engines: {node: '>=18'}
    cpu: [arm64]
    os: [netbsd]

  '@esbuild/netbsd-arm64@0.27.0':
    resolution: {integrity: sha512-6m0sfQfxfQfy1qRuecMkJlf1cIzTOgyaeXaiVaaki8/v+WB+U4hc6ik15ZW6TAllRlg/WuQXxWj1jx6C+dfy3w==}
    engines: {node: '>=18'}
    cpu: [arm64]
    os: [netbsd]

  '@esbuild/netbsd-x64@0.25.1':
    resolution: {integrity: sha512-X53z6uXip6KFXBQ+Krbx25XHV/NCbzryM6ehOAeAil7X7oa4XIq+394PWGnwaSQ2WRA0KI6PUO6hTO5zeF5ijA==}
    engines: {node: '>=18'}
    cpu: [x64]
    os: [netbsd]

  '@esbuild/netbsd-x64@0.27.0':
    resolution: {integrity: sha512-xbbOdfn06FtcJ9d0ShxxvSn2iUsGd/lgPIO2V3VZIPDbEaIj1/3nBBe1AwuEZKXVXkMmpr6LUAgMkLD/4D2PPA==}
    engines: {node: '>=18'}
    cpu: [x64]
    os: [netbsd]

  '@esbuild/openbsd-arm64@0.25.1':
    resolution: {integrity: sha512-Na9T3szbXezdzM/Kfs3GcRQNjHzM6GzFBeU1/6IV/npKP5ORtp9zbQjvkDJ47s6BCgaAZnnnu/cY1x342+MvZg==}
    engines: {node: '>=18'}
    cpu: [arm64]
    os: [openbsd]

  '@esbuild/openbsd-arm64@0.27.0':
    resolution: {integrity: sha512-fWgqR8uNbCQ/GGv0yhzttj6sU/9Z5/Sv/VGU3F5OuXK6J6SlriONKrQ7tNlwBrJZXRYk5jUhuWvF7GYzGguBZQ==}
    engines: {node: '>=18'}
    cpu: [arm64]
    os: [openbsd]

  '@esbuild/openbsd-x64@0.25.1':
    resolution: {integrity: sha512-T3H78X2h1tszfRSf+txbt5aOp/e7TAz3ptVKu9Oyir3IAOFPGV6O9c2naym5TOriy1l0nNf6a4X5UXRZSGX/dw==}
    engines: {node: '>=18'}
    cpu: [x64]
    os: [openbsd]

  '@esbuild/openbsd-x64@0.27.0':
    resolution: {integrity: sha512-aCwlRdSNMNxkGGqQajMUza6uXzR/U0dIl1QmLjPtRbLOx3Gy3otfFu/VjATy4yQzo9yFDGTxYDo1FfAD9oRD2A==}
    engines: {node: '>=18'}
    cpu: [x64]
    os: [openbsd]

  '@esbuild/openharmony-arm64@0.27.0':
    resolution: {integrity: sha512-nyvsBccxNAsNYz2jVFYwEGuRRomqZ149A39SHWk4hV0jWxKM0hjBPm3AmdxcbHiFLbBSwG6SbpIcUbXjgyECfA==}
    engines: {node: '>=18'}
    cpu: [arm64]
    os: [openharmony]

  '@esbuild/sunos-x64@0.25.1':
    resolution: {integrity: sha512-2H3RUvcmULO7dIE5EWJH8eubZAI4xw54H1ilJnRNZdeo8dTADEZ21w6J22XBkXqGJbe0+wnNJtw3UXRoLJnFEg==}
    engines: {node: '>=18'}
    cpu: [x64]
    os: [sunos]

  '@esbuild/sunos-x64@0.27.0':
    resolution: {integrity: sha512-Q1KY1iJafM+UX6CFEL+F4HRTgygmEW568YMqDA5UV97AuZSm21b7SXIrRJDwXWPzr8MGr75fUZPV67FdtMHlHA==}
    engines: {node: '>=18'}
    cpu: [x64]
    os: [sunos]

  '@esbuild/win32-arm64@0.25.1':
    resolution: {integrity: sha512-GE7XvrdOzrb+yVKB9KsRMq+7a2U/K5Cf/8grVFRAGJmfADr/e/ODQ134RK2/eeHqYV5eQRFxb1hY7Nr15fv1NQ==}
    engines: {node: '>=18'}
    cpu: [arm64]
    os: [win32]

  '@esbuild/win32-arm64@0.27.0':
    resolution: {integrity: sha512-W1eyGNi6d+8kOmZIwi/EDjrL9nxQIQ0MiGqe/AWc6+IaHloxHSGoeRgDRKHFISThLmsewZ5nHFvGFWdBYlgKPg==}
    engines: {node: '>=18'}
    cpu: [arm64]
    os: [win32]

  '@esbuild/win32-ia32@0.25.1':
    resolution: {integrity: sha512-uOxSJCIcavSiT6UnBhBzE8wy3n0hOkJsBOzy7HDAuTDE++1DJMRRVCPGisULScHL+a/ZwdXPpXD3IyFKjA7K8A==}
    engines: {node: '>=18'}
    cpu: [ia32]
    os: [win32]

  '@esbuild/win32-ia32@0.27.0':
    resolution: {integrity: sha512-30z1aKL9h22kQhilnYkORFYt+3wp7yZsHWus+wSKAJR8JtdfI76LJ4SBdMsCopTR3z/ORqVu5L1vtnHZWVj4cQ==}
    engines: {node: '>=18'}
    cpu: [ia32]
    os: [win32]

  '@esbuild/win32-x64@0.25.1':
    resolution: {integrity: sha512-Y1EQdcfwMSeQN/ujR5VayLOJ1BHaK+ssyk0AEzPjC+t1lITgsnccPqFjb6V+LsTp/9Iov4ysfjxLaGJ9RPtkVg==}
    engines: {node: '>=18'}
    cpu: [x64]
    os: [win32]

  '@esbuild/win32-x64@0.27.0':
    resolution: {integrity: sha512-aIitBcjQeyOhMTImhLZmtxfdOcuNRpwlPNmlFKPcHQYPhEssw75Cl1TSXJXpMkzaua9FUetx/4OQKq7eJul5Cg==}
    engines: {node: '>=18'}
    cpu: [x64]
    os: [win32]

  '@eslint-community/eslint-utils@4.9.0':
    resolution: {integrity: sha512-ayVFHdtZ+hsq1t2Dy24wCmGXGe4q9Gu3smhLYALJrr473ZH27MsnSL+LKUlimp4BWJqMDMLmPpx/Q9R3OAlL4g==}
    engines: {node: ^12.22.0 || ^14.17.0 || >=16.0.0}
    peerDependencies:
      eslint: ^6.0.0 || ^7.0.0 || >=8.0.0

  '@eslint-community/regexpp@4.12.1':
    resolution: {integrity: sha512-CCZCDJuduB9OUkFkY2IgppNZMi2lBQgD2qzwXkEia16cge2pijY/aXi96CJMquDMn3nJdlPV1A5KrJEXwfLNzQ==}
    engines: {node: ^12.0.0 || ^14.0.0 || >=16.0.0}

  '@eslint/config-array@0.21.1':
    resolution: {integrity: sha512-aw1gNayWpdI/jSYVgzN5pL0cfzU02GT3NBpeT/DXbx1/1x7ZKxFPd9bwrzygx/qiwIQiJ1sw/zD8qY/kRvlGHA==}
    engines: {node: ^18.18.0 || ^20.9.0 || >=21.1.0}

  '@eslint/config-helpers@0.4.2':
    resolution: {integrity: sha512-gBrxN88gOIf3R7ja5K9slwNayVcZgK6SOUORm2uBzTeIEfeVaIhOpCtTox3P6R7o2jLFwLFTLnC7kU/RGcYEgw==}
    engines: {node: ^18.18.0 || ^20.9.0 || >=21.1.0}

  '@eslint/core@0.17.0':
    resolution: {integrity: sha512-yL/sLrpmtDaFEiUj1osRP4TI2MDz1AddJL+jZ7KSqvBuliN4xqYY54IfdN8qD8Toa6g1iloph1fxQNkjOxrrpQ==}
    engines: {node: ^18.18.0 || ^20.9.0 || >=21.1.0}

  '@eslint/eslintrc@3.3.1':
    resolution: {integrity: sha512-gtF186CXhIl1p4pJNGZw8Yc6RlshoePRvE0X91oPGb3vZ8pM3qOS9W9NGPat9LziaBV7XrJWGylNQXkGcnM3IQ==}
    engines: {node: ^18.18.0 || ^20.9.0 || >=21.1.0}

  '@eslint/js@9.39.1':
    resolution: {integrity: sha512-S26Stp4zCy88tH94QbBv3XCuzRQiZ9yXofEILmglYTh/Ug/a9/umqvgFtYBAo3Lp0nsI/5/qH1CCrbdK3AP1Tw==}
    engines: {node: ^18.18.0 || ^20.9.0 || >=21.1.0}

  '@eslint/object-schema@2.1.7':
    resolution: {integrity: sha512-VtAOaymWVfZcmZbp6E2mympDIHvyjXs/12LqWYjVw6qjrfF+VK+fyG33kChz3nnK+SU5/NeHOqrTEHS8sXO3OA==}
    engines: {node: ^18.18.0 || ^20.9.0 || >=21.1.0}

  '@eslint/plugin-kit@0.4.1':
    resolution: {integrity: sha512-43/qtrDUokr7LJqoF2c3+RInu/t4zfrpYdoSDfYyhg52rwLV6TnOvdG4fXm7IkSB3wErkcmJS9iEhjVtOSEjjA==}
    engines: {node: ^18.18.0 || ^20.9.0 || >=21.1.0}

  '@ffmpeg/ffmpeg@0.12.10':
    resolution: {integrity: sha512-lVtk8PW8e+NUzGZhPTWj2P1J4/NyuCrbDD3O9IGpSeLYtUZKBqZO8CNj1WYGghep/MXoM8e1qVY1GztTkf8YYQ==}
    engines: {node: '>=18.x'}

  '@ffmpeg/types@0.12.2':
    resolution: {integrity: sha512-NJtxwPoLb60/z1Klv0ueshguWQ/7mNm106qdHkB4HL49LXszjhjCCiL+ldHJGQ9ai2Igx0s4F24ghigy//ERdA==}
    engines: {node: '>=16.x'}

  '@ffmpeg/util@0.12.1':
    resolution: {integrity: sha512-10jjfAKWaDyb8+nAkijcsi9wgz/y26LOc1NKJradNMyCIl6usQcBbhkjX5qhALrSBcOy6TOeksunTYa+a03qNQ==}
    engines: {node: '>=18.x'}

  '@humanfs/core@0.19.1':
    resolution: {integrity: sha512-5DyQ4+1JEUzejeK1JGICcideyfUbGixgS9jNgex5nqkW+cY7WZhxBigmieN5Qnw9ZosSNVC9KQKyb+GUaGyKUA==}
    engines: {node: '>=18.18.0'}

  '@humanfs/node@0.16.6':
    resolution: {integrity: sha512-YuI2ZHQL78Q5HbhDiBA1X4LmYdXCKCMQIfw0pw7piHJwyREFebJUvrQN4cMssyES6x+vfUbx1CIpaQUKYdQZOw==}
    engines: {node: '>=18.18.0'}

  '@humanwhocodes/module-importer@1.0.1':
    resolution: {integrity: sha512-bxveV4V8v5Yb4ncFTT3rPSgZBOpCkjfK0y4oVVVJwIuDVBRMDXrPyXRL988i5ap9m9bnyEEjWfm5WkBmtffLfA==}
    engines: {node: '>=12.22'}

  '@humanwhocodes/retry@0.3.0':
    resolution: {integrity: sha512-d2CGZR2o7fS6sWB7DG/3a95bGKQyHMACZ5aW8qGkkqQpUoZV6C0X7Pc7l4ZNMZkfNBf4VWNe9E1jRsf0G146Ew==}
    engines: {node: '>=18.18'}

  '@humanwhocodes/retry@0.4.2':
    resolution: {integrity: sha512-xeO57FpIu4p1Ri3Jq/EXq4ClRm86dVF2z/+kvFnyqVYRavTZmaFaUBbWCOuuTh0o/g7DSsk6kc2vrS4Vl5oPOQ==}
    engines: {node: '>=18.18'}

  '@intrnl/xxhash64@0.1.2':
    resolution: {integrity: sha512-1+lx7j99fdph+uy3EnjQyr39KQZ7LP56+aWOr6finJWpgYpvb7XrhFUqDwnEk/wpPC98nCjAT6RulpW3crWjlg==}

  '@isaacs/balanced-match@4.0.1':
    resolution: {integrity: sha512-yzMTt9lEb8Gv7zRioUilSglI0c0smZ9k5D65677DLWLtWJaXIS3CqcGyUFByYKlnUj6TkjLVs54fBl6+TiGQDQ==}
    engines: {node: 20 || >=22}

  '@isaacs/brace-expansion@5.0.0':
    resolution: {integrity: sha512-ZT55BDLV0yv0RBm2czMiZ+SqCGO7AvmOM3G/w2xhVPH+te0aKgFjmBvGlL1dH+ql2tgGO3MVrbb3jCKyvpgnxA==}
    engines: {node: 20 || >=22}

  '@isaacs/cliui@8.0.2':
    resolution: {integrity: sha512-O8jcjabXaleOG9DQ0+ARXWZBTfnP4WNAqzuiJK7ll44AmxGKv/J2M4TPjxjY3znBCfvBXFzucm1twdyFybFqEA==}
    engines: {node: '>=12'}

  '@jridgewell/gen-mapping@0.3.5':
    resolution: {integrity: sha512-IzL8ZoEDIBRWEzlCcRhOaCupYyN5gdIK+Q6fbFdPDg6HqX6jpkItn7DFIpW9LQzXG6Df9sA7+OKnq0qlz/GaQg==}
    engines: {node: '>=6.0.0'}

  '@jridgewell/resolve-uri@3.1.2':
    resolution: {integrity: sha512-bRISgCIjP20/tbWSPWMEi54QVPRZExkuD9lJL+UIxUKtwVJA8wW1Trb1jMs1RFXo1CBTNZ/5hpC9QvmKWdopKw==}
    engines: {node: '>=6.0.0'}

  '@jridgewell/set-array@1.2.1':
    resolution: {integrity: sha512-R8gLRTZeyp03ymzP/6Lil/28tGeGEzhx1q2k703KGWRAI1VdvPIXdG70VJc2pAMw3NA6JKL5hhFu1sJX0Mnn/A==}
    engines: {node: '>=6.0.0'}

  '@jridgewell/source-map@0.3.6':
    resolution: {integrity: sha512-1ZJTZebgqllO79ue2bm3rIGud/bOe0pP5BjSRCRxxYkEZS8STV7zN84UBbiYu7jy+eCKSnVIUgoWWE/tt+shMQ==}

  '@jridgewell/sourcemap-codec@1.4.15':
    resolution: {integrity: sha512-eF2rxCRulEKXHTRiDrDy6erMYWqNw4LPdQ8UQA4huuxaQsVeRPFl2oM8oDGxMFhJUWZf9McpLtJasDDZb/Bpeg==}

  '@jridgewell/trace-mapping@0.3.25':
    resolution: {integrity: sha512-vNk6aEwybGtawWmy/PzwnGDOjCkLWSD2wqvjGGAgOAwCGWySYXfYoxt00IJkTF+8Lb57DwOb3Aa0o9CApepiYQ==}

  '@keyv/bigmap@1.3.0':
    resolution: {integrity: sha512-KT01GjzV6AQD5+IYrcpoYLkCu1Jod3nau1Z7EsEuViO3TZGRacSbO9MfHmbJ1WaOXFtWLxPVj169cn2WNKPkIg==}
    engines: {node: '>= 18'}
    peerDependencies:
      keyv: ^5.5.4

  '@keyv/serialize@1.1.1':
    resolution: {integrity: sha512-dXn3FZhPv0US+7dtJsIi2R+c7qWYiReoEh5zUntWCf4oSpMNib8FDhSoed6m3QyZdx5hK7iLFkYk3rNxwt8vTA==}

  '@nodelib/fs.scandir@2.1.5':
    resolution: {integrity: sha512-vq24Bq3ym5HEQm2NKCr3yXDwjc7vTsEThRDnkp2DK9p1uqLR+DHurm/NOTo0KG7HYHU7eppKZj3MyqYuMBf62g==}
    engines: {node: '>= 8'}

  '@nodelib/fs.stat@2.0.5':
    resolution: {integrity: sha512-RkhPPp2zrqDAQA/2jNhnztcPAlv64XdhIp7a7454A5ovI7Bukxgt7MX7udwAu3zg1DcpPU0rz3VV1SeaqvY4+A==}
    engines: {node: '>= 8'}

  '@nodelib/fs.walk@1.2.8':
    resolution: {integrity: sha512-oGB+UxlgWcgQkgwo8GcEGwemoTFt3FIO9ababBmaGwXIoBKZ+GTy0pP185beGg7Llih/NSHSV2XAs1lnznocSg==}
    engines: {node: '>= 8'}

  '@puppeteer/browsers@2.10.13':
    resolution: {integrity: sha512-a9Ruw3j3qlnB5a/zHRTkruppynxqaeE4H9WNj5eYGRWqw0ZauZ23f4W2ARf3hghF5doozyD+CRtt7XSYuYRI/Q==}
    engines: {node: '>=18'}
    hasBin: true

  '@rtsao/scc@1.1.0':
    resolution: {integrity: sha512-zt6OdqaDoOnJ1ZYsCYGt9YmWzDXl4vQdKTyJev62gFhRGKdx7mcT54V9KIjg+d2wi9EXsPvAPKe7i7WjfVWB8g==}

  '@stylistic/eslint-plugin@5.6.0':
    resolution: {integrity: sha512-owEc4B8ME+O/xyZOkLVyLqPMsUgJXIM4XzCm5Vt3WvRXpyoOfYxgA+JkEiFqXPCI8+Nc2BzAT+KGAK7QleGs8Q==}
    engines: {node: ^18.18.0 || ^20.9.0 || >=21.1.0}
    peerDependencies:
      eslint: '>=9.0.0'

  '@tootallnate/quickjs-emscripten@0.23.0':
    resolution: {integrity: sha512-C5Mc6rdnsaJDjO3UpGW/CQTHtCKaYlScZTly4JIu97Jxo/odCiH0ITnDXSJPTOrEKk/ycSZ0AOgTmkDtkOsvIA==}

  '@types/adm-zip@0.5.7':
    resolution: {integrity: sha512-DNEs/QvmyRLurdQPChqq0Md4zGvPwHerAJYWk9l2jCbD1VPpnzRJorOdiq4zsw09NFbYnhfsoEhWtxIzXpn2yw==}

  '@types/chrome@0.1.30':
    resolution: {integrity: sha512-rcP14i+ip4s3SLG6JzNOWIDd+0i8Bg+kBslHl8d4g6m/e2kEbWnR90AtlOPUZj9ONVRbKxnQUqsInxFzXyqLdA==}

  '@types/diff@7.0.2':
    resolution: {integrity: sha512-JSWRMozjFKsGlEjiiKajUjIJVKuKdE3oVy2DNtK+fUo8q82nhFZ2CPQwicAIkXrofahDXrWJ7mjelvZphMS98Q==}

  '@types/estree@1.0.7':
    resolution: {integrity: sha512-w28IoSUCJpidD/TGviZwwMJckNESJZXFu7NBZ5YJ4mEUnNraUn9Pm8HSZm/jDF1pDWYKspWE7oVphigUPRakIQ==}

  '@types/filesystem@0.0.36':
    resolution: {integrity: sha512-vPDXOZuannb9FZdxgHnqSwAG/jvdGM8Wq+6N4D/d80z+D4HWH+bItqsZaVRQykAn6WEVeEkLm2oQigyHtgb0RA==}

  '@types/filewriter@0.0.33':
    resolution: {integrity: sha512-xFU8ZXTw4gd358lb2jw25nxY9QAgqn2+bKKjKOYfNCzN4DKCFetK7sPtrlpg66Ywe3vWY9FNxprZawAh9wfJ3g==}

  '@types/fs-extra@11.0.4':
    resolution: {integrity: sha512-yTbItCNreRooED33qjunPthRcSjERP1r4MqCZc7wv0u2sUkzTFp45tgUfS5+r7FrZPdmCCNflLhVSP/o+SemsQ==}

  '@types/har-format@1.2.15':
    resolution: {integrity: sha512-RpQH4rXLuvTXKR0zqHq3go0RVXYv/YVqv4TnPH95VbwUxZdQlK1EtcMvQvMpDngHbt13Csh9Z4qT9AbkiQH5BA==}

  '@types/json-schema@7.0.15':
    resolution: {integrity: sha512-5+fP8P8MFNC+AyZCDxrB2pkZFPGzqQWUzpSeuuVLvm8VMcorNYavBqoFcxK8bQz4Qsbn4oUEEem4wDLfcysGHA==}

  '@types/json5@0.0.29':
    resolution: {integrity: sha512-dRLjCWHYg4oaA77cxO64oO+7JwCwnIzkZPdrrC71jQmQtlhM556pwKo5bUzqvZndkVbeFLIIi+9TC40JNF5hNQ==}

  '@types/jsonfile@6.1.4':
    resolution: {integrity: sha512-D5qGUYwjvnNNextdU59/+fI+spnwtTFmyQP0h+PfIOSkNfpU6AOICUOkm4i0OnSk+NyjdPJrxCDro0sJsWlRpQ==}

  '@types/less@3.0.8':
    resolution: {integrity: sha512-Gjm4+H9noDJgu5EdT3rUw5MhPBag46fiOy27BefvWkNL8mlZnKnCaVVVTLKj6RYXed9b62CPKnPav9govyQDzA==}

  '@types/lodash@4.17.15':
    resolution: {integrity: sha512-w/P33JFeySuhN6JLkysYUK2gEmy9kHHFN7E8ro0tkfmlDOgxBDzWEZ/J8cWA+fHqFevpswDTFZnDx+R9lbL6xw==}

  '@types/lodash@4.17.20':
    resolution: {integrity: sha512-H3MHACvFUEiujabxhaI/ImO6gUrd8oOurg7LQtS7mbwIXA/cUqWrvBsaeJ23aZEPk1TAYkurjfMbSELfoCXlGA==}

  '@types/node@22.13.13':
    resolution: {integrity: sha512-ClsL5nMwKaBRwPcCvH8E7+nU4GxHVx1axNvMZTFHMEfNI7oahimt26P5zjVCRrjiIWj6YFXfE1v3dEp94wLcGQ==}

  '@types/node@24.10.1':
    resolution: {integrity: sha512-GNWcUTRBgIRJD5zj+Tq0fKOJ5XZajIiBroOF0yvj2bSU1WvNdYS/dn9UxwsujGW4JX06dnHyjV2y9rRaybH0iQ==}

  '@types/prop-types@15.7.15':
    resolution: {integrity: sha512-F6bEyamV9jKGAFBEmlQnesRPGOQqS2+Uwi0Em15xenOxHaf2hv6L8YCVn3rPdPJOiJfPiCnLIRyvwVaqMY3MIw==}

  '@types/react-dom@18.3.1':
    resolution: {integrity: sha512-qW1Mfv8taImTthu4KoXgDfLuk4bydU6Q/TkADnDWWHwi4NX4BR+LWfTp2sVmTqRrsHvyDDTelgelxJ+SsejKKQ==}

  '@types/react-dom@19.0.4':
    resolution: {integrity: sha512-4fSQ8vWFkg+TGhePfUzVmat3eC14TXYSsiiDSLI0dVLsrm9gZFABjPy/Qu6TKgl1tq1Bu1yDsuQgY3A3DOjCcg==}
    peerDependencies:
      '@types/react': ^19.0.0

  '@types/react@18.3.1':
    resolution: {integrity: sha512-V0kuGBX3+prX+DQ/7r2qsv1NsdfnCLnTgnRJ1pYnxykBhGMz+qj+box5lq7XsO5mtZsBqpjwwTu/7wszPfMBcw==}

  '@types/react@19.0.12':
    resolution: {integrity: sha512-V6Ar115dBDrjbtXSrS+/Oruobc+qVbbUxDFC1RSbRqLt5SYvxxyIDrSC85RWml54g+jfNeEMZhEj7wW07ONQhA==}

  '@types/stylus@0.48.42':
    resolution: {integrity: sha512-CPGlr5teL4sqdap+EOowMifLuNGeIoLwc0VQ7u/BPxo+ocqiNa5jeVt0H0IVBblEh6ZwX1sGpIQIFnSSr8NBQA==}

  '@types/tinycolor2@1.4.6':
    resolution: {integrity: sha512-iEN8J0BoMnsWBqjVbWH/c0G0Hh7O21lpR2/+PrvAVgWdzL7eexIFm4JN/Wn10PTcmNdtS6U67r499mlWMXOxNw==}

  '@types/yauzl@2.10.3':
    resolution: {integrity: sha512-oJoftv0LSuaDZE3Le4DbKX+KS9G36NzOeSap90UIK0yMA/NhKJhqlSGtNDORNRaIbQfzjXDrQa0ytJ6mNRGz/Q==}

  '@types/yazl@3.3.0':
    resolution: {integrity: sha512-mFL6lGkk2N5u5nIxpNV/K5LW3qVSbxhJrMxYGOOxZndWxMgCamr/iCsq/1t9kd8pEwhuNP91LC5qZm/qS9pOEw==}

  '@typescript-eslint/eslint-plugin@8.47.0':
    resolution: {integrity: sha512-fe0rz9WJQ5t2iaLfdbDc9T80GJy0AeO453q8C3YCilnGozvOyCG5t+EZtg7j7D88+c3FipfP/x+wzGnh1xp8ZA==}
    engines: {node: ^18.18.0 || ^20.9.0 || >=21.1.0}
    peerDependencies:
      '@typescript-eslint/parser': ^8.47.0
      eslint: ^8.57.0 || ^9.0.0
      typescript: '>=4.8.4 <6.0.0'

  '@typescript-eslint/parser@8.47.0':
    resolution: {integrity: sha512-lJi3PfxVmo0AkEY93ecfN+r8SofEqZNGByvHAI3GBLrvt1Cw6H5k1IM02nSzu0RfUafr2EvFSw0wAsZgubNplQ==}
    engines: {node: ^18.18.0 || ^20.9.0 || >=21.1.0}
    peerDependencies:
      eslint: ^8.57.0 || ^9.0.0
      typescript: '>=4.8.4 <6.0.0'

  '@typescript-eslint/project-service@8.47.0':
    resolution: {integrity: sha512-2X4BX8hUeB5JcA1TQJ7GjcgulXQ+5UkNb0DL8gHsHUHdFoiCTJoYLTpib3LtSDPZsRET5ygN4qqIWrHyYIKERA==}
    engines: {node: ^18.18.0 || ^20.9.0 || >=21.1.0}
    peerDependencies:
      typescript: '>=4.8.4 <6.0.0'

  '@typescript-eslint/scope-manager@8.47.0':
    resolution: {integrity: sha512-a0TTJk4HXMkfpFkL9/WaGTNuv7JWfFTQFJd6zS9dVAjKsojmv9HT55xzbEpnZoY+VUb+YXLMp+ihMLz/UlZfDg==}
    engines: {node: ^18.18.0 || ^20.9.0 || >=21.1.0}

  '@typescript-eslint/tsconfig-utils@8.47.0':
    resolution: {integrity: sha512-ybUAvjy4ZCL11uryalkKxuT3w3sXJAuWhOoGS3T/Wu+iUu1tGJmk5ytSY8gbdACNARmcYEB0COksD2j6hfGK2g==}
    engines: {node: ^18.18.0 || ^20.9.0 || >=21.1.0}
    peerDependencies:
      typescript: '>=4.8.4 <6.0.0'

  '@typescript-eslint/type-utils@8.47.0':
    resolution: {integrity: sha512-QC9RiCmZ2HmIdCEvhd1aJELBlD93ErziOXXlHEZyuBo3tBiAZieya0HLIxp+DoDWlsQqDawyKuNEhORyku+P8A==}
    engines: {node: ^18.18.0 || ^20.9.0 || >=21.1.0}
    peerDependencies:
      eslint: ^8.57.0 || ^9.0.0
      typescript: '>=4.8.4 <6.0.0'

  '@typescript-eslint/types@8.47.0':
    resolution: {integrity: sha512-nHAE6bMKsizhA2uuYZbEbmp5z2UpffNrPEqiKIeN7VsV6UY/roxanWfoRrf6x/k9+Obf+GQdkm0nPU+vnMXo9A==}
    engines: {node: ^18.18.0 || ^20.9.0 || >=21.1.0}

  '@typescript-eslint/typescript-estree@8.47.0':
    resolution: {integrity: sha512-k6ti9UepJf5NpzCjH31hQNLHQWupTRPhZ+KFF8WtTuTpy7uHPfeg2NM7cP27aCGajoEplxJDFVCEm9TGPYyiVg==}
    engines: {node: ^18.18.0 || ^20.9.0 || >=21.1.0}
    peerDependencies:
      typescript: '>=4.8.4 <6.0.0'

  '@typescript-eslint/utils@8.47.0':
    resolution: {integrity: sha512-g7XrNf25iL4TJOiPqatNuaChyqt49a/onq5YsJ9+hXeugK+41LVg7AxikMfM02PC6jbNtZLCJj6AUcQXJS/jGQ==}
    engines: {node: ^18.18.0 || ^20.9.0 || >=21.1.0}
    peerDependencies:
      eslint: ^8.57.0 || ^9.0.0
      typescript: '>=4.8.4 <6.0.0'

  '@typescript-eslint/visitor-keys@8.47.0':
    resolution: {integrity: sha512-SIV3/6eftCy1bNzCQoPmbWsRLujS8t5iDIZ4spZOBHqrM+yfX2ogg8Tt3PDTAVKw3sSCiUgg30uOAvK2r9zGjQ==}
    engines: {node: ^18.18.0 || ^20.9.0 || >=21.1.0}

  '@vap/core@0.0.12':
    resolution: {integrity: sha512-3csHpkE1zUSRTZwl7xIf2uXg1cD4IhhtUm0F6K/dWydc95R5Nj+krB4OTNATuqkewIv/ViCbwjPfkafAgvZQSg==}

  '@vap/shiki@0.10.5':
    resolution: {integrity: sha512-5BHVGvQT8qonbLSASon5aQFQ18OZU4FxSl9tLSj6oJ0sap3KdMbYcfGq25M9zFZR1g1dJN7fgjmZXBIS5omIdw==}

  '@vencord/discord-types@1.0.0':
    resolution: {integrity: sha512-idtijKdbjiqo8k+4mo5Aq9zrQYwr2u11VmiRasaf+8+cGC5bYsMTIZl7zKLF3VdYx2a0ICjxgZtcfa1U3mv1Yg==}
    peerDependencies:
      '@types/react': ^19.0.10

  acorn-jsx@5.3.2:
    resolution: {integrity: sha512-rq9s+JNhf0IChjtDXxllJ7g41oZk5SlXtp0LHwyA5cejwn7vKmKp4pPri6YEePv2PU65sAsegbXtIinmDFDXgQ==}
    peerDependencies:
      acorn: ^6.0.0 || ^7.0.0 || ^8.0.0

  acorn@8.14.1:
    resolution: {integrity: sha512-OvQ/2pUDKmgfCg++xsTX1wGxfTaszcHVcTctW4UJB4hibJx2HXxxO5UmVgyjMa+ZDsiaf5wWLXYpRWMmBI0QHg==}
    engines: {node: '>=0.4.0'}
    hasBin: true

  acorn@8.15.0:
    resolution: {integrity: sha512-NZyJarBfL7nWwIq+FDL6Zp/yHEhePMNnnJ0y3qfieCrmNvYct8uvtiV41UvlSe6apAfk0fY1FbWx+NwfmpvtTg==}
    engines: {node: '>=0.4.0'}
    hasBin: true

  agent-base@7.1.3:
    resolution: {integrity: sha512-jRR5wdylq8CkOe6hei19GGZnxM6rBGwFl3Bg0YItGDimvjGtAvdZk4Pu6Cl4u4Igsws4a1fd1Vq3ezrhn4KmFw==}
    engines: {node: '>= 14'}

  ajv@6.12.6:
    resolution: {integrity: sha512-j3fVLgvTo527anyYyJOGTYJbG+vnnQYvE0m5mmkc1TK+nxAppkCLMIL0aZ4dblVCNoGShhm+kzE4ZUykBoMg4g==}

  ajv@8.17.1:
    resolution: {integrity: sha512-B/gBuNg5SiMTrPkC+A2+cW0RszwxYmn6VYxB/inlBStS5nx6xHIt/ehKRhIMhqusl7a8LjQoZnjCs5vhwxOQ1g==}

  ansi-regex@5.0.1:
    resolution: {integrity: sha512-quJQXlTSUGL2LH9SUXo8VwsY4soanhgo6LNSm84E1LBcE8s3O0wpdiRzyR9z/ZZJMlMWv37qOOb9pdJlMUEKFQ==}
    engines: {node: '>=8'}

  ansi-regex@6.2.2:
    resolution: {integrity: sha512-Bq3SmSpyFHaWjPk8If9yc6svM8c56dB5BAtW4Qbw5jHTwwXXcTLoRMkpDJp6VL0XzlWaCHTXrkFURMYmD0sLqg==}
    engines: {node: '>=12'}

  ansi-styles@3.2.1:
    resolution: {integrity: sha512-VT0ZI6kZRdTh8YyJw3SMbYm/u+NqfsAxEpWO0Pf9sq8/e94WxxOpPKx9FR1FlyCtOVDNOQ+8ntlqFxiRc+r5qA==}
    engines: {node: '>=4'}

  ansi-styles@4.3.0:
    resolution: {integrity: sha512-zbB9rCJAT1rbjiVDb2hqKFHNYLxgtk8NURxZ3IZwD3F6NtxbXZQCnnSi1Lkx+IDohdPlFp222wVALIheZJQSEg==}
    engines: {node: '>=8'}

  ansi-styles@6.2.3:
    resolution: {integrity: sha512-4Dj6M28JB+oAH8kFkTLUo+a2jwOFkuqb3yucU0CANcRRUbxS0cP0nZYCGjcc3BNXwRIsUVmDGgzawme7zvJHvg==}
    engines: {node: '>=12'}

  argparse@2.0.1:
    resolution: {integrity: sha512-8+9WqebbFzpX9OR+Wa6O29asIogeRMzcGtAINdpMHHyAg10f05aSFVBbcEqGf/PXw1EjAZ+q2/bEBg3DvurK3Q==}

  array-buffer-byte-length@1.0.2:
    resolution: {integrity: sha512-LHE+8BuR7RYGDKvnrmcuSq3tDcKv9OFEXQt/HpbZhY7V6h0zlUXutnAD82GiFx9rdieCMjkvtcsPqBwgUl1Iiw==}
    engines: {node: '>= 0.4'}

  array-includes@3.1.8:
    resolution: {integrity: sha512-itaWrbYbqpGXkGhZPGUulwnhVf5Hpy1xiCFsGqyIGglbBxmG5vSjxQen3/WGOjPpNEv1RtBLKxbmVXm8HpJStQ==}
    engines: {node: '>= 0.4'}

  array-union@2.1.0:
    resolution: {integrity: sha512-HGyxoOTYUyCM6stUe6EJgnd4EoewAI7zMdfqO+kGjnlZmBDz/cR5pf8r/cR4Wq60sL/p0IkcjUEEPwS3GFrIyw==}
    engines: {node: '>=8'}

  array.prototype.findlast@1.2.5:
    resolution: {integrity: sha512-CVvd6FHg1Z3POpBLxO6E6zr+rSKEQ9L6rZHAaY7lLfhKsWYUBBOuMs0e9o24oopj6H+geRCX0YJ+TJLBK2eHyQ==}
    engines: {node: '>= 0.4'}

  array.prototype.findlastindex@1.2.6:
    resolution: {integrity: sha512-F/TKATkzseUExPlfvmwQKGITM3DGTK+vkAsCZoDc5daVygbJBnjEUCbgkAvVFsgfXfX4YIqZ/27G3k3tdXrTxQ==}
    engines: {node: '>= 0.4'}

  array.prototype.flat@1.3.2:
    resolution: {integrity: sha512-djYB+Zx2vLewY8RWlNCUdHjDXs2XOgm602S9E7P/UpHgfeHL00cRiIF+IN/G/aUJ7kGPb6yO/ErDI5V2s8iycA==}
    engines: {node: '>= 0.4'}

  array.prototype.flatmap@1.3.3:
    resolution: {integrity: sha512-Y7Wt51eKJSyi80hFrJCePGGNo5ktJCslFuboqJsbf57CCPcm5zztluPlc4/aD8sWsKvlwatezpV4U1efk8kpjg==}
    engines: {node: '>= 0.4'}

  array.prototype.tosorted@1.1.4:
    resolution: {integrity: sha512-p6Fx8B7b7ZhL/gmUsAy0D15WhvDccw3mnGNbZpi3pmeJdxtWsj2jEaI4Y6oo3XiHfzuSgPwKc04MYt6KgvC/wA==}
    engines: {node: '>= 0.4'}

  arraybuffer.prototype.slice@1.0.4:
    resolution: {integrity: sha512-BNoCY6SXXPQ7gF2opIP4GBE+Xw7U+pHMYKuzjgCN3GwiaIR09UUeKfheyIry77QtrCBlC0KK0q5/TER/tYh3PQ==}
    engines: {node: '>= 0.4'}

  ast-types@0.13.4:
    resolution: {integrity: sha512-x1FCFnFifvYDDzTaLII71vG5uvDwgtmDTEVWAxrgeiR8VjMONcCXJx7E+USjDtHlwFmt9MysbqgF9b9Vjr6w+w==}
    engines: {node: '>=4'}

  astral-regex@2.0.0:
    resolution: {integrity: sha512-Z7tMw1ytTXt5jqMcOP+OQteU1VuNK9Y02uuJtKQ1Sv69jXQKKg5cibLwGJow8yzZP+eAc18EmLGPal0bp36rvQ==}
    engines: {node: '>=8'}

  async-function@1.0.0:
    resolution: {integrity: sha512-hsU18Ae8CDTR6Kgu9DYf0EbCr/a5iGL0rytQDobUcdpYOKokk8LEjVphnXkDkgpi0wYVsqrXuP0bZxJaTqdgoA==}
    engines: {node: '>= 0.4'}

  async@1.5.2:
    resolution: {integrity: sha512-nSVgobk4rv61R9PUSDtYt7mPVB2olxNR5RWJcAsH676/ef11bUZwvu7+RGYrYauVdDPcO519v68wRhXQtxsV9w==}

  available-typed-arrays@1.0.7:
    resolution: {integrity: sha512-wvUjBtSGN7+7SjNpq/9M2Tg350UZD3q62IFZLbRAR1bSMlCo1ZaeW+BJ+D090e4hIIZLBcTDWe4Mh4jvUDajzQ==}
    engines: {node: '>= 0.4'}

  b4a@1.6.6:
    resolution: {integrity: sha512-5Tk1HLk6b6ctmjIkAcU/Ujv/1WqiDl0F0JdRCR80VsOcUlHcu7pWeWRlOqQLHfDEsVx9YH/aif5AG4ehoCtTmg==}

  balanced-match@1.0.2:
    resolution: {integrity: sha512-3oSeUO0TMV67hN1AmbXsK4yaqU7tjiHlbxRDZOpH0KW9+CeX4bRAaX0Anxt0tx2MrpRpWwQaPwIlISEJhYU5Pw==}

  balanced-match@2.0.0:
    resolution: {integrity: sha512-1ugUSr8BHXRnK23KfuYS+gVMC3LB8QGH9W1iGtDPsNWoQbgtXSExkBu2aDR4epiGWZOjZsj6lDl/N/AqqTC3UA==}

  bare-events@2.5.4:
    resolution: {integrity: sha512-+gFfDkR8pj4/TrWCGUGWmJIkBwuxPS5F+a5yWjOHQt2hHvNZd5YLzadjmDUtFmMM4y429bnKLa8bYBMHcYdnQA==}

  bare-fs@4.0.2:
    resolution: {integrity: sha512-S5mmkMesiduMqnz51Bfh0Et9EX0aTCJxhsI4bvzFFLs8Z1AV8RDHadfY5CyLwdoLHgXbNBEN1gQcbEtGwuvixw==}
    engines: {bare: '>=1.16.0'}
    peerDependencies:
      bare-buffer: '*'
    peerDependenciesMeta:
      bare-buffer:
        optional: true

  bare-os@3.6.1:
    resolution: {integrity: sha512-uaIjxokhFidJP+bmmvKSgiMzj2sV5GPHaZVAIktcxcpCyBFFWO+YlikVAdhmUo2vYFvFhOXIAlldqV29L8126g==}
    engines: {bare: '>=1.14.0'}

  bare-path@3.0.0:
    resolution: {integrity: sha512-tyfW2cQcB5NN8Saijrhqn0Zh7AnFNsnczRcuWODH0eYAXBsJ5gVxAUuNr7tsHSC6IZ77cA0SitzT+s47kot8Mw==}

  bare-stream@2.6.5:
    resolution: {integrity: sha512-jSmxKJNJmHySi6hC42zlZnq00rga4jjxcgNZjY9N5WlOe/iOoGRtdwGsHzQv2RlH2KOYMwGUXhf2zXd32BA9RA==}
    peerDependencies:
      bare-buffer: '*'
      bare-events: '*'
    peerDependenciesMeta:
      bare-buffer:
        optional: true
      bare-events:
        optional: true

  basic-ftp@5.0.5:
    resolution: {integrity: sha512-4Bcg1P8xhUuqcii/S0Z9wiHIrQVPMermM1any+MX5GeGD7faD3/msQUDGLol9wOcz4/jbg/WJnGqoJF6LiBdtg==}
    engines: {node: '>=10.0.0'}

  boolbase@1.0.0:
    resolution: {integrity: sha512-JZOSA7Mo9sNGB8+UjSgzdLtokWAky1zbztM3WRLCbZ70/3cTANmQmOdR7y2g+J0e2WXywy1yS468tY+IruqEww==}

  brace-expansion@1.1.12:
    resolution: {integrity: sha512-9T9UjW3r0UW5c1Q7GTwllptXwhvYmEzFhzMfZ9H7FQWt+uZePjZPjBP/W1ZEyZ1twGWom5/56TF4lPcqjnDHcg==}

  brace-expansion@2.0.2:
    resolution: {integrity: sha512-Jt0vHyM+jmUBqojB7E1NIYadt0vI0Qxjxd2TErW94wDz+E2LAm5vKMXXwg6ZZBTHPuUlDgQHKXvjGBdfcF1ZDQ==}

  braces@3.0.3:
    resolution: {integrity: sha512-yQbXgO/OSZVD2IsiLlro+7Hf6Q18EJrKSEsdoMzKePKXct3gvD8oLcOQdIzGupr5Fj+EDe8gO/lxc1BzfMpxvA==}
    engines: {node: '>=8'}

  buffer-crc32@0.2.13:
    resolution: {integrity: sha512-VO9Ht/+p3SN7SKWqcrgEzjGbRSJYTx+Q1pTQC0wrWqHx0vpJraQ6GtHx8tvcg1rlK1byhU5gccxgOgj7B0TDkQ==}

  buffer-from@1.1.2:
    resolution: {integrity: sha512-E+XQCRwSbaaiChtv6k6Dwgc+bx+Bs6vuKJHHl5kox/BaKbhiXzqQOwK4cO22yElGp2OCmjwVhT3HmxgyPGnJfQ==}

  cacheable@2.2.0:
    resolution: {integrity: sha512-LEJxRqfeomiiRd2t0uON6hxAtgOoWDfY3fugebbz+J3vDLO+SkdfFChQcOHTZhj9SYa9iwE9MGYNX72dKiOE4w==}

  call-bind-apply-helpers@1.0.2:
    resolution: {integrity: sha512-Sp1ablJ0ivDkSzjcaJdxEunN5/XvksFJ2sMBFfq6x0ryhQV/2b/KwFe21cMpmHtPOSij8K99/wSfoEuTObmuMQ==}
    engines: {node: '>= 0.4'}

  call-bind@1.0.8:
    resolution: {integrity: sha512-oKlSFMcMwpUg2ednkhQ454wfWiU/ul3CkJe/PEHcTKuiX6RpbehUiFMXu13HalGZxfUwCQzZG747YXBn1im9ww==}
    engines: {node: '>= 0.4'}

  call-bound@1.0.4:
    resolution: {integrity: sha512-+ys997U96po4Kx/ABpBCqhA9EuxJaQWDQg7295H4hBphv3IZg0boBKuwYpt4YXp6MZ5AmZQnU/tyMTlRpaSejg==}
    engines: {node: '>= 0.4'}

  callsites@3.1.0:
    resolution: {integrity: sha512-P8BjAsXvZS+VIDUI11hHCQEv74YT67YUi5JJFNWIqL235sBmjX4+qx9Muvls5ivyNENctx46xQLQ3aTuE7ssaQ==}
    engines: {node: '>=6'}

  camel-case@4.1.2:
    resolution: {integrity: sha512-gxGWBrTT1JuMx6R+o5PTXMmUnhnVzLQ9SNutD4YqKtI6ap897t3tKECYla6gCWEkplXnlNybEkZg9GEGxKFCgw==}

  chalk@2.4.2:
    resolution: {integrity: sha512-Mti+f9lpJNcwF4tWV8/OrTTtF1gZi+f8FqlyAdouralcFWFQWF2+NgCHShjkCb+IFBLq9buZwE1xckQU4peSuQ==}
    engines: {node: '>=4'}

  chalk@4.1.2:
    resolution: {integrity: sha512-oKnbhFyRIXpUuez8iBMmyEa4nbj4IOQyuhc/wy9kY7/WVPcwIO9VA668Pu8RkO7+0G76SLROeyw9CpQ061i4mA==}
    engines: {node: '>=10'}

  chromium-bidi@11.0.0:
    resolution: {integrity: sha512-cM3DI+OOb89T3wO8cpPSro80Q9eKYJ7hGVXoGS3GkDPxnYSqiv+6xwpIf6XERyJ9Tdsl09hmNmY94BkgZdVekw==}
    peerDependencies:
      devtools-protocol: '*'

  clean-css@5.3.3:
    resolution: {integrity: sha512-D5J+kHaVb/wKSFcyyV75uCn8fiY4sV38XJoe4CUyGQ+mOU/fMVYUdH1hJC+CJQ5uY3EnW27SbJYS4X8BiLrAFg==}
    engines: {node: '>= 10.0'}

  cliui@8.0.1:
    resolution: {integrity: sha512-BSeNnyus75C4//NQ9gQt1/csTXyo/8Sb+afLAkzAptFuMsod9HFokGNudZpi/oQV73hnVK+sR+5PVRMd+Dr7YQ==}
    engines: {node: '>=12'}

  color-convert@1.9.3:
    resolution: {integrity: sha512-QfAUtd+vFdAtFQcC8CCyYt1fYWxSqAiK2cSD6zDB8N3cpsEBAvRxp9zOGg6G/SHHJYAT88/az/IuDGALsNVbGg==}

  color-convert@2.0.1:
    resolution: {integrity: sha512-RRECPsj7iu/xb5oKYcsFHSppFNnsj/52OVTRKb4zP5onXwVF3zVmmToNcOfGC+CRDpfK/U584fMg38ZHCaElKQ==}
    engines: {node: '>=7.0.0'}

  color-name@1.1.3:
    resolution: {integrity: sha512-72fSenhMw2HZMTVHeCA9KCmpEIbzWiQsjN+BHcBbS9vr1mtt+vJjPdksIBNUmKAW8TFUDPJK5SUU3QhE9NEXDw==}

  color-name@1.1.4:
    resolution: {integrity: sha512-dOy+3AuW3a2wNbZHIuMZpTcgjGuLU/uBL/ubcZF9OXbDo8ff4O8yVp5Bf0efS8uEoYo5q4Fx7dY9OgQGXgAsQA==}

  colord@2.9.3:
    resolution: {integrity: sha512-jeC1axXpnb0/2nn/Y1LPuLdgXBLH7aDcHu4KEKfqw3CUhX7ZpfBSlPKyqXE6btIgEzfWtrX3/tyBCaCvXvMkOw==}

  commander@10.0.1:
    resolution: {integrity: sha512-y4Mg2tXshplEbSGzx7amzPwKKOCGuoSRP/CjEdwwk0FOGlUbq6lKuoyDZTNZkmxHdJtp54hdfY/JUrdL7Xfdug==}
    engines: {node: '>=14'}

<<<<<<< HEAD
  commander@13.1.0:
    resolution: {integrity: sha512-/rFeCpNJQbhSZjGVwO9RFV3xPqbnERS8MmIQzCtD/zl6gpJuV/bMLuN92oG3F7d8oDEHHRrujSXNUr8fpjntKw==}
    engines: {node: '>=18'}
=======
  commander@11.1.0:
    resolution: {integrity: sha512-yPVavfyCcRhmorC7rWlkHn15b4wDVgVmBA7kV4QVBsF7kv/9TKJAbAXVTxvTnwP8HHKjRCJDClKbciiYS7p0DQ==}
    engines: {node: '>=16'}
>>>>>>> ce8e48bb

  commander@2.20.3:
    resolution: {integrity: sha512-GpVkmM8vF2vQUkj2LvZmD35JxeJOLCwJ9cUkugyk2nuhbv3+mJvpLYYt+0+USMxE+oj+ey/lJEnhZw75x/OMcQ==}

  concat-map@0.0.1:
    resolution: {integrity: sha512-/Srv4dswyQNBfohGpz9o6Yb3Gz3SrUDqBH5rTuhGR7ahtlbYKnVxw2bCFMRljaA7EXHaXZ8wsHdodFvbkhKmqg==}

  cosmiconfig@9.0.0:
    resolution: {integrity: sha512-itvL5h8RETACmOTFc4UfIyB2RfEHi71Ax6E/PivVxq9NseKbOWpeyHEOIbmAw1rs8Ak0VursQNww7lf7YtUwzg==}
    engines: {node: '>=14'}
    peerDependencies:
      typescript: '>=4.9.5'
    peerDependenciesMeta:
      typescript:
        optional: true

  cross-spawn@7.0.6:
    resolution: {integrity: sha512-uV2QOWP2nWzsy2aMp8aRibhi9dlzF5Hgh5SHaB9OiTGEyDTiJJyx0uy51QXdyWbtAHNua4XJzUKca3OzKUd3vA==}
    engines: {node: '>= 8'}

  css-functions-list@3.2.3:
    resolution: {integrity: sha512-IQOkD3hbR5KrN93MtcYuad6YPuTSUhntLHDuLEbFWE+ff2/XSZNdZG+LcbbIW5AXKg/WFIfYItIzVoHngHXZzA==}
    engines: {node: '>=12 || >=16'}

  css-select@5.2.2:
    resolution: {integrity: sha512-TizTzUddG/xYLA3NXodFM0fSbNizXjOKhqiQQwvhlspadZokn1KDy0NZFS0wuEubIYAV5/c1/lAr0TaaFXEXzw==}

  css-tree@2.2.1:
    resolution: {integrity: sha512-OA0mILzGc1kCOCSJerOeqDxDQ4HOh+G8NbOJFOTgOCzpw7fCBubk0fEyxp8AgOL/jvLgYA/uV0cMbe43ElF1JA==}
    engines: {node: ^10 || ^12.20.0 || ^14.13.0 || >=15.0.0, npm: '>=7.0.0'}

  css-tree@3.1.0:
    resolution: {integrity: sha512-0eW44TGN5SQXU1mWSkKwFstI/22X2bG1nYzZTYMAWjylYURhse752YgbE4Cx46AC+bAvI+/dYTPRk1LqSUnu6w==}
    engines: {node: ^10 || ^12.20.0 || ^14.13.0 || >=15.0.0}

  css-what@6.2.2:
    resolution: {integrity: sha512-u/O3vwbptzhMs3L1fQE82ZSLHQQfto5gyZzwteVIEyeaY5Fc7R4dapF/BvRoSYFeqfBk4m0V1Vafq5Pjv25wvA==}
    engines: {node: '>= 6'}

  cssesc@3.0.0:
    resolution: {integrity: sha512-/Tb/JcjK111nNScGob5MNtsntNM1aCNUDipB/TkwZFhyDrrE47SOx/18wF2bbjgc3ZzCSKW1T5nt5EbFoAz/Vg==}
    engines: {node: '>=4'}
    hasBin: true

  csso@5.0.5:
    resolution: {integrity: sha512-0LrrStPOdJj+SPCCrGhzryycLjwcgUSHBtxNA8aIDxf0GLsRh1cKYhB00Gd1lDOS4yGH69+SNn13+TWbVHETFQ==}
    engines: {node: ^10 || ^12.20.0 || ^14.13.0 || >=15.0.0, npm: '>=7.0.0'}

  csstype@3.1.3:
    resolution: {integrity: sha512-M1uQkMl8rQK/szD0LNhtqxIPLpimGm8sOBwU7lLnCpSbTyY3yeU1Vc7l4KT5zT4s/yOxHH5O7tIuuLOCnLADRw==}

  data-uri-to-buffer@6.0.2:
    resolution: {integrity: sha512-7hvf7/GW8e86rW0ptuwS3OcBGDjIi6SZva7hCyWC0yYry2cOPmLIjXAUHI6DK2HsnwJd9ifmt57i8eV2n4YNpw==}
    engines: {node: '>= 14'}

  data-view-buffer@1.0.2:
    resolution: {integrity: sha512-EmKO5V3OLXh1rtK2wgXRansaK1/mtVdTUEiEI0W8RkvgT05kfxaH29PliLnpLP73yYO6142Q72QNa8Wx/A5CqQ==}
    engines: {node: '>= 0.4'}

  data-view-byte-length@1.0.2:
    resolution: {integrity: sha512-tuhGbE6CfTM9+5ANGf+oQb72Ky/0+s3xKUpHvShfiz2RxMFgFPjsXuRLBVMtvMs15awe45SRb83D6wH4ew6wlQ==}
    engines: {node: '>= 0.4'}

  data-view-byte-offset@1.0.1:
    resolution: {integrity: sha512-BS8PfmtDGnrgYdOonGZQdLZslWIeCGFP9tpan0hi1Co2Zr2NKADsvGYA8XxuG/4UWgJ6Cjtv+YJnB6MM69QGlQ==}
    engines: {node: '>= 0.4'}

  debug@3.2.7:
    resolution: {integrity: sha512-CFjzYYAi4ThfiQvizrFQevTTXHtnCqWfe7x1AhgEscTz6ZbLbfoLRLPugTQyBth6f8ZERVUSyWHFD/7Wu4t1XQ==}
    peerDependencies:
      supports-color: '*'
    peerDependenciesMeta:
      supports-color:
        optional: true

  debug@4.4.1:
    resolution: {integrity: sha512-KcKCqiftBJcZr++7ykoDIEwSa3XWowTfNPo92BYxjXiyYEVrUQh2aLyhxBCwww+heortUFxEJYcRzosstTEBYQ==}
    engines: {node: '>=6.0'}
    peerDependencies:
      supports-color: '*'
    peerDependenciesMeta:
      supports-color:
        optional: true

  debug@4.4.3:
    resolution: {integrity: sha512-RGwwWnwQvkVfavKVt22FGLw+xYSdzARwm0ru6DhTVA3umU5hZc28V3kO4stgYryrTlLpuvgI9GiijltAjNbcqA==}
    engines: {node: '>=6.0'}
    peerDependencies:
      supports-color: '*'
    peerDependenciesMeta:
      supports-color:
        optional: true

  deep-is@0.1.4:
    resolution: {integrity: sha512-oIPzksmTg4/MriiaYGO+okXDT7ztn/w3Eptv/+gSIdMdKsJo0u4CfYNFJPy+4SKMuCqGw2wxnA+URMg3t8a/bQ==}

  define-data-property@1.1.4:
    resolution: {integrity: sha512-rBMvIzlpA8v6E+SJZoo++HAYqsLrkg7MSfIinMPFhmkorw7X+dOXVJQs+QT69zGkzMyfDnIMN2Wid1+NbL3T+A==}
    engines: {node: '>= 0.4'}

  define-properties@1.2.1:
    resolution: {integrity: sha512-8QmQKqEASLd5nx0U1B1okLElbUuuttJ/AnYmRXbbbGDWh6uS208EjD4Xqq/I9wK7u0v6O08XhTWnt5XtEbR6Dg==}
    engines: {node: '>= 0.4'}

  degenerator@5.0.1:
    resolution: {integrity: sha512-TllpMR/t0M5sqCXfj85i4XaAzxmS5tVA16dqvdkMwGmzI+dXLXnw3J+3Vdv7VKw+ThlTMboK6i9rnZ6Nntj5CQ==}
    engines: {node: '>= 14'}

  devtools-protocol@0.0.1521046:
    resolution: {integrity: sha512-vhE6eymDQSKWUXwwA37NtTTVEzjtGVfDr3pRbsWEQ5onH/Snp2c+2xZHWJJawG/0hCCJLRGt4xVtEVUVILol4w==}

  diff@8.0.2:
    resolution: {integrity: sha512-sSuxWU5j5SR9QQji/o2qMvqRNYRDOcBTgsJ/DeCf4iSN4gW+gNMXM7wFIP+fdXZxoNiAnHUTGjCr+TSWXdRDKg==}
    engines: {node: '>=0.3.1'}

  dir-glob@3.0.1:
    resolution: {integrity: sha512-WkrWp9GR4KXfKGYzOLmTuGVi1UWFfws377n9cc55/tb6DuqyF6pcQ5AbiHEshaDpY9v6oaSr2XCDidGmMwdzIA==}
    engines: {node: '>=8'}

  doctrine@2.1.0:
    resolution: {integrity: sha512-35mSku4ZXK0vfCuHEDAwt55dg2jNajHZ1odvF+8SSr82EsZY4QmXfuWso8oEd8zRhVObSN18aM0CjSdoBX7zIw==}
    engines: {node: '>=0.10.0'}

  dom-serializer@2.0.0:
    resolution: {integrity: sha512-wIkAryiqt/nV5EQKqQpo3SToSOV9J0DnbJqwK7Wv/Trc92zIAYZ4FlMu+JPFW1DfGFt81ZTCGgDEabffXeLyJg==}

  domelementtype@2.3.0:
    resolution: {integrity: sha512-OLETBj6w0OsagBwdXnPdN0cnMfF9opN69co+7ZrbfPGrdpPVNBUj02spi6B1N7wChLQiPn4CSH/zJvXw56gmHw==}

  domhandler@5.0.3:
    resolution: {integrity: sha512-cgwlv/1iFQiFnU96XXgROh8xTeetsnJiDsTc7TYCLFd9+/WNkIqPTxiM/8pSd8VIrhXGTf1Ny1q1hquVqDJB5w==}
    engines: {node: '>= 4'}

  dompurify@3.1.7:
    resolution: {integrity: sha512-VaTstWtsneJY8xzy7DekmYWEOZcmzIe3Qb3zPd4STve1OBTa+e+WmS1ITQec1fZYXI3HCsOZZiSMpG6oxoWMWQ==}

  domutils@3.2.2:
    resolution: {integrity: sha512-6kZKyUajlDuqlHKVX1w7gyslj9MPIXzIFiz/rGu35uC1wMi+kMhQwGhl4lt9unC9Vb9INnY9Z3/ZA3+FhASLaw==}

  dot-case@3.0.4:
    resolution: {integrity: sha512-Kv5nKlh6yRrdrGvxeJ2e5y2eRUpkUosIW4A2AS38zwSz27zu7ufDwQPi5Jhs3XAlGNetl3bmnGhQsMtkKJnj3w==}

  dunder-proto@1.0.1:
    resolution: {integrity: sha512-KIN/nDJBQRcXw0MLVhZE9iQHmG68qAVIBg9CqmUYjmQIhgij9U5MFvrqkUL5FbtyyzZuOeOt0zdeRe4UY7ct+A==}
    engines: {node: '>= 0.4'}

  eastasianwidth@0.2.0:
    resolution: {integrity: sha512-I88TYZWc9XiYHRQ4/3c5rjjfgkjhLyW2luGIheGERbNQ6OY7yTybanSpDXZa8y7VUP9YmDcYa+eyq4ca7iLqWA==}

  emoji-regex@8.0.0:
    resolution: {integrity: sha512-MSjYzcWNOA0ewAHpz0MxpYFvwg6yjy1NG3xteoqz644VCo/RPgnr1/GGt+ic3iJTzQ8Eu3TdM14SawnVUmGE6A==}

  emoji-regex@9.2.2:
    resolution: {integrity: sha512-L18DaJsXSUk2+42pv8mLs5jJT2hqFkFE4j21wOmgbUqsZ2hL72NsUU785g9RXgo3s0ZNgVl42TiHp3ZtOv/Vyg==}

  end-of-stream@1.4.4:
    resolution: {integrity: sha512-+uw1inIHVPQoaVuHzRyXd21icM+cnt4CzD5rW+NC1wjOUSTOs+Te7FOv7AhN7vS9x/oIyhLP5PR1H+phQAHu5Q==}

  entities@4.5.0:
    resolution: {integrity: sha512-V0hjH4dGPh9Ao5p0MoRY6BVqtwCjhz6vI5LT8AJ55H+4g9/4vbHx1I54fS0XuclLhDHArPQCiMjDxjaL8fPxhw==}
    engines: {node: '>=0.12'}

  env-paths@2.2.1:
    resolution: {integrity: sha512-+h1lkLKhZMTYjog1VEpJNG7NZJWcuc2DDk/qsqSTRRCOXiLjeQ1d1/udrUGhqMxUgAlwKNZ0cf2uqan5GLuS2A==}
    engines: {node: '>=6'}

  error-ex@1.3.2:
    resolution: {integrity: sha512-7dFHNmqeFSEt2ZBsCriorKnn3Z2pj+fd9kmI6QoWw4//DL+icEBfc0U7qJCisqrTsKTjw4fNFy2pW9OqStD84g==}

  es-abstract@1.23.9:
    resolution: {integrity: sha512-py07lI0wjxAC/DcfK1S6G7iANonniZwTISvdPzk9hzeH0IZIshbuuFxLIU96OyF89Yb9hiqWn8M/bY83KY5vzA==}
    engines: {node: '>= 0.4'}

  es-define-property@1.0.1:
    resolution: {integrity: sha512-e3nRfgfUZ4rNGL232gUgX06QNyyez04KdjFrF+LTRoOXmrOgFKDg4BCdsjW8EnT69eqdYGmRpJwiPVYNrCaW3g==}
    engines: {node: '>= 0.4'}

  es-errors@1.3.0:
    resolution: {integrity: sha512-Zf5H2Kxt2xjTvbJvP2ZWLEICxA6j+hAmMzIlypy4xcBg1vKVnx89Wy0GbS+kf5cwCVFFzdCFh2XSCFNULS6csw==}
    engines: {node: '>= 0.4'}

  es-iterator-helpers@1.2.1:
    resolution: {integrity: sha512-uDn+FE1yrDzyC0pCo961B2IHbdM8y/ACZsKD4dG6WqrjV53BADjwa7D+1aom2rsNVfLyDgU/eigvlJGJ08OQ4w==}
    engines: {node: '>= 0.4'}

  es-object-atoms@1.1.1:
    resolution: {integrity: sha512-FGgH2h8zKNim9ljj7dankFPcICIK9Cp5bm+c2gQSYePhpaG5+esrLODihIorn+Pe6FGJzWhXQotPv73jTaldXA==}
    engines: {node: '>= 0.4'}

  es-set-tostringtag@2.1.0:
    resolution: {integrity: sha512-j6vWzfrGVfyXxge+O0x5sh6cvxAog0a/4Rdd2K36zCMV5eJ+/+tOAngRO8cODMNWbVRdVlmGZQL2YS3yR8bIUA==}
    engines: {node: '>= 0.4'}

  es-shim-unscopables@1.1.0:
    resolution: {integrity: sha512-d9T8ucsEhh8Bi1woXCf+TIKDIROLG5WCkxg8geBCbvk22kzwC5G2OnXVMO6FUsvQlgUUXQ2itephWDLqDzbeCw==}
    engines: {node: '>= 0.4'}

  es-to-primitive@1.3.0:
    resolution: {integrity: sha512-w+5mJ3GuFL+NjVtJlvydShqE1eN3h3PbI7/5LAsYJP/2qtuMXjfL2LpHSRqo4b4eSF5K/DH1JXKUAHSB2UW50g==}
    engines: {node: '>= 0.4'}

  esbuild@0.25.1:
    resolution: {integrity: sha512-BGO5LtrGC7vxnqucAe/rmvKdJllfGaYWdyABvyMoXQlfYMb2bbRuReWR5tEGE//4LcNJj9XrkovTqNYRFZHAMQ==}
    engines: {node: '>=18'}
    hasBin: true

  esbuild@0.27.0:
    resolution: {integrity: sha512-jd0f4NHbD6cALCyGElNpGAOtWxSq46l9X/sWB0Nzd5er4Kz2YTm+Vl0qKFT9KUJvD8+fiO8AvoHhFvEatfVixA==}
    engines: {node: '>=18'}
    hasBin: true

  escalade@3.1.2:
    resolution: {integrity: sha512-ErCHMCae19vR8vQGe50xIsVomy19rg6gFu3+r3jkEO46suLMWBksvVyoGgQV+jOfl84ZSOSlmv6Gxa89PmTGmA==}
    engines: {node: '>=6'}

  escape-string-regexp@1.0.5:
    resolution: {integrity: sha512-vbRorB5FUQWvla16U8R/qgaFIya2qGzwDrNmCZuYKrbdSUMG6I1ZCGQRefkRVhuOkIGVne7BQ35DSfo1qvJqFg==}
    engines: {node: '>=0.8.0'}

  escape-string-regexp@4.0.0:
    resolution: {integrity: sha512-TtpcNJ3XAzx3Gq8sWRzJaVajRs0uVxA2YAkdb1jm2YkPz4G6egUFAyA3n5vtEIZefPk5Wa4UXbKuS5fKkJWdgA==}
    engines: {node: '>=10'}

  escodegen@2.1.0:
    resolution: {integrity: sha512-2NlIDTwUWJN0mRPQOdtQBzbUHvdGY2P1VXSyU83Q3xKxM7WHX2Ql8dKq782Q9TgQUNOLEzEYu9bzLNj1q88I5w==}
    engines: {node: '>=6.0'}
    hasBin: true

  eslint-import-resolver-alias@1.1.2:
    resolution: {integrity: sha512-WdviM1Eu834zsfjHtcGHtGfcu+F30Od3V7I9Fi57uhBEwPkjDcii7/yW8jAT+gOhn4P/vOxxNAXbFAKsrrc15w==}
    engines: {node: '>= 4'}
    peerDependencies:
      eslint-plugin-import: '>=1.4.0'

  eslint-import-resolver-node@0.3.9:
    resolution: {integrity: sha512-WFj2isz22JahUv+B788TlO3N6zL3nNJGU8CcZbPZvVEkBPaJdCV4vy5wyghty5ROFbCRnm132v8BScu5/1BQ8g==}

  eslint-module-utils@2.12.0:
    resolution: {integrity: sha512-wALZ0HFoytlyh/1+4wuZ9FJCD/leWHQzzrxJ8+rebyReSLk7LApMyd3WJaLVoN+D5+WIdJyDK1c6JnE65V4Zyg==}
    engines: {node: '>=4'}
    peerDependencies:
      '@typescript-eslint/parser': '*'
      eslint: '*'
      eslint-import-resolver-node: '*'
      eslint-import-resolver-typescript: '*'
      eslint-import-resolver-webpack: '*'
    peerDependenciesMeta:
      '@typescript-eslint/parser':
        optional: true
      eslint:
        optional: true
      eslint-import-resolver-node:
        optional: true
      eslint-import-resolver-typescript:
        optional: true
      eslint-import-resolver-webpack:
        optional: true

  eslint-plugin-import@2.31.0:
    resolution: {integrity: sha512-ixmkI62Rbc2/w8Vfxyh1jQRTdRTF52VxwRVHl/ykPAmqG+Nb7/kNn+byLP0LxPgI7zWA16Jt82SybJInmMia3A==}
    engines: {node: '>=4'}
    peerDependencies:
      '@typescript-eslint/parser': '*'
      eslint: ^2 || ^3 || ^4 || ^5 || ^6 || ^7.2.0 || ^8 || ^9
    peerDependenciesMeta:
      '@typescript-eslint/parser':
        optional: true

  eslint-plugin-react@7.37.5:
    resolution: {integrity: sha512-Qteup0SqU15kdocexFNAJMvCJEfa2xUKNV4CC1xsVMrIIqEy3SQ/rqyxCWNzfrd3/ldy6HMlD2e0JDVpDg2qIA==}
    engines: {node: '>=4'}
    peerDependencies:
      eslint: ^3 || ^4 || ^5 || ^6 || ^7 || ^8 || ^9.7

  eslint-plugin-simple-header@1.2.2:
    resolution: {integrity: sha512-LO4PejdYPraY5GKd9hutst82yAAL21MGIiFbHKIpoPDOWOW8zz3ZaDdQB3vx/yQGjWd5GifyQ/AGfNkr5c9kPw==}
    peerDependencies:
      eslint: '>=8.41.0'

  eslint-plugin-simple-import-sort@12.1.1:
    resolution: {integrity: sha512-6nuzu4xwQtE3332Uz0to+TxDQYRLTKRESSc2hefVT48Zc8JthmN23Gx9lnYhu0FtkRSL1oxny3kJ2aveVhmOVA==}
    peerDependencies:
      eslint: '>=5.0.0'

  eslint-plugin-unused-imports@4.3.0:
    resolution: {integrity: sha512-ZFBmXMGBYfHttdRtOG9nFFpmUvMtbHSjsKrS20vdWdbfiVYsO3yA2SGYy9i9XmZJDfMGBflZGBCm70SEnFQtOA==}
    peerDependencies:
      '@typescript-eslint/eslint-plugin': ^8.0.0-0 || ^7.0.0 || ^6.0.0 || ^5.0.0
      eslint: ^9.0.0 || ^8.0.0
    peerDependenciesMeta:
      '@typescript-eslint/eslint-plugin':
        optional: true

  eslint-scope@8.4.0:
    resolution: {integrity: sha512-sNXOfKCn74rt8RICKMvJS7XKV/Xk9kA7DyJr8mJik3S7Cwgy3qlkkmyS2uQB3jiJg6VNdZd/pDBJu0nvG2NlTg==}
    engines: {node: ^18.18.0 || ^20.9.0 || >=21.1.0}

  eslint-visitor-keys@3.4.3:
    resolution: {integrity: sha512-wpc+LXeiyiisxPlEkUzU6svyS1frIO3Mgxj1fdy7Pm8Ygzguax2N3Fa/D/ag1WqbOprdI+uY6wMUl8/a2G+iag==}
    engines: {node: ^12.22.0 || ^14.17.0 || >=16.0.0}

  eslint-visitor-keys@4.2.1:
    resolution: {integrity: sha512-Uhdk5sfqcee/9H/rCOJikYz67o0a2Tw2hGRPOG2Y1R2dg7brRe1uG0yaNQDHu+TO/uQPF/5eCapvYSmHUjt7JQ==}
    engines: {node: ^18.18.0 || ^20.9.0 || >=21.1.0}

  eslint@9.39.1:
    resolution: {integrity: sha512-BhHmn2yNOFA9H9JmmIVKJmd288g9hrVRDkdoIgRCRuSySRUHH7r/DI6aAXW9T1WwUuY3DFgrcaqB+deURBLR5g==}
    engines: {node: ^18.18.0 || ^20.9.0 || >=21.1.0}
    hasBin: true
    peerDependencies:
      jiti: '*'
    peerDependenciesMeta:
      jiti:
        optional: true

  espree@10.4.0:
    resolution: {integrity: sha512-j6PAQ2uUr79PZhBjP5C5fhl8e39FmRnOjsD5lGnWrFU8i2G776tBK7+nP8KuQUTTyAZUwfQqXAgrVH5MbH9CYQ==}
    engines: {node: ^18.18.0 || ^20.9.0 || >=21.1.0}

  esprima@4.0.1:
    resolution: {integrity: sha512-eGuFFw7Upda+g4p+QHvnW0RyTX/SVeJBDM/gCtMARO0cLuT2HcEKnTPvhjV6aGeqrCB/sbNop0Kszm0jsaWU4A==}
    engines: {node: '>=4'}
    hasBin: true

  esquery@1.6.0:
    resolution: {integrity: sha512-ca9pw9fomFcKPvFLXhBKUK90ZvGibiGOvRJNbjljY7s7uq/5YO4BOzcYtJqExdx99rF6aAcnRxHmcUHcz6sQsg==}
    engines: {node: '>=0.10'}

  esrecurse@4.3.0:
    resolution: {integrity: sha512-KmfKL3b6G+RXvP8N1vr3Tq1kL/oCFgn2NYXEtqP8/L3pKapUA4G8cFVaoF3SU323CD4XypR/ffioHmkti6/Tag==}
    engines: {node: '>=4.0'}

  estraverse@5.3.0:
    resolution: {integrity: sha512-MMdARuVEQziNTeJD8DgMqmhwR11BRQ/cBP+pLtYdSTnf3MIO8fFeiINEbX36ZdNlfU/7A9f3gUw49B3oQsvwBA==}
    engines: {node: '>=4.0'}

  esutils@2.0.3:
    resolution: {integrity: sha512-kVscqXk4OCp68SZ0dkgEKVi6/8ij300KBWTJq32P/dYeWTSwK41WyTxalN1eRmA5Z9UU/LX9D7FWSmV9SAYx6g==}
    engines: {node: '>=0.10.0'}

  eventemitter3@4.0.7:
    resolution: {integrity: sha512-8guHBZCwKnFhYdHr2ysuRWErTwhoN2X8XELRlrRwpmfeY2jjuUN4taQMsULKUVo1K4DvZl+0pgfyoysHxvmvEw==}

  extract-zip@2.0.1:
    resolution: {integrity: sha512-GDhU9ntwuKyGXdZBUgTIe+vXnWj0fppUEtMDL0+idd5Sta8TGpHssn/eusA9mrPr9qNDym6SxAYZjNvCn/9RBg==}
    engines: {node: '>= 10.17.0'}
    hasBin: true

  fast-deep-equal@3.1.3:
    resolution: {integrity: sha512-f3qQ9oQy9j2AhBe/H9VC91wLmKBCCU/gDOnKNAYG5hswO7BLKj09Hc5HYNz9cGI++xlpDCIgDaitVs03ATR84Q==}

  fast-fifo@1.3.2:
    resolution: {integrity: sha512-/d9sfos4yxzpwkDkuN7k2SqFKtYNmCTzgfEpz82x34IM9/zc8KGxQoXg1liNC/izpRM/MBdt44Nmx41ZWqk+FQ==}

  fast-glob@3.3.3:
    resolution: {integrity: sha512-7MptL8U0cqcFdzIzwOTHoilX9x5BrNqye7Z/LuC7kCMRio1EMSyqRK3BEAUD7sXRq4iT4AzTVuZdhgQ2TCvYLg==}
    engines: {node: '>=8.6.0'}

  fast-json-stable-stringify@2.1.0:
    resolution: {integrity: sha512-lhd/wF+Lk98HZoTCtlVraHtfh5XYijIjalXck7saUtuanSDyLMxnHhSXEDJqHxD7msR8D0uCmqlkwjCV8xvwHw==}

  fast-levenshtein@2.0.6:
    resolution: {integrity: sha512-DCXu6Ifhqcks7TZKY3Hxp3y6qphY5SJZmrWMDrKcERSOXWQdMhU9Ig/PYrzyw/ul9jOIyh0N4M0tbC5hodg8dw==}

  fast-uri@3.0.6:
    resolution: {integrity: sha512-Atfo14OibSv5wAp4VWNsFYE1AchQRTv9cBGWET4pZWHzYshFSS9NQI6I57rdKn9croWVMbYFbLhJ+yJvmZIIHw==}

  fastest-levenshtein@1.0.16:
    resolution: {integrity: sha512-eRnCtTTtGZFpQCwhJiUOuxPQWRXVKYDn0b2PeHfXL6/Zi53SLAzAHfVhVWK2AryC/WH05kGfxhFIPvTF0SXQzg==}
    engines: {node: '>= 4.9.1'}

  fastq@1.19.1:
    resolution: {integrity: sha512-GwLTyxkCXjXbxqIhTsMI2Nui8huMPtnxg7krajPJAjnEG/iiOS7i+zCtWGZR9G0NBKbXKh6X9m9UIsYX/N6vvQ==}

  fd-slicer@1.1.0:
    resolution: {integrity: sha512-cE1qsB/VwyQozZ+q1dGxR8LBYNZeofhEdUNGSMbQD3Gw2lAzX9Zb3uIU6Ebc/Fmyjo9AWWfnn0AUCHqtevs/8g==}

  fflate@0.8.2:
    resolution: {integrity: sha512-cPJU47OaAoCbg0pBvzsgpTPhmhqI5eJjh/JIu8tPj5q+T7iLvW/JAYUqmE7KOB4R1ZyEhzBaIQpQpardBF5z8A==}

  file-entry-cache@10.1.4:
    resolution: {integrity: sha512-5XRUFc0WTtUbjfGzEwXc42tiGxQHBmtbUG1h9L2apu4SulCGN3Hqm//9D6FAolf8MYNL7f/YlJl9vy08pj5JuA==}

  file-entry-cache@8.0.0:
    resolution: {integrity: sha512-XXTUwCvisa5oacNGRP9SfNtYBNAMi+RPwBFmblZEF7N7swHYQS6/Zfk7SRwx4D5j3CH211YNRco1DEMNVfZCnQ==}
    engines: {node: '>=16.0.0'}

  fill-range@7.1.1:
    resolution: {integrity: sha512-YsGpe3WHLK8ZYi4tWDg2Jy3ebRz2rXowDxnld4bkQB00cc/1Zw9AWnC0i9ztDJitivtQvaI9KaLyKrc+hBW0yg==}
    engines: {node: '>=8'}

  find-up@5.0.0:
    resolution: {integrity: sha512-78/PXT1wlLLDgTzDs7sjq9hzz0vXD+zn+7wypEe4fXQxCmdmqfGsEPQxmiCSQI3ajFV91bVSsvNtrJRiW6nGng==}
    engines: {node: '>=10'}

  flat-cache@4.0.1:
    resolution: {integrity: sha512-f7ccFPK3SXFHpx15UIGyRJ/FJQctuKZ0zVuN3frBo4HnK3cay9VEW0R6yPYFHC0AgqhukPzKjq22t5DmAyqGyw==}
    engines: {node: '>=16'}

  flat-cache@6.1.19:
    resolution: {integrity: sha512-l/K33newPTZMTGAnnzaiqSl6NnH7Namh8jBNjrgjprWxGmZUuxx/sJNIRaijOh3n7q7ESbhNZC+pvVZMFdeU4A==}

  flatted@3.3.3:
    resolution: {integrity: sha512-GX+ysw4PBCz0PzosHDepZGANEuFCMLrnRTiEy9McGjmkCQYwRq4A/X786G/fjM/+OjsWSU1ZrY5qyARZmO/uwg==}

  for-each@0.3.5:
    resolution: {integrity: sha512-dKx12eRCVIzqCxFGplyFKJMPvLEWgmNtUrpTiJIR5u97zEhRG8ySrtboPHZXx7daLxQVrl643cTzbab2tkQjxg==}
    engines: {node: '>= 0.4'}

  foreground-child@3.3.1:
    resolution: {integrity: sha512-gIXjKqtFuWEgzFRJA9WCQeSJLZDjgJUOMCMzxtvFq/37KojM1BFGufqsCy0r4qSQmYLsZYMeyRqzIWOMup03sw==}
    engines: {node: '>=14'}

  fs-extra@11.3.0:
    resolution: {integrity: sha512-Z4XaCL6dUDHfP/jT25jJKMmtxvuwbkrD1vNSMFlo9lNLY2c5FHYSQgHPRZUjAB26TpDEoW9HCOgplrdbaPV/ew==}
    engines: {node: '>=14.14'}

  fsevents@2.3.3:
    resolution: {integrity: sha512-5xoDfX+fL7faATnagmWPpbFtwh/R77WmMMqqHGS65C3vvB0YHrgF+B1YmZ3441tMj5n63k0212XNoJwzlhffQw==}
    engines: {node: ^8.16.0 || ^10.6.0 || >=11.0.0}
    os: [darwin]

  function-bind@1.1.2:
    resolution: {integrity: sha512-7XHNxH7qX9xG5mIwxkhumTox/MIRNcOgDrxWsMt2pAr23WHp6MrRlN7FBSFpCpr+oVO0F744iUgR82nJMfG2SA==}

  function.prototype.name@1.1.8:
    resolution: {integrity: sha512-e5iwyodOHhbMr/yNrc7fDYG4qlbIvI5gajyzPnb5TCwyhjApznQh1BMFou9b30SevY43gCJKXycoCBjMbsuW0Q==}
    engines: {node: '>= 0.4'}

  functions-have-names@1.2.3:
    resolution: {integrity: sha512-xckBUXyTIqT97tq2x2AMb+g163b5JFysYk0x4qxNFwbfQkmNZoiRHb6sPzI9/QV33WeuvVYBUIiD4NzNIyqaRQ==}

  get-caller-file@2.0.5:
    resolution: {integrity: sha512-DyFP3BM/3YHTQOCUL/w0OZHR0lpKeGrxotcHWcqNEdnltqFwXVfhEBQ94eIo34AfQpo0rGki4cyIiftY06h2Fg==}
    engines: {node: 6.* || 8.* || >= 10.*}

  get-intrinsic@1.3.0:
    resolution: {integrity: sha512-9fSjSaos/fRIVIp+xSJlE6lfwhES7LNtKaCBIamHsjr2na1BiABJPo0mOjjz8GJDURarmCPGqaiVg5mfjb98CQ==}
    engines: {node: '>= 0.4'}

  get-proto@1.0.1:
    resolution: {integrity: sha512-sTSfBjoXBp89JvIKIefqw7U2CCebsc74kiY6awiGogKtoSGbgjYE/G/+l9sF3MWFPNc9IcoOC4ODfKHfxFmp0g==}
    engines: {node: '>= 0.4'}

  get-stream@5.2.0:
    resolution: {integrity: sha512-nBF+F1rAZVCu/p7rjzgA+Yb4lfYXrpl7a6VmJrU8wF9I1CKvP/QwPNZHnOlwbTkY6dvtFIzFMSyQXbLoTQPRpA==}
    engines: {node: '>=8'}

  get-symbol-description@1.1.0:
    resolution: {integrity: sha512-w9UMqWwJxHNOvoNzSJ2oPF5wvYcvP7jUvYzhp67yEhTi17ZDBBC1z9pTdGuzjD+EFIqLSYRweZjqfiPzQ06Ebg==}
    engines: {node: '>= 0.4'}

  get-tsconfig@4.10.0:
    resolution: {integrity: sha512-kGzZ3LWWQcGIAmg6iWvXn0ei6WDtV26wzHRMwDSzmAbcXrTEXxHy6IehI6/4eT6VRKyMP1eF1VqwrVUmE/LR7A==}

  get-uri@6.0.3:
    resolution: {integrity: sha512-BzUrJBS9EcUb4cFol8r4W3v1cPsSyajLSthNkz5BxbpDcHN5tIrM10E2eNvfnvBn3DaT3DUgx0OpsBKkaOpanw==}
    engines: {node: '>= 14'}

  gifenc@https://codeload.github.com/mattdesl/gifenc/tar.gz/64842fca317b112a8590f8fef2bf3825da8f6fe3:
    resolution: {tarball: https://codeload.github.com/mattdesl/gifenc/tar.gz/64842fca317b112a8590f8fef2bf3825da8f6fe3}
    version: 1.0.3

  glob-parent@5.1.2:
    resolution: {integrity: sha512-AOIgSQCepiJYwP3ARnGx+5VnTu2HBYdzbGP45eLw1vr3zB3vZLeyed1sC9hnbcOc9/SrMyM5RPQrkGz4aS9Zow==}
    engines: {node: '>= 6'}

  glob-parent@6.0.2:
    resolution: {integrity: sha512-XxwI8EOhVQgWp6iDL+3b0r86f4d6AX6zSU55HfB4ydCEuXLXc5FcYeOu+nnGftS4TEju/11rt4KJPTMgbfmv4A==}
    engines: {node: '>=10.13.0'}

  glob@11.0.3:
    resolution: {integrity: sha512-2Nim7dha1KVkaiF4q6Dj+ngPPMdfvLJEOpZk/jKiUAkqKebpGAWQXAq9z1xu9HKu5lWfqw/FASuccEjyznjPaA==}
    engines: {node: 20 || >=22}
    hasBin: true

  global-modules@2.0.0:
    resolution: {integrity: sha512-NGbfmJBp9x8IxyJSd1P+otYK8vonoJactOogrVfFRIAEY1ukil8RSKDz2Yo7wh1oihl51l/r6W4epkeKJHqL8A==}
    engines: {node: '>=6'}

  global-prefix@3.0.0:
    resolution: {integrity: sha512-awConJSVCHVGND6x3tmMaKcQvwXLhjdkmomy2W+Goaui8YPgYgXJZewhg3fWC+DlfqqQuWg8AwqjGTD2nAPVWg==}
    engines: {node: '>=6'}

  global-prefix@4.0.0:
    resolution: {integrity: sha512-w0Uf9Y9/nyHinEk5vMJKRie+wa4kR5hmDbEhGGds/kG1PwGLLHKRoNMeJOyCQjjBkANlnScqgzcFwGHgmgLkVA==}
    engines: {node: '>=16'}

  globals@14.0.0:
    resolution: {integrity: sha512-oahGvuMGQlPw/ivIYBjVSrWAfWLBeku5tpPE2fOPLi+WHffIWbuh2tCjhyQhTBPMf5E9jDEH4FOmTYgYwbKwtQ==}
    engines: {node: '>=18'}

  globalthis@1.0.4:
    resolution: {integrity: sha512-DpLKbNU4WylpxJykQujfCcwYWiV/Jhm50Goo0wrVILAv5jOr9d+H+UR3PhSCD2rCCEIg0uc+G+muBTwD54JhDQ==}
    engines: {node: '>= 0.4'}

  globby@11.1.0:
    resolution: {integrity: sha512-jhIXaOzy1sb8IyocaruWSn1TjmnBVs8Ayhcy83rmxNJ8q2uWKCAj3CnJY+KpGSXCueAPc0i05kVvVKtP1t9S3g==}
    engines: {node: '>=10'}

  globjoin@0.1.4:
    resolution: {integrity: sha512-xYfnw62CKG8nLkZBfWbhWwDw02CHty86jfPcc2cr3ZfeuK9ysoVPPEUxf21bAD/rWAgk52SuBrLJlefNy8mvFg==}

  gopd@1.2.0:
    resolution: {integrity: sha512-ZUKRh6/kUFoAiTAtTYPZJ3hw9wNxx+BIBOijnlG9PnrJsCcSjs1wyyD6vJpaYtgnzDrKYRSqf3OO6Rfa93xsRg==}
    engines: {node: '>= 0.4'}

  graceful-fs@4.2.11:
    resolution: {integrity: sha512-RbJ5/jmFcNNCcDV5o9eTnBLJ/HszWV0P73bc+Ff4nS/rJj+YaS6IGyiOL0VoBYX+l1Wrl3k63h/KrH+nhJ0XvQ==}

  graphemer@1.4.0:
    resolution: {integrity: sha512-EtKwoO6kxCL9WO5xipiHTZlSzBm7WLT627TqC/uVRd0HKmq8NXyebnNYxDoBi7wt8eTWrUrKXCOVaFq9x1kgag==}

  has-bigints@1.0.2:
    resolution: {integrity: sha512-tSvCKtBr9lkF0Ex0aQiP9N+OpV4zi2r/Nee5VkRDbaqv35RLYMzbwQfFSZZH0kR+Rd6302UJZ2p/bJCEoR3VoQ==}

  has-flag@3.0.0:
    resolution: {integrity: sha512-sKJf1+ceQBr4SMkvQnBDNDtf4TXpVhVGateu0t918bl30FnbE2m4vNLX+VWe/dpjlb+HugGYzW7uQXH98HPEYw==}
    engines: {node: '>=4'}

  has-flag@4.0.0:
    resolution: {integrity: sha512-EykJT/Q1KjTWctppgIAgfSO0tKVuZUjhgMr17kqTumMl6Afv3EISleU7qZUzoXDFTAHTDC4NOoG/ZxU3EvlMPQ==}
    engines: {node: '>=8'}

  has-property-descriptors@1.0.2:
    resolution: {integrity: sha512-55JNKuIW+vq4Ke1BjOTjM2YctQIvCT7GFzHwmfZPGo5wnrgkid0YQtnAleFSqumZm4az3n2BS+erby5ipJdgrg==}

  has-proto@1.2.0:
    resolution: {integrity: sha512-KIL7eQPfHQRC8+XluaIw7BHUwwqL19bQn4hzNgdr+1wXoU0KKj6rufu47lhY7KbJR2C6T6+PfyN0Ea7wkSS+qQ==}
    engines: {node: '>= 0.4'}

  has-symbols@1.1.0:
    resolution: {integrity: sha512-1cDNdwJ2Jaohmb3sg4OmKaMBwuC48sYni5HUw2DvsC8LjGTLK9h+eb1X6RyuOHe4hT0ULCW68iomhjUoKUqlPQ==}
    engines: {node: '>= 0.4'}

  has-tostringtag@1.0.2:
    resolution: {integrity: sha512-NqADB8VjPFLM2V0VvHUewwwsw0ZWBaIdgo+ieHtK3hasLz4qeCRjYcqfB6AQrBggRKppKF8L52/VqdVsO47Dlw==}
    engines: {node: '>= 0.4'}

  hashery@1.2.0:
    resolution: {integrity: sha512-43XJKpwle72Ik5Zpam7MuzRWyNdwwdf6XHlh8wCj2PggvWf+v/Dm5B0dxGZOmddidgeO6Ofu9As/o231Ti/9PA==}
    engines: {node: '>=20'}

  hasown@2.0.2:
    resolution: {integrity: sha512-0hJU9SCPvmMzIBdZFqNPXWa6dqh7WdH0cII9y+CyS8rG3nL48Bclra9HmKhVVUHyPWNH5Y7xDwAB7bfgSjkUMQ==}
    engines: {node: '>= 0.4'}

  highlight.js@11.11.1:
    resolution: {integrity: sha512-Xwwo44whKBVCYoliBQwaPvtd/2tYFkRQtXDWj1nackaV2JPXx3L0+Jvd8/qCJ2p+ML0/XVkJ2q+Mr+UVdpJK5w==}
    engines: {node: '>=12.0.0'}

  hookified@1.13.0:
    resolution: {integrity: sha512-6sPYUY8olshgM/1LDNW4QZQN0IqgKhtl/1C8koNZBJrKLBk3AZl6chQtNwpNztvfiApHMEwMHek5rv993PRbWw==}

  html-minifier-terser@7.2.0:
    resolution: {integrity: sha512-tXgn3QfqPIpGl9o+K5tpcj3/MN4SfLtsx2GWwBC3SSd0tXQGyF3gsSqad8loJgKZGM3ZxbYDd5yhiBIdWpmvLA==}
    engines: {node: ^14.13.1 || >=16.0.0}
    hasBin: true

  html-tags@3.3.1:
    resolution: {integrity: sha512-ztqyC3kLto0e9WbNp0aeP+M3kTt+nbaIveGmUxAtZa+8iFgKLUOD4YKM5j+f3QD89bra7UeumolZHKuOXnTmeQ==}
    engines: {node: '>=8'}

  http-proxy-agent@7.0.2:
    resolution: {integrity: sha512-T1gkAiYYDWYx3V5Bmyu7HcfcvL7mUrTWiM6yOfa3PIphViJ/gFPbvidQ+veqSOHci/PxBcDabeUNCzpOODJZig==}
    engines: {node: '>= 14'}

  https-proxy-agent@7.0.6:
    resolution: {integrity: sha512-vK9P5/iUfdl95AI+JVyUuIcVtd4ofvtrOr3HNtM2yxC9bnMbEdp3x01OhQNnjb8IJYi38VlTE3mBXwcfvywuSw==}
    engines: {node: '>= 14'}

  idb@8.0.3:
    resolution: {integrity: sha512-LtwtVyVYO5BqRvcsKuB2iUMnHwPVByPCXFXOpuU96IZPPoPN6xjOGxZQ74pgSVVLQWtUOYgyeL4GE98BY5D3wg==}

  ignore@5.3.1:
    resolution: {integrity: sha512-5Fytz/IraMjqpwfd34ke28PTVMjZjJG2MPn5t7OE4eUCUNf8BAa7b5WUS9/Qvr6mwOQS7Mk6vdsMno5he+T8Xw==}
    engines: {node: '>= 4'}

  ignore@7.0.3:
    resolution: {integrity: sha512-bAH5jbK/F3T3Jls4I0SO1hmPR0dKU0a7+SY6n1yzRtG54FLO8d6w/nxLFX2Nb7dBu6cCWXPaAME6cYqFUMmuCA==}
    engines: {node: '>= 4'}

  ignore@7.0.5:
    resolution: {integrity: sha512-Hs59xBNfUIunMFgWAbGX5cq6893IbWg4KnrjbYwX3tx0ztorVgTDA6B2sxf8ejHJ4wz8BqGUMYlnzNBer5NvGg==}
    engines: {node: '>= 4'}

  import-fresh@3.3.1:
    resolution: {integrity: sha512-TR3KfrTZTYLPB6jUjfx6MF9WcWrHL9su5TObK4ZkYgBdWKPOFoSoQIdEuTuR82pmtxH2spWG9h6etwfr1pLBqQ==}
    engines: {node: '>=6'}

  imurmurhash@0.1.4:
    resolution: {integrity: sha512-JmXMZ6wuvDmLiHEml9ykzqO6lwFbof0GG4IkcGaENdCRDDmMVnny7s5HsIgHCbaq0w2MyPhDqkhTUgS2LU2PHA==}
    engines: {node: '>=0.8.19'}

  ini@1.3.8:
    resolution: {integrity: sha512-JV/yugV2uzW5iMRSiZAyDtQd+nxtUnjeLt0acNdw98kKLrvuRVyB80tsREOE7yvGVgalhZ6RNXCmEHkUKBKxew==}

  ini@4.1.3:
    resolution: {integrity: sha512-X7rqawQBvfdjS10YU1y1YVreA3SsLrW9dX2CewP2EbBJM4ypVNLDkO5y04gejPwKIY9lR+7r9gn3rFPt/kmWFg==}
    engines: {node: ^14.17.0 || ^16.13.0 || >=18.0.0}

  internal-slot@1.1.0:
    resolution: {integrity: sha512-4gd7VpWNQNB4UKKCFFVcp1AVv+FMOgs9NKzjHKusc8jTMhd5eL1NqQqOpE0KzMds804/yHlglp3uxgluOqAPLw==}
    engines: {node: '>= 0.4'}

  ip-address@9.0.5:
    resolution: {integrity: sha512-zHtQzGojZXTwZTHQqra+ETKd4Sn3vgi7uBmlPoXVWZqYvuKmtI0l/VZTjqGmJY9x88GGOaZ9+G9ES8hC4T4X8g==}
    engines: {node: '>= 12'}

  is-array-buffer@3.0.5:
    resolution: {integrity: sha512-DDfANUiiG2wC1qawP66qlTugJeL5HyzMpfr8lLK+jMQirGzNod0B12cFB/9q838Ru27sBwfw78/rdoU7RERz6A==}
    engines: {node: '>= 0.4'}

  is-arrayish@0.2.1:
    resolution: {integrity: sha512-zz06S8t0ozoDXMG+ube26zeCTNXcKIPJZJi8hBrF4idCLms4CG9QtK7qBl1boi5ODzFpjswb5JPmHCbMpjaYzg==}

  is-async-function@2.1.1:
    resolution: {integrity: sha512-9dgM/cZBnNvjzaMYHVoxxfPj2QXt22Ev7SuuPrs+xav0ukGB0S6d4ydZdEiM48kLx5kDV+QBPrpVnFyefL8kkQ==}
    engines: {node: '>= 0.4'}

  is-bigint@1.1.0:
    resolution: {integrity: sha512-n4ZT37wG78iz03xPRKJrHTdZbe3IicyucEtdRsV5yglwc3GyUfbAfpSeD0FJ41NbUNSt5wbhqfp1fS+BgnvDFQ==}
    engines: {node: '>= 0.4'}

  is-boolean-object@1.2.2:
    resolution: {integrity: sha512-wa56o2/ElJMYqjCjGkXri7it5FbebW5usLw/nPmCMs5DeZ7eziSYZhSmPRn0txqeW4LnAmQQU7FgqLpsEFKM4A==}
    engines: {node: '>= 0.4'}

  is-callable@1.2.7:
    resolution: {integrity: sha512-1BC0BVFhS/p0qtw6enp8e+8OD0UrK0oFLztSjNzhcKA3WDuJxxAPXzPuPtKkjEY9UUoEWlX/8fgKeu2S8i9JTA==}
    engines: {node: '>= 0.4'}

  is-core-module@2.16.1:
    resolution: {integrity: sha512-UfoeMA6fIJ8wTYFEUjelnaGI67v6+N7qXJEvQuIGa99l4xsCruSYOVSQ0uPANn4dAzm8lkYPaKLrrijLq7x23w==}
    engines: {node: '>= 0.4'}

  is-data-view@1.0.2:
    resolution: {integrity: sha512-RKtWF8pGmS87i2D6gqQu/l7EYRlVdfzemCJN/P3UOs//x1QE7mfhvzHIApBTRf7axvT6DMGwSwBXYCT0nfB9xw==}
    engines: {node: '>= 0.4'}

  is-date-object@1.1.0:
    resolution: {integrity: sha512-PwwhEakHVKTdRNVOw+/Gyh0+MzlCl4R6qKvkhuvLtPMggI1WAHt9sOwZxQLSGpUaDnrdyDsomoRgNnCfKNSXXg==}
    engines: {node: '>= 0.4'}

  is-extglob@2.1.1:
    resolution: {integrity: sha512-SbKbANkN603Vi4jEZv49LeVJMn4yGwsbzZworEoyEiutsN3nJYdbO36zfhGJ6QEDpOZIFkDtnq5JRxmvl3jsoQ==}
    engines: {node: '>=0.10.0'}

  is-finalizationregistry@1.1.1:
    resolution: {integrity: sha512-1pC6N8qWJbWoPtEjgcL2xyhQOP491EQjeUo3qTKcmV8YSDDJrOepfG8pcC7h/QgnQHYSv0mJ3Z/ZWxmatVrysg==}
    engines: {node: '>= 0.4'}

  is-fullwidth-code-point@3.0.0:
    resolution: {integrity: sha512-zymm5+u+sCsSWyD9qNaejV3DFvhCKclKdizYaJUuHA83RLjb7nSuGnddCHGv0hk+KY7BMAlsWeK4Ueg6EV6XQg==}
    engines: {node: '>=8'}

  is-generator-function@1.1.0:
    resolution: {integrity: sha512-nPUB5km40q9e8UfN/Zc24eLlzdSf9OfKByBw9CIdw4H1giPMeA0OIJvbchsCu4npfI2QcMVBsGEBHKZ7wLTWmQ==}
    engines: {node: '>= 0.4'}

  is-glob@4.0.3:
    resolution: {integrity: sha512-xelSayHH36ZgE7ZWhli7pW34hNbNl8Ojv5KVmkJD4hBdD3th8Tfk9vYasLM+mXWOZhFkgZfxhLSnrwRr4elSSg==}
    engines: {node: '>=0.10.0'}

  is-map@2.0.3:
    resolution: {integrity: sha512-1Qed0/Hr2m+YqxnM09CjA2d/i6YZNfF6R2oRAOj36eUdS6qIV/huPJNSEpKbupewFs+ZsJlxsjjPbc0/afW6Lw==}
    engines: {node: '>= 0.4'}

  is-number-object@1.1.1:
    resolution: {integrity: sha512-lZhclumE1G6VYD8VHe35wFaIif+CTy5SJIi5+3y4psDgWu4wPDoBhF8NxUOinEc7pHgiTsT6MaBb92rKhhD+Xw==}
    engines: {node: '>= 0.4'}

  is-number@7.0.0:
    resolution: {integrity: sha512-41Cifkg6e8TylSpdtTpeLVMqvSBEVzTttHvERD741+pnZ8ANv0004MRL43QKPDlK9cGvNp6NZWZUBlbGXYxxng==}
    engines: {node: '>=0.12.0'}

  is-plain-object@5.0.0:
    resolution: {integrity: sha512-VRSzKkbMm5jMDoKLbltAkFQ5Qr7VDiTFGXxYFXXowVj387GeGNOCsOH6Msy00SGZ3Fp84b1Naa1psqgcCIEP5Q==}
    engines: {node: '>=0.10.0'}

  is-regex@1.2.1:
    resolution: {integrity: sha512-MjYsKHO5O7mCsmRGxWcLWheFqN9DJ/2TmngvjKXihe6efViPqc274+Fx/4fYj/r03+ESvBdTXK0V6tA3rgez1g==}
    engines: {node: '>= 0.4'}

  is-set@2.0.3:
    resolution: {integrity: sha512-iPAjerrse27/ygGLxw+EBR9agv9Y6uLeYVJMu+QNCoouJ1/1ri0mGrcWpfCqFZuzzx3WjtwxG098X+n4OuRkPg==}
    engines: {node: '>= 0.4'}

  is-shared-array-buffer@1.0.4:
    resolution: {integrity: sha512-ISWac8drv4ZGfwKl5slpHG9OwPNty4jOWPRIhBpxOoD+hqITiwuipOQ2bNthAzwA3B4fIjO4Nln74N0S9byq8A==}
    engines: {node: '>= 0.4'}

  is-string@1.1.1:
    resolution: {integrity: sha512-BtEeSsoaQjlSPBemMQIrY1MY0uM6vnS1g5fmufYOtnxLGUZM2178PKbhsk7Ffv58IX+ZtcvoGwccYsh0PglkAA==}
    engines: {node: '>= 0.4'}

  is-symbol@1.1.1:
    resolution: {integrity: sha512-9gGx6GTtCQM73BgmHQXfDmLtfjjTUDSyoxTCbp5WtoixAhfgsDirWIcVQ/IHpvI5Vgd5i/J5F7B9cN/WlVbC/w==}
    engines: {node: '>= 0.4'}

  is-typed-array@1.1.15:
    resolution: {integrity: sha512-p3EcsicXjit7SaskXHs1hA91QxgTw46Fv6EFKKGS5DRFLD8yKnohjF3hxoju94b/OcMZoQukzpPpBE9uLVKzgQ==}
    engines: {node: '>= 0.4'}

  is-weakmap@2.0.2:
    resolution: {integrity: sha512-K5pXYOm9wqY1RgjpL3YTkF39tni1XajUIkawTLUo9EZEVUFga5gSQJF8nNS7ZwJQ02y+1YCNYcMh+HIf1ZqE+w==}
    engines: {node: '>= 0.4'}

  is-weakref@1.1.1:
    resolution: {integrity: sha512-6i9mGWSlqzNMEqpCp93KwRS1uUOodk2OJ6b+sq7ZPDSy2WuI5NFIxp/254TytR8ftefexkWn5xNiHUNpPOfSew==}
    engines: {node: '>= 0.4'}

  is-weakset@2.0.4:
    resolution: {integrity: sha512-mfcwb6IzQyOKTs84CQMrOwW4gQcaTOAWJ0zzJCl2WSPDrWk/OzDaImWFH3djXhb24g4eudZfLRozAvPGw4d9hQ==}
    engines: {node: '>= 0.4'}

  isarray@2.0.5:
    resolution: {integrity: sha512-xHjhDr3cNBK0BzdUJSPXZntQUx/mwMS5Rw4A7lPJ90XGAO6ISP/ePDNuo0vhqOZU+UD5JoodwCAAoZQd3FeAKw==}

  isexe@2.0.0:
    resolution: {integrity: sha512-RHxMLp9lnKHGHRng9QFhRCMbYAcVpn69smSGcq3f36xjgVVWThj4qqLbTLlq7Ssj8B+fIQ1EuCEGI2lKsyQeIw==}

  isexe@3.1.1:
    resolution: {integrity: sha512-LpB/54B+/2J5hqQ7imZHfdU31OlgQqx7ZicVlkm9kzg9/w8GKLEcFfJl/t7DCEDueOyBAD6zCCwTO6Fzs0NoEQ==}
    engines: {node: '>=16'}

  iterator.prototype@1.1.5:
    resolution: {integrity: sha512-H0dkQoCa3b2VEeKQBOxFph+JAbcrQdE7KC0UkqwpLmv2EC4P41QXP+rqo9wYodACiG5/WM5s9oDApTU8utwj9g==}
    engines: {node: '>= 0.4'}

  jackspeak@4.1.1:
    resolution: {integrity: sha512-zptv57P3GpL+O0I7VdMJNBZCu+BPHVQUk55Ft8/QCJjTVxrnJHuVuX/0Bl2A6/+2oyR/ZMEuFKwmzqqZ/U5nPQ==}
    engines: {node: 20 || >=22}

  js-tokens@4.0.0:
    resolution: {integrity: sha512-RdJUflcE3cUzKiMqQgsCu06FPu9UdIJO0beYbPhHN4k6apgJtifcoCtT9bcxOpYBtpD2kCM6Sbzg4CausW/PKQ==}

  js-yaml@4.1.0:
    resolution: {integrity: sha512-wpxZs9NoxZaJESJGIZTyDEaYpl0FKSA+FB9aJiyemKhMwkxQg63h4T1KJgUGHpTqPDNRcmmYLugrRjJlBtWvRA==}
    hasBin: true

  jsbn@1.1.0:
    resolution: {integrity: sha512-4bYVV3aAMtDTTu4+xsDYa6sy9GyJ69/amsu9sYF2zqjiEoZA5xJi3BrfX3uY+/IekIu7MwdObdbDWpoZdBv3/A==}

  json-buffer@3.0.1:
    resolution: {integrity: sha512-4bV5BfR2mqfQTJm+V5tPPdf+ZpuhiIvTuAB5g8kcrXOZpTT/QwwVRWBywX1ozr6lEuPdbHxwaJlm9G6mI2sfSQ==}

  json-parse-even-better-errors@2.3.1:
    resolution: {integrity: sha512-xyFwyhro/JEof6Ghe2iz2NcXoj2sloNsWr/XsERDK/oiPCfaNhl5ONfp+jQdAZRQQ0IJWNzH9zIZF7li91kh2w==}

  json-schema-traverse@0.4.1:
    resolution: {integrity: sha512-xbbCH5dCYU5T8LcEhhuh7HJ88HXuW3qsI3Y0zOZFKfZEHcpWiHU/Jxzk629Brsab/mMiHQti9wMP+845RPe3Vg==}

  json-schema-traverse@1.0.0:
    resolution: {integrity: sha512-NM8/P9n3XjXhIZn1lLhkFaACTOURQXjWhV4BA/RnOv8xvgqtqpAX9IO4mRQxSx1Rlo4tqzeqb0sOlruaOy3dug==}

  json-stable-stringify-without-jsonify@1.0.1:
    resolution: {integrity: sha512-Bdboy+l7tA3OGW6FjyFHWkP5LuByj1Tk33Ljyq0axyzdk9//JSi2u3fP1QSmd1KNwq6VOKYGlAu87CisVir6Pw==}

  json5@1.0.2:
    resolution: {integrity: sha512-g1MWMLBiz8FKi1e4w0UyVL3w+iJceWAFBAaBnnGKOpNa5f8TLktkbre1+s6oICydWAm+HRUGTmI+//xv2hvXYA==}
    hasBin: true

  jsonc-parser@3.2.0:
    resolution: {integrity: sha512-gfFQZrcTc8CnKXp6Y4/CBT3fTc0OVuDofpre4aEeEpSBPV5X5v4+Vmx+8snU7RLPrNHPKSgLxGo9YuQzz20o+w==}

  jsonfile@6.1.0:
    resolution: {integrity: sha512-5dgndWOriYSm5cnYaJNhalLNDKOqFwyDB/rr1E9ZsGciGvKPs8R2xYGCacuf3z6K1YKDz182fd+fY3cn3pMqXQ==}

  jsqr@1.4.0:
    resolution: {integrity: sha512-dxLob7q65Xg2DvstYkRpkYtmKm2sPJ9oFhrhmudT1dZvNFFTlroai3AWSpLey/w5vMcLBXRgOJsbXpdN9HzU/A==}

  jsx-ast-utils@3.3.5:
    resolution: {integrity: sha512-ZZow9HBI5O6EPgSJLUb8n2NKgmVWTwCvHGwFuJlMjvLFqlGG6pjirPhtdsseaLZjSibD8eegzmYpUZwoIlj2cQ==}
    engines: {node: '>=4.0'}

  jszip@2.7.0:
    resolution: {integrity: sha512-JIsRKRVC3gTRo2vM4Wy9WBC3TRcfnIZU8k65Phi3izkvPH975FowRYtKGT6PxevA0XnJ/yO8b0QwV0ydVyQwfw==}

  keyv@4.5.4:
    resolution: {integrity: sha512-oxVHkHR/EJf2CNXnWxRLW6mg7JyCCUcG0DtEGmL2ctUo1PNTin1PUil+r/+4r5MpVgC/fn1kjsx7mjSujKqIpw==}

  keyv@5.5.4:
    resolution: {integrity: sha512-eohl3hKTiVyD1ilYdw9T0OiB4hnjef89e3dMYKz+mVKDzj+5IteTseASUsOB+EU9Tf6VNTCjDePcP6wkDGmLKQ==}

  kind-of@6.0.3:
    resolution: {integrity: sha512-dcS1ul+9tmeD95T+x28/ehLgd9mENa3LsvDTtzm3vyBEO7RPptvAD+t44WVXaUjTBRcrpFeFlC8WCruUR456hw==}
    engines: {node: '>=0.10.0'}

  known-css-properties@0.37.0:
    resolution: {integrity: sha512-JCDrsP4Z1Sb9JwG0aJ8Eo2r7k4Ou5MwmThS/6lcIe1ICyb7UBJKGRIUUdqc2ASdE/42lgz6zFUnzAIhtXnBVrQ==}

  levn@0.4.1:
    resolution: {integrity: sha512-+bT2uH4E5LGE7h/n3evcS/sQlJXCpIp6ym8OWJ5eV6+67Dsql/LaaT7qJBAt2rzfoa/5QBGBhxDix1dMt2kQKQ==}
    engines: {node: '>= 0.8.0'}

  lines-and-columns@1.2.4:
    resolution: {integrity: sha512-7ylylesZQ/PV29jhEDl3Ufjo6ZX7gCqJr5F7PKrqc93v7fzSymt1BpwEU8nAUXs8qzzvqhbjhK5QZg6Mt/HkBg==}

  locate-path@6.0.0:
    resolution: {integrity: sha512-iPZK6eYjbxRu3uB4/WZ3EsEIMJFMqAoopl3R+zuq0UjcAm/MO6KCweDgPfP3elTztoKP3KtnVHxTn2NHBSDVUw==}
    engines: {node: '>=10'}

  lodash.merge@4.6.2:
    resolution: {integrity: sha512-0KpjqXRVvrYyCsX1swR/XTK0va6VQkQM6MNo7PqW77ByjAhoARA8EfrP1N4+KlKj8YS0ZUCtRT/YUuhyYDujIQ==}

  lodash.truncate@4.4.2:
    resolution: {integrity: sha512-jttmRe7bRse52OsWIMDLaXxWqRAmtIUccAQ3garviCqJjafXOfNMO0yMfNpdD6zbGaTU0P5Nz7e7gAT6cKmJRw==}

  loose-envify@1.4.0:
    resolution: {integrity: sha512-lyuxPGr/Wfhrlem2CL/UcnUc1zcqKAImBDzukY7Y5F/yQiNdko6+fRLevlw1HgMySw7f611UIY408EtxRSoK3Q==}
    hasBin: true

  lower-case@2.0.2:
    resolution: {integrity: sha512-7fm3l3NAF9WfN6W3JOmf5drwpVqX78JtoGJ3A6W0a6ZnldM41w2fV5D490psKFTpMds8TJse/eHLFFsNHHjHgg==}

  lru-cache@11.2.1:
    resolution: {integrity: sha512-r8LA6i4LP4EeWOhqBaZZjDWwehd1xUJPCJd9Sv300H0ZmcUER4+JPh7bqqZeqs1o5pgtgvXm+d9UGrB5zZGDiQ==}
    engines: {node: 20 || >=22}

  lru-cache@7.18.3:
    resolution: {integrity: sha512-jumlc0BIUrS3qJGgIkWZsyfAM7NCWiBcCDhnd+3NNM5KbBmLTgHVfWBcg6W+rLUsIpzpERPsvwUP7CckAQSOoA==}
    engines: {node: '>=12'}

  marked@14.0.0:
    resolution: {integrity: sha512-uIj4+faQ+MgHgwUW1l2PsPglZLOLOT1uErt06dAPtx2kjteLAkbsd/0FiYg/MGS+i7ZKLb7w2WClxHkzOOuryQ==}
    engines: {node: '>= 18'}
    hasBin: true

  math-intrinsics@1.1.0:
    resolution: {integrity: sha512-/IXtbwEk5HTPyEwyKX6hGkYXxM9nbj64B+ilVJnC/R6B0pH5G4V3b0pVbL7DBj4tkhBAppbQUlf6F6Xl9LHu1g==}
    engines: {node: '>= 0.4'}

  mathml-tag-names@2.1.3:
    resolution: {integrity: sha512-APMBEanjybaPzUrfqU0IMU5I0AswKMH7k8OTLs0vvV4KZpExkTkY87nR/zpbuTPj+gARop7aGUbl11pnDfW6xg==}

  mdn-data@2.0.28:
    resolution: {integrity: sha512-aylIc7Z9y4yzHYAJNuESG3hfhC+0Ibp/MAMiaOZgNv4pmEdFyfZhhhny4MNiAfWdBQ1RQ2mfDWmM1x8SvGyp8g==}

  mdn-data@2.12.2:
    resolution: {integrity: sha512-IEn+pegP1aManZuckezWCO+XZQDplx1366JoVhTpMpBB1sPey/SbveZQUosKiKiGYjg1wH4pMlNgXbCiYgihQA==}

  meow@13.2.0:
    resolution: {integrity: sha512-pxQJQzB6djGPXh08dacEloMFopsOqGVRKFPYvPOt9XDZ1HasbgDZA74CJGreSU4G3Ak7EFJGoiH2auq+yXISgA==}
    engines: {node: '>=18'}

  merge2@1.4.1:
    resolution: {integrity: sha512-8q7VEgMJW4J8tcfVPy8g09NcQwZdbwFEqhe/WZkoIzjn/3TGDwtOCYtXGxA3O8tPzpczCCDgv+P2P5y00ZJOOg==}
    engines: {node: '>= 8'}

  micromatch@4.0.8:
    resolution: {integrity: sha512-PXwfBhYu0hBCPw8Dn0E+WDYb7af3dSLVWKi3HGv84IdF4TyFoC0ysxFd0Goxw7nSv4T/PzEJQxsYsEiFCKo2BA==}
    engines: {node: '>=8.6'}

  minimatch@10.0.3:
    resolution: {integrity: sha512-IPZ167aShDZZUMdRk66cyQAW3qr0WzbHkPdMYa8bzZhlHhO3jALbKdxcaak7W9FfT2rZNpQuUu4Od7ILEpXSaw==}
    engines: {node: 20 || >=22}

  minimatch@3.1.2:
    resolution: {integrity: sha512-J7p63hRiAjw1NDEww1W7i37+ByIrOWO5XQQAzZ3VOcL0PNybwpfmV/N05zFAzwQ9USyEcX6t3UO+K5aqBQOIHw==}

  minimatch@9.0.5:
    resolution: {integrity: sha512-G6T0ZX48xgozx7587koeX9Ys2NYy6Gmv//P89sEte9V9whIapMNF4idKxnW2QtCcLiTWlb/wfCabAtAFWhhBow==}
    engines: {node: '>=16 || 14 >=14.17'}

  minimist@1.2.8:
    resolution: {integrity: sha512-2yyAR8qBkN3YuheJanUpWC5U3bb5osDywNB8RzDVlDwDHbocAJveqqj1u8+SVD7jkWT4yvsHCpWqqWqAxb0zCA==}

  minipass@7.1.2:
    resolution: {integrity: sha512-qOOzS1cBTWYF4BH8fVePDBOO9iptMnGUEZwNc/cMWnTV2nVLZ7VoNWEPHkYczZA0pdoA7dl6e7FL659nX9S2aw==}
    engines: {node: '>=16 || 14 >=14.17'}

  mitt@3.0.1:
    resolution: {integrity: sha512-vKivATfr97l2/QBCYAkXYDbrIWPM2IIKEl7YPhjCvKlG3kE2gm+uBo6nEXK3M5/Ffh/FLpKExzOQ3JJoJGFKBw==}

  moment@2.30.1:
    resolution: {integrity: sha512-uEmtNhbDOrWPFS+hdjFCBfy9f2YoyzRpwcl+DqpC6taX21FzsTLQVbMV/W7PzNSX6x/bhC1zA3c2UQ5NzH6how==}

  monaco-editor@0.54.0:
    resolution: {integrity: sha512-hx45SEUoLatgWxHKCmlLJH81xBo0uXP4sRkESUpmDQevfi+e7K1VuiSprK6UpQ8u4zOcKNiH0pMvHvlMWA/4cw==}

  ms@2.1.3:
    resolution: {integrity: sha512-6FlzubTLZG3J2a/NVCAleEhjzq5oxgHyaCU9yYXvcLsvoVaHJq/s5xXI6/XXP6tz7R9xAOtHnSO/tXtF3WRTlA==}

  nanoid@3.3.11:
    resolution: {integrity: sha512-N8SpfPUnUp1bK+PMYW8qSWdl9U+wwNWI4QKxOYDy9JAro3WMX7p2OeVRF9v+347pnakNevPmiHhNmZ2HbFA76w==}
    engines: {node: ^10 || ^12 || ^13.7 || ^14 || >=15.0.1}
    hasBin: true

  nanoid@5.1.6:
    resolution: {integrity: sha512-c7+7RQ+dMB5dPwwCp4ee1/iV/q2P6aK1mTZcfr1BTuVlyW9hJYiMPybJCcnBlQtuSmTIWNeazm/zqNoZSSElBg==}
    engines: {node: ^18 || >=20}
    hasBin: true

  natural-compare@1.4.0:
    resolution: {integrity: sha512-OWND8ei3VtNC9h7V60qff3SVobHr996CTwgxubgyQYEpg290h9J0buyECNNJexkFm5sOajh5G116RYA1c8ZMSw==}

  netmask@2.0.2:
    resolution: {integrity: sha512-dBpDMdxv9Irdq66304OLfEmQ9tbNRFnFTuZiLo+bD+r332bBmMJ8GBLXklIXXgxd3+v9+KUnZaUR5PJMa75Gsg==}
    engines: {node: '>= 0.4.0'}

  no-case@3.0.4:
    resolution: {integrity: sha512-fgAN3jGAh+RoxUGZHTSOLJIqUc2wmoBwGR4tbpNAKmmovFoWq0OdRkb0VkldReO2a2iBT/OEulG9XSUc10r3zg==}

  normalize-path@3.0.0:
    resolution: {integrity: sha512-6eZs5Ls3WtCisHWp9S2GUy8dqkpGi4BVSz3GaqiE6ezub0512ESztXUwUB6C6IKbQkY2Pnb/mD4WYojCRwcwLA==}
    engines: {node: '>=0.10.0'}

  nth-check@2.1.1:
    resolution: {integrity: sha512-lqjrjmaOoAnWfMmBPL+XNnynZh2+swxiX3WUE0s4yEHI6m+AwrK2UZOimIRl3X/4QctVqS8AiZjFqyOGrMXb/w==}

  object-assign@4.1.1:
    resolution: {integrity: sha512-rJgTQnkUnH1sFw8yT6VSU3zD3sWmu6sZhIseY8VX+GRu3P6F7Fu+JNDoXfklElbLJSnc3FUQHVe4cU5hj+BcUg==}
    engines: {node: '>=0.10.0'}

  object-inspect@1.13.4:
    resolution: {integrity: sha512-W67iLl4J2EXEGTbfeHCffrjDfitvLANg0UlX3wFUUSTx92KXRFegMHUVgSqE+wvhAbi4WqjGg9czysTV2Epbew==}
    engines: {node: '>= 0.4'}

  object-keys@1.1.1:
    resolution: {integrity: sha512-NuAESUOUMrlIXOfHKzD6bpPu3tYt3xvjNdRIQ+FeT0lNb4K8WR70CaDxhuNguS2XG+GjkyMwOzsN5ZktImfhLA==}
    engines: {node: '>= 0.4'}

  object.assign@4.1.7:
    resolution: {integrity: sha512-nK28WOo+QIjBkDduTINE4JkF/UJJKyf2EJxvJKfblDpyg0Q+pkOHNTL0Qwy6NP6FhE/EnzV73BxxqcJaXY9anw==}
    engines: {node: '>= 0.4'}

  object.entries@1.1.9:
    resolution: {integrity: sha512-8u/hfXFRBD1O0hPUjioLhoWFHRmt6tKA4/vZPyckBr18l1KE9uHrFaFaUi8MDRTpi4uak2goyPTSNJLXX2k2Hw==}
    engines: {node: '>= 0.4'}

  object.fromentries@2.0.8:
    resolution: {integrity: sha512-k6E21FzySsSK5a21KRADBd/NGneRegFO5pLHfdQLpRDETUNJueLXs3WCzyQ3tFRDYgbq3KHGXfTbi2bs8WQ6rQ==}
    engines: {node: '>= 0.4'}

  object.groupby@1.0.3:
    resolution: {integrity: sha512-+Lhy3TQTuzXI5hevh8sBGqbmurHbbIjAi0Z4S63nthVLmLxfbj4T54a4CfZrXIrt9iP4mVAPYMo/v99taj3wjQ==}
    engines: {node: '>= 0.4'}

  object.values@1.2.1:
    resolution: {integrity: sha512-gXah6aZrcUxjWg2zR2MwouP2eHlCBzdV4pygudehaKXSGW4v2AsRQUK+lwwXhii6KFZcunEnmSUoYp5CXibxtA==}
    engines: {node: '>= 0.4'}

  once@1.4.0:
    resolution: {integrity: sha512-lNaJgI+2Q5URQBkccEKHTQOPaXdUxnZZElQTZY0MFUAuaEqe1E+Nyvgdz/aIyNi6Z9MzO5dv1H8n58/GELp3+w==}

  optionator@0.9.4:
    resolution: {integrity: sha512-6IpQ7mKUxRcZNLIObR0hz7lxsapSSIYNZJwXPGeF0mTVqGKFIXj1DQcMoT22S3ROcLyY/rz0PWaWZ9ayWmad9g==}
    engines: {node: '>= 0.8.0'}

  own-keys@1.0.1:
    resolution: {integrity: sha512-qFOyK5PjiWZd+QQIh+1jhdb9LpxTF0qs7Pm8o5QHYZ0M3vKqSqzsZaEB6oWlxZ+q2sJBMI/Ktgd2N5ZwQoRHfg==}
    engines: {node: '>= 0.4'}

  p-limit@3.1.0:
    resolution: {integrity: sha512-TYOanM3wGwNGsZN2cVTYPArw454xnXj5qmWF1bEoAc4+cU/ol7GVh7odevjp1FNHduHc3KZMcFduxU5Xc6uJRQ==}
    engines: {node: '>=10'}

  p-locate@5.0.0:
    resolution: {integrity: sha512-LaNjtRWUBY++zB5nE/NwcaoMylSPk+S+ZHNB1TzdbMJMny6dynpAGt7X/tl/QYq3TIeE6nxHppbo2LGymrG5Pw==}
    engines: {node: '>=10'}

  pac-proxy-agent@7.2.0:
    resolution: {integrity: sha512-TEB8ESquiLMc0lV8vcd5Ql/JAKAoyzHFXaStwjkzpOpC5Yv+pIzLfHvjTSdf3vpa2bMiUQrg9i6276yn8666aA==}
    engines: {node: '>= 14'}

  pac-resolver@7.0.1:
    resolution: {integrity: sha512-5NPgf87AT2STgwa2ntRMr45jTKrYBGkVU36yT0ig/n/GMAa3oPqhZfIQ2kMEimReg0+t9kZViDVZ83qfVUlckg==}
    engines: {node: '>= 14'}

  package-json-from-dist@1.0.1:
    resolution: {integrity: sha512-UEZIS3/by4OC8vL3P2dTXRETpebLI2NiI5vIrjaD/5UtrkFX/tNbwjTSRAGC/+7CAo2pIcBaRgWmcBBHcsaCIw==}

  pako@1.0.11:
    resolution: {integrity: sha512-4hLB8Py4zZce5s4yd9XzopqwVv/yGNhV1Bl8NTmCq1763HeK2+EwVTv+leGeL13Dnh2wfbqowVPXCIO0z4taYw==}

  param-case@3.0.4:
    resolution: {integrity: sha512-RXlj7zCYokReqWpOPH9oYivUzLYZ5vAPIfEmCTNViosC78F8F0H9y7T7gG2M39ymgutxF5gcFEsyZQSph9Bp3A==}

  parent-module@1.0.1:
    resolution: {integrity: sha512-GQ2EWRpQV8/o+Aw8YqtfZZPfNRWZYkbidE9k5rpl/hC3vtHHBfGm2Ifi6qWV+coDGkrUKZAxE3Lot5kcsRlh+g==}
    engines: {node: '>=6'}

  parse-json@5.2.0:
    resolution: {integrity: sha512-ayCKvm/phCGxOkYRSCM82iDwct8/EonSEgCSxWxD7ve6jHggsFl4fZVQBPRNgQoKiuV/odhFrGzQXZwbifC8Rg==}
    engines: {node: '>=8'}

  pascal-case@3.1.2:
    resolution: {integrity: sha512-uWlGT3YSnK9x3BQJaOdcZwrnV6hPpd8jFH1/ucpiLRPh/2zCVJKS19E4GvYHvaCcACn3foXZ0cLB9Wrx1KGe5g==}

  path-exists@4.0.0:
    resolution: {integrity: sha512-ak9Qy5Q7jYb2Wwcey5Fpvg2KoAc/ZIhLSLOSBmRmygPsGwkVVt0fZa0qrtMz+m6tJTAHfZQ8FnmB4MG4LWy7/w==}
    engines: {node: '>=8'}

  path-key@3.1.1:
    resolution: {integrity: sha512-ojmeN0qd+y0jszEtoY48r0Peq5dwMEkIlCOu6Q5f41lfkswXuKtYrhgoTpLnyIcHm24Uhqx+5Tqm2InSwLhE6Q==}
    engines: {node: '>=8'}

  path-parse@1.0.7:
    resolution: {integrity: sha512-LDJzPVEEEPR+y48z93A0Ed0yXb8pAByGWo/k5YYdYgpY2/2EsOsksJrq7lOHxryrVOn1ejG6oAp8ahvOIQD8sw==}

  path-scurry@2.0.0:
    resolution: {integrity: sha512-ypGJsmGtdXUOeM5u93TyeIEfEhM6s+ljAhrk5vAvSx8uyY/02OvrZnA0YNGUrPXfpJMgI1ODd3nwz8Npx4O4cg==}
    engines: {node: 20 || >=22}

  path-type@4.0.0:
    resolution: {integrity: sha512-gDKb8aZMDeD/tZWs9P6+q0J9Mwkdl6xMV8TjnGP3qJVJ06bdMgkbBlLU8IdfOsIsFz2BW1rNVT3XuNEl8zPAvw==}
    engines: {node: '>=8'}

  pend@1.2.0:
    resolution: {integrity: sha512-F3asv42UuXchdzt+xXqfW1OGlVBe+mxa2mqI0pg5yAHZPvFmY3Y6drSf/GQ1A86WgWEN9Kzh/WrgKa6iGcHXLg==}

  picocolors@1.1.1:
    resolution: {integrity: sha512-xceH2snhtb5M9liqDsmEw56le376mTZkEX/jEb/RxNFyegNul7eNslCXP9FDj/Lcu0X8KEyMceP2ntpaHrDEVA==}

  picomatch@2.3.1:
    resolution: {integrity: sha512-JU3teHTNjmE2VCGFzuY8EXzCDVwEqB2a8fsIvwaStHhAWJEeVd1o1QD80CU6+ZdEXXSLbSsuLwJjkCBWqRQUVA==}
    engines: {node: '>=8.6'}

  picomatch@4.0.3:
    resolution: {integrity: sha512-5gTmgEY/sqK6gFXLIsQNH19lWb4ebPDLA4SdLP7dsWkIXHWlG66oPuVvXSGFPppYZz8ZDZq0dYYrbHfBCVUb1Q==}
    engines: {node: '>=12'}

  possible-typed-array-names@1.1.0:
    resolution: {integrity: sha512-/+5VFTchJDoVj3bhoqi6UeymcD00DAwb1nJwamzPvHEszJ4FpF6SNNbUbOS8yI56qHzdV8eK0qEfOSiodkTdxg==}
    engines: {node: '>= 0.4'}

  postcss-resolve-nested-selector@0.1.6:
    resolution: {integrity: sha512-0sglIs9Wmkzbr8lQwEyIzlDOOC9bGmfVKcJTaxv3vMmd3uo4o4DerC3En0bnmgceeql9BfC8hRkp7cg0fjdVqw==}

  postcss-safe-parser@7.0.1:
    resolution: {integrity: sha512-0AioNCJZ2DPYz5ABT6bddIqlhgwhpHZ/l65YAYo0BCIn0xiDpsnTHz0gnoTGk0OXZW0JRs+cDwL8u/teRdz+8A==}
    engines: {node: '>=18.0'}
    peerDependencies:
      postcss: ^8.4.31

  postcss-selector-parser@7.1.0:
    resolution: {integrity: sha512-8sLjZwK0R+JlxlYcTuVnyT2v+htpdrjDOKuMcOVdYjt52Lh8hWRYpxBPoKx/Zg+bcjc3wx6fmQevMmUztS/ccA==}
    engines: {node: '>=4'}

  postcss-value-parser@4.2.0:
    resolution: {integrity: sha512-1NNCs6uurfkVbeXG4S8JFT9t19m45ICnif8zWLd5oPSZ50QnwMfK+H3jv408d4jw/7Bttv5axS5IiHoLaVNHeQ==}

  postcss@8.5.6:
    resolution: {integrity: sha512-3Ybi1tAuwAP9s0r1UQ2J4n5Y0G05bJkpUIO0/bI9MhwmD70S5aTWbXGBwxHrelT+XM1k6dM0pk+SwNkpTRN7Pg==}
    engines: {node: ^10 || ^12 || >=14}

  prelude-ls@1.2.1:
    resolution: {integrity: sha512-vkcDPrRZo1QZLbn5RLGPpg/WmIQ65qoWWhcGKf/b5eplkkarX0m9z8ppCat4mlOqUsWpyNuYgO3VRyrYHSzX5g==}
    engines: {node: '>= 0.8.0'}

  progress@2.0.3:
    resolution: {integrity: sha512-7PiHtLll5LdnKIMw100I+8xJXR5gW2QwWYkT6iJva0bXitZKa/XMrSbdmg3r2Xnaidz9Qumd0VPaMrZlF9V9sA==}
    engines: {node: '>=0.4.0'}

  prop-types@15.8.1:
    resolution: {integrity: sha512-oj87CgZICdulUohogVAR7AjlC0327U4el4L6eAvOqCeudMDVU0NThNaV+b9Df4dXgSP1gXMTnPdhfe/2qDH5cg==}

  proxy-agent@6.5.0:
    resolution: {integrity: sha512-TmatMXdr2KlRiA2CyDu8GqR8EjahTG3aY3nXjdzFyoZbmB8hrBsTyMezhULIXKnC0jpfjlmiZ3+EaCzoInSu/A==}
    engines: {node: '>= 14'}

  proxy-from-env@1.1.0:
    resolution: {integrity: sha512-D+zkORCbA9f1tdWRK0RaCR3GPv50cMxcrz4X8k5LTSUD1Dkw47mKJEZQNunItRTkWwgtaUSo1RVFRIG9ZXiFYg==}

  pump@3.0.0:
    resolution: {integrity: sha512-LwZy+p3SFs1Pytd/jYct4wpv49HiYCqd9Rlc5ZVdk0V+8Yzv6jR5Blk3TRmPL1ft69TxP0IMZGJ+WPFU2BFhww==}

  punycode@2.3.1:
    resolution: {integrity: sha512-vYt7UD1U9Wg6138shLtLOvdAu+8DsC/ilFtEVHcH+wydcSpNE20AfSOduf6MkRFahL5FY7X1oU7nKVZFtfq8Fg==}
    engines: {node: '>=6'}

  puppeteer-core@24.30.0:
    resolution: {integrity: sha512-2S3Smy0t0W4wJnNvDe7W0bE7wDmZjfZ3ljfMgJd6hn2Hq/f0jgN+x9PULZo2U3fu5UUIJ+JP8cNUGllu8P91Pg==}
    engines: {node: '>=18'}

  q@1.5.1:
    resolution: {integrity: sha512-kV/CThkXo6xyFEZUugw/+pIOywXcDbFYgSct5cT3gqlbkBE1SJdwy6UQoZvodiWF/ckQLZyDE/Bu1M6gVu5lVw==}
    engines: {node: '>=0.6.0', teleport: '>=0.2.0'}
    deprecated: |-
      You or someone you depend on is using Q, the JavaScript Promise library that gave JavaScript developers strong feelings about promises. They can almost certainly migrate to the native JavaScript promise now. Thank you literally everyone for joining me in this bet against the odds. Be excellent to each other.

      (For a CapTP with native promises, see @endo/eventual-send and @endo/captp)

  qified@0.5.2:
    resolution: {integrity: sha512-7gJ6mxcQb9vUBOtbKm5mDevbe2uRcOEVp1g4gb/Q+oLntB3HY8eBhOYRxFI2mlDFlY1e4DOSCptzxarXRvzxCA==}
    engines: {node: '>=20'}

  queue-microtask@1.2.3:
    resolution: {integrity: sha512-NuaNSa6flKT5JaSYQzJok04JzTL1CA6aGhv5rfLW3PgqA+M2ChpZQnAC8h8i4ZFkBS8X5RqkDBHA7r4hej3K9A==}

  react-is@16.13.1:
    resolution: {integrity: sha512-24e6ynE2H+OKt4kqsOvNd8kBpV65zoxbA4BVsEOB3ARVWQki/DHzaUoC5KuON/BiccDaCCTZBuOcfZs70kR8bQ==}

  reflect.getprototypeof@1.0.10:
    resolution: {integrity: sha512-00o4I+DVrefhv+nX0ulyi3biSHCPDe+yLv5o/p6d/UVlirijB8E16FtfwSAi4g3tcqrQ4lRAqQSoFEZJehYEcw==}
    engines: {node: '>= 0.4'}

  regexp.prototype.flags@1.5.4:
    resolution: {integrity: sha512-dYqgNSZbDwkaJ2ceRd9ojCGjBq+mOm9LmtXnAnEGyHhN/5R7iDW2TRw3h+o/jCFxus3P2LfWIIiwowAjANm7IA==}
    engines: {node: '>= 0.4'}

  relateurl@0.2.7:
    resolution: {integrity: sha512-G08Dxvm4iDN3MLM0EsP62EDV9IuhXPR6blNz6Utcp7zyV3tr4HVNINt6MpaRWbxoOHT3Q7YN2P+jaHX8vUbgog==}
    engines: {node: '>= 0.10'}

  require-directory@2.1.1:
    resolution: {integrity: sha512-fGxEI7+wsG9xrvdjsrlmL22OMTTiHRwAMroiEeMgq8gzoLC/PQr7RsRDSTLUg/bZAZtF+TVIkHc6/4RIKrui+Q==}
    engines: {node: '>=0.10.0'}

  require-from-string@2.0.2:
    resolution: {integrity: sha512-Xf0nWe6RseziFMu+Ap9biiUbmplq6S9/p+7w7YXP/JBHhrUDDUhwa+vANyubuqfZWTveU//DYVGsDG7RKL/vEw==}
    engines: {node: '>=0.10.0'}

  resolve-from@4.0.0:
    resolution: {integrity: sha512-pb/MYmXstAkysRFx8piNI1tGFNQIFA3vkE3Gq4EuA1dF6gHp/+vgZqsCGJapvy8N3Q+4o7FwvquPJcnZ7RYy4g==}
    engines: {node: '>=4'}

  resolve-from@5.0.0:
    resolution: {integrity: sha512-qYg9KP24dD5qka9J47d0aVky0N+b4fTU89LN9iDnjB5waksiC49rvMB0PrUJQGoTmH50XPiqOvAjDfaijGxYZw==}
    engines: {node: '>=8'}

  resolve-pkg-maps@1.0.0:
    resolution: {integrity: sha512-seS2Tj26TBVOC2NIc2rOe2y2ZO7efxITtLZcGSOnHHNOQ7CkiUBfw0Iw2ck6xkIhPwLhKNLS8BO+hEpngQlqzw==}

  resolve@1.22.8:
    resolution: {integrity: sha512-oKWePCxqpd6FlLvGV1VU0x7bkPmmCNolxzjMf4NczoDnQcIWrAF+cPtZn5i6n+RfD2d9i0tzpKnG6Yk168yIyw==}
    hasBin: true

  resolve@2.0.0-next.5:
    resolution: {integrity: sha512-U7WjGVG9sH8tvjW5SmGbQuui75FiyjAX72HX15DwBBwF9dNiQZRQAg9nnPhYy+TUnE0+VcrttuvNI8oSxZcocA==}
    hasBin: true

  reusify@1.1.0:
    resolution: {integrity: sha512-g6QUff04oZpHs0eG5p83rFLhHeV00ug/Yf9nZM6fLeUrPguBTkTQOdpAWWspMh55TZfVQDPaN3NQJfbVRAxdIw==}
    engines: {iojs: '>=1.0.0', node: '>=0.10.0'}

  run-parallel@1.2.0:
    resolution: {integrity: sha512-5l4VyZR86LZ/lDxZTR6jqL8AFE2S0IFLMP26AbjsLVADxHdhB/c0GUsH+y39UfCi3dzz8OlQuPmnaJOMoDHQBA==}

  safe-array-concat@1.1.3:
    resolution: {integrity: sha512-AURm5f0jYEOydBj7VQlVvDrjeFgthDdEF5H1dP+6mNpoXOMo1quQqJ4wvJDyRZ9+pO3kGWoOdmV08cSv2aJV6Q==}
    engines: {node: '>=0.4'}

  safe-push-apply@1.0.0:
    resolution: {integrity: sha512-iKE9w/Z7xCzUMIZqdBsp6pEQvwuEebH4vdpjcDWnyzaI6yl6O9FHvVpmGelvEHNsoY6wGblkxR6Zty/h00WiSA==}
    engines: {node: '>= 0.4'}

  safe-regex-test@1.1.0:
    resolution: {integrity: sha512-x/+Cz4YrimQxQccJf5mKEbIa1NzeCRNI5Ecl/ekmlYaampdNLPalVyIcCZNNH3MvmqBugV5TMYZXv0ljslUlaw==}
    engines: {node: '>= 0.4'}

<<<<<<< HEAD
=======
  safe-regex@1.1.0:
    resolution: {integrity: sha512-aJXcif4xnaNUzvUuC5gcb46oTS7zvg4jpMTnuqtrEPlR3vFr4pxtdTwaF1Qs3Enjn9HK+ZlwQui+a7z0SywIzg==}

  sax@1.4.3:
    resolution: {integrity: sha512-yqYn1JhPczigF94DMS+shiDMjDowYO6y9+wB/4WgO0Y19jWYk0lQ4tuG5KI7kj4FTp1wxPj5IFfcrz/s1c3jjQ==}

>>>>>>> ce8e48bb
  semver@6.3.1:
    resolution: {integrity: sha512-BR7VvDCVHO+q2xBEWskxS6DJE1qRnb7DxzUrogb71CWoSficBxYsiAGd+Kl0mmq/MprG9yArRkyrQxTO6XjMzA==}
    hasBin: true

  semver@7.7.1:
    resolution: {integrity: sha512-hlq8tAfn0m/61p4BVRcPzIGr6LKiMwo4VM6dGi6pt4qcRkmNzTcWq6eCEjEh+qXjkMDvPlOFFSGwQjoEa6gyMA==}
    engines: {node: '>=10'}
    hasBin: true

  semver@7.7.2:
    resolution: {integrity: sha512-RF0Fw+rO5AMf9MAyaRXI4AV0Ulj5lMHqVxxdSgiVbixSCXoEmmX/jk0CuJw4+3SqroYO9VoUh+HcuJivvtJemA==}
    engines: {node: '>=10'}
    hasBin: true

  semver@7.7.3:
    resolution: {integrity: sha512-SdsKMrI9TdgjdweUSR9MweHA4EJ8YxHn8DFaDisvhVlUOe4BF1tLD7GAj0lIqWVl+dPb/rExr0Btby5loQm20Q==}
    engines: {node: '>=10'}
    hasBin: true

  set-function-length@1.2.2:
    resolution: {integrity: sha512-pgRc4hJ4/sNjWCSS9AmnS40x3bNMDTknHgL5UaMBTMyJnU90EgWh1Rz+MC9eFu4BuN/UwZjKQuY/1v3rM7HMfg==}
    engines: {node: '>= 0.4'}

  set-function-name@2.0.2:
    resolution: {integrity: sha512-7PGFlmtwsEADb0WYyvCMa1t+yke6daIG4Wirafur5kcf+MhUnPms1UeR0CKQdTZD81yESwMHbtn+TR+dMviakQ==}
    engines: {node: '>= 0.4'}

  set-proto@1.0.0:
    resolution: {integrity: sha512-RJRdvCo6IAnPdsvP/7m6bsQqNnn1FCBX5ZNtFL98MmFF/4xAIJTIg1YbHW5DC2W5SKZanrC6i4HsJqlajw/dZw==}
    engines: {node: '>= 0.4'}

  shebang-command@2.0.0:
    resolution: {integrity: sha512-kHxr2zZpYtdmrN1qDjrrX/Z1rR1kG8Dx+gkpK1G4eXmvXswmcE1hTWBWYUzlraYw1/yZp6YuDY77YtvbN0dmDA==}
    engines: {node: '>=8'}

  shebang-regex@3.0.0:
    resolution: {integrity: sha512-7++dFhtcx3353uBaq8DDR4NuxBetBzC7ZQOhmTQInHEd6bSrXdiEyzCvG07Z44UYdLShWUyXt5M/yhz8ekcb1A==}
    engines: {node: '>=8'}

  side-channel-list@1.0.0:
    resolution: {integrity: sha512-FCLHtRD/gnpCiCHEiJLOwdmFP+wzCmDEkc9y7NsYxeF4u7Btsn1ZuwgwJGxImImHicJArLP4R0yX4c2KCrMrTA==}
    engines: {node: '>= 0.4'}

  side-channel-map@1.0.1:
    resolution: {integrity: sha512-VCjCNfgMsby3tTdo02nbjtM/ewra6jPHmpThenkTYh8pG9ucZ/1P8So4u4FGBek/BjpOVsDCMoLA/iuBKIFXRA==}
    engines: {node: '>= 0.4'}

  side-channel-weakmap@1.0.2:
    resolution: {integrity: sha512-WPS/HvHQTYnHisLo9McqBHOJk2FkHO/tlpvldyrnem4aeQp4hai3gythswg6p01oSoTl58rcpiFAjF2br2Ak2A==}
    engines: {node: '>= 0.4'}

  side-channel@1.1.0:
    resolution: {integrity: sha512-ZX99e6tRweoUXqR+VBrslhda51Nh5MTQwou5tnUDgbtyM0dBgmhEDtWGP/xbKn6hqfPRHujUNwz5fy/wbbhnpw==}
    engines: {node: '>= 0.4'}

  signal-exit@4.1.0:
    resolution: {integrity: sha512-bzyZ1e88w9O1iNJbKnOlvYTrWPDl46O1bG0D3XInv+9tkPrxrN8jUUTiFlDkkmKWgn1M6CfIA13SuGqOa9Korw==}
    engines: {node: '>=14'}

  slash@3.0.0:
    resolution: {integrity: sha512-g9Q1haeby36OSStwb4ntCGGGaKsaVSjQ68fBxoQcutl5fS1vuY18H3wSt3jFyFtrkx+Kz0V1G85A4MyAdDMi2Q==}
    engines: {node: '>=8'}

  slice-ansi@4.0.0:
    resolution: {integrity: sha512-qMCMfhY040cVHT43K9BFygqYbUPFZKHOg7K73mtTWJRb8pyP3fzf4Ixd5SzdEJQ6MRUg/WBnOLxghZtKKurENQ==}
    engines: {node: '>=10'}

  smart-buffer@4.2.0:
    resolution: {integrity: sha512-94hK0Hh8rPqQl2xXc3HsaBoOXKV20MToPkcXvwbISWLEs+64sBq5kFgn2kJDHb1Pry9yrP0dxrCI9RRci7RXKg==}
    engines: {node: '>= 6.0.0', npm: '>= 3.0.0'}

  socks-proxy-agent@8.0.5:
    resolution: {integrity: sha512-HehCEsotFqbPW9sJ8WVYB6UbmIMv7kUUORIF2Nncq4VQvBfNBLibW9YZR5dlYCSUhwcD628pRllm7n+E+YTzJw==}
    engines: {node: '>= 14'}

  socks@2.8.4:
    resolution: {integrity: sha512-D3YaD0aRxR3mEcqnidIs7ReYJFVzWdd6fXJYUM8ixcQcJRGTka/b3saV0KflYhyVJXKhb947GndU35SxYNResQ==}
    engines: {node: '>= 10.0.0', npm: '>= 3.0.0'}

  source-map-js@1.2.1:
    resolution: {integrity: sha512-UXWMKhLOwVKb728IUtQPXxfYU+usdybtUrK/8uGE8CQMvrhOpwvzDBwj0QhSL7MQc7vIsISBG8VQ8+IDQxpfQA==}
    engines: {node: '>=0.10.0'}

  source-map-support@0.5.21:
    resolution: {integrity: sha512-uBHU3L3czsIyYXKX88fdrGovxdSCoTGDRZ6SYXtSRxLZUzHg5P/66Ht6uoUlHu9EZod+inXhKo3qQgwXUT/y1w==}

  source-map@0.6.1:
    resolution: {integrity: sha512-UjgapumWlbMhkBgzT7Ykc5YXUT46F0iKu8SGXq0bcwP5dz/h0Plj6enJqjz1Zbq2l5WaqYnrVbwWOWMyF3F47g==}
    engines: {node: '>=0.10.0'}

  sprintf-js@1.1.3:
    resolution: {integrity: sha512-Oo+0REFV59/rz3gfJNKQiBlwfHaSESl1pcGyABQsnnIfWOFt6JNj5gCog2U6MLZ//IGYD+nA8nI+mTShREReaA==}

  standalone-electron-types@34.2.0:
    resolution: {integrity: sha512-+BIrNe0TdZBBBRS3G/F7cPbuBipSZylSjSrJu9+sjw84+vz36a5oZ7l9NeH7aXgMWmPzPZKsTm+K0nOIvhENJQ==}

  streamx@2.22.0:
    resolution: {integrity: sha512-sLh1evHOzBy/iWRiR6d1zRcLao4gGZr3C1kzNz4fopCOKJb6xD9ub8Mpi9Mr1R6id5o43S+d93fI48UC5uM9aw==}

  string-width@4.2.3:
    resolution: {integrity: sha512-wKyQRQpjJ0sIp62ErSZdGsjMJWsap5oRNihHhu6G7JVO/9jIB6UyevL+tXuOqrng8j/cxKTWyWUwvSTriiZz/g==}
    engines: {node: '>=8'}

  string-width@5.1.2:
    resolution: {integrity: sha512-HnLOCR3vjcY8beoNLtcjZ5/nxn2afmME6lhrDrebokqMap+XbeW8n9TXpPDOqdGK5qcI3oT0GKTW6wC7EMiVqA==}
    engines: {node: '>=12'}

  string.prototype.matchall@4.0.12:
    resolution: {integrity: sha512-6CC9uyBL+/48dYizRf7H7VAYCMCNTBeM78x/VTUe9bFEaxBepPJDa1Ow99LqI/1yF7kuy7Q3cQsYMrcjGUcskA==}
    engines: {node: '>= 0.4'}

  string.prototype.repeat@1.0.0:
    resolution: {integrity: sha512-0u/TldDbKD8bFCQ/4f5+mNRrXwZ8hg2w7ZR8wa16e8z9XpePWl3eGEcUD0OXpEH/VJH/2G3gjUtR3ZOiBe2S/w==}

  string.prototype.trim@1.2.10:
    resolution: {integrity: sha512-Rs66F0P/1kedk5lyYyH9uBzuiI/kNRmwJAR9quK6VOtIpZ2G+hMZd+HQbbv25MgCA6gEffoMZYxlTod4WcdrKA==}
    engines: {node: '>= 0.4'}

  string.prototype.trimend@1.0.9:
    resolution: {integrity: sha512-G7Ok5C6E/j4SGfyLCloXTrngQIQU3PWtXGst3yM7Bea9FRURf1S42ZHlZZtsNque2FN2PoUhfZXYLNWwEr4dLQ==}
    engines: {node: '>= 0.4'}

  string.prototype.trimstart@1.0.8:
    resolution: {integrity: sha512-UXSH262CSZY1tfu3G3Secr6uGLCFVPMhIqHjlgCUtCCcgihYc/xKs9djMTMUOb2j1mVSeU8EU6NWc/iQKU6Gfg==}
    engines: {node: '>= 0.4'}

  strip-ansi@6.0.1:
    resolution: {integrity: sha512-Y38VPSHcqkFrCpFnQ9vuSXmquuv5oXOKpGeT6aGrr3o3Gc9AlVa6JBfUSOCnbxGGZF+/0ooI7KrPuUSztUdU5A==}
    engines: {node: '>=8'}

  strip-ansi@7.1.2:
    resolution: {integrity: sha512-gmBGslpoQJtgnMAvOVqGZpEz9dyoKTCzy2nfz/n8aIFhN/jCE/rCmcxabB6jOOHV+0WNnylOxaxBQPSvcWklhA==}
    engines: {node: '>=12'}

  strip-bom@3.0.0:
    resolution: {integrity: sha512-vavAMRXOgBVNF6nyEEmL3DBK19iRpDcoIwW+swQ+CbGiu7lju6t+JklA1MHweoWtadgt4ISVUsXLyDq34ddcwA==}
    engines: {node: '>=4'}

  strip-json-comments@3.1.1:
    resolution: {integrity: sha512-6fPc+R4ihwqP6N/aIv2f1gMH8lOVtWQHoqC4yK6oSDVVocumAsfCqjkXnqiYMhmMwS/mEHLp7Vehlt3ql6lEig==}
    engines: {node: '>=8'}

  stylelint-config-recommended@17.0.0:
    resolution: {integrity: sha512-WaMSdEiPfZTSFVoYmJbxorJfA610O0tlYuU2aEwY33UQhSPgFbClrVJYWvy3jGJx+XW37O+LyNLiZOEXhKhJmA==}
    engines: {node: '>=18.12.0'}
    peerDependencies:
      stylelint: ^16.23.0

  stylelint-config-standard@39.0.1:
    resolution: {integrity: sha512-b7Fja59EYHRNOTa3aXiuWnhUWXFU2Nfg6h61bLfAb5GS5fX3LMUD0U5t4S8N/4tpHQg3Acs2UVPR9jy2l1g/3A==}
    engines: {node: '>=18.12.0'}
    peerDependencies:
      stylelint: ^16.23.0

  stylelint@16.25.0:
    resolution: {integrity: sha512-Li0avYWV4nfv1zPbdnxLYBGq4z8DVZxbRgx4Kn6V+Uftz1rMoF1qiEI3oL4kgWqyYgCgs7gT5maHNZ82Gk03vQ==}
    engines: {node: '>=18.12.0'}
    hasBin: true

  supports-color@5.5.0:
    resolution: {integrity: sha512-QjVjwdXIt408MIiAqCX4oUKsgU2EqAGzs2Ppkm4aQYbjm+ZEWEcW4SfFNTr4uMNZma0ey4f5lgLrkB0aX0QMow==}
    engines: {node: '>=4'}

  supports-color@7.2.0:
    resolution: {integrity: sha512-qpCAvRl9stuOHveKsn7HncJRvv501qIacKzQlO/+Lwxc9+0q2wLyv4Dfvt80/DPn2pqOBsJdDiogXGR9+OvwRw==}
    engines: {node: '>=8'}

  supports-hyperlinks@3.2.0:
    resolution: {integrity: sha512-zFObLMyZeEwzAoKCyu1B91U79K2t7ApXuQfo8OuxwXLDgcKxuwM+YvcbIhm6QWqz7mHUH1TVytR1PwVVjEuMig==}
    engines: {node: '>=14.18'}

  supports-preserve-symlinks-flag@1.0.0:
    resolution: {integrity: sha512-ot0WnXS9fgdkgIcePe6RHNk1WA8+muPa6cSjeR3V8K27q9BB1rTE3R1p7Hv0z1ZyAc8s6Vvv8DIyWf681MAt0w==}
    engines: {node: '>= 0.4'}

  svg-tags@1.0.0:
    resolution: {integrity: sha512-ovssysQTa+luh7A5Weu3Rta6FJlFBBbInjOh722LIt6klpU2/HtdUbszju/G4devcvk8PGt7FCLv5wftu3THUA==}

  svgo@4.0.0:
    resolution: {integrity: sha512-VvrHQ+9uniE+Mvx3+C9IEe/lWasXCU0nXMY2kZeLrHNICuRiC8uMPyM14UEaMOFA5mhyQqEkB02VoQ16n3DLaw==}
    engines: {node: '>=16'}
    hasBin: true

  table@6.9.0:
    resolution: {integrity: sha512-9kY+CygyYM6j02t5YFHbNz2FN5QmYGv9zAjVp4lCDjlCw7amdckXlEt/bjMhUIfj4ThGRE4gCUH5+yGnNuPo5A==}
    engines: {node: '>=10.0.0'}

  tagged-tag@1.0.0:
    resolution: {integrity: sha512-yEFYrVhod+hdNyx7g5Bnkkb0G6si8HJurOoOEgC8B/O0uXLHlaey/65KRv6cuWBNhBgHKAROVpc7QyYqE5gFng==}
    engines: {node: '>=20'}

  tar-fs@3.1.1:
    resolution: {integrity: sha512-LZA0oaPOc2fVo82Txf3gw+AkEd38szODlptMYejQUhndHMLQ9M059uXR+AfS7DNo0NpINvSqDsvyaCrBVkptWg==}

  tar-stream@3.1.7:
    resolution: {integrity: sha512-qJj60CXt7IU1Ffyc3NJMjh6EkuCFej46zUqJ4J7pqYlThyd9bO0XBTmcOIhSzZJVWfsLks0+nle/j538YAW9RQ==}

  terser@5.39.0:
    resolution: {integrity: sha512-LBAhFyLho16harJoWMg/nZsQYgTrg5jXOn2nCYjRUcZZEdE3qa2zb8QEDRUGVZBW4rlazf2fxkg8tztybTaqWw==}
    engines: {node: '>=10'}
    hasBin: true

  text-decoder@1.1.1:
    resolution: {integrity: sha512-8zll7REEv4GDD3x4/0pW+ppIxSNs7H1J10IKFZsuOMscumCdM2a+toDGLPA3T+1+fLBql4zbt5z83GEQGGV5VA==}

  to-regex-range@5.0.1:
    resolution: {integrity: sha512-65P7iz6X5yEr1cwcgvQxbbIw7Uk3gOy5dIdtZ4rDveLqhrdJP+Li/Hx6tyK0NEb+2GCyneCMJiGqrADCSNk8sQ==}
    engines: {node: '>=8.0'}

  ts-api-utils@2.1.0:
    resolution: {integrity: sha512-CUgTZL1irw8u29bzrOD/nH85jqyc74D6SshFgujOIA7osm2Rz7dYH77agkx7H4FBNxDq7Cjf+IjaX/8zwFW+ZQ==}
    engines: {node: '>=18.12'}
    peerDependencies:
      typescript: '>=4.8.4'

  ts-patch@3.3.0:
    resolution: {integrity: sha512-zAOzDnd5qsfEnjd9IGy1IRuvA7ygyyxxdxesbhMdutt8AHFjD8Vw8hU2rMF89HX1BKRWFYqKHrO8Q6lw0NeUZg==}
    hasBin: true

  ts-pattern@5.6.2:
    resolution: {integrity: sha512-d4IxJUXROL5NCa3amvMg6VQW2HVtZYmUTPfvVtO7zJWGYLJ+mry9v2OmYm+z67aniQoQ8/yFNadiEwtNS9qQiw==}

  tsconfig-paths@3.15.0:
    resolution: {integrity: sha512-2Ac2RgzDe/cn48GvOe3M+o82pEFewD3UPbyoUHHdKasHwJKjds4fLXWf/Ux5kATBKN20oaFGu+jbElp1pos0mg==}

  tslib@2.6.2:
    resolution: {integrity: sha512-AEYxH93jGFPn/a2iVAwW87VuUIkR1FVUKB77NwMF7nBTDkDrrT/Hpt/IrCJ0QXhW27jTBDcf5ZY7w6RiqTMw2Q==}

  tslib@2.6.3:
    resolution: {integrity: sha512-xNvxJEOUiWPGhUuUdQgAJPKOOJfGnIyKySOc09XkKsgdUV/3E2zvwZYdejjmRgPCgcym1juLH3226yA7sEFJKQ==}

  tsx@4.19.3:
    resolution: {integrity: sha512-4H8vUNGNjQ4V2EOoGw005+c+dGuPSnhpPBPHBtsZdGZBk/iJb4kguGlPWaZTZ3q5nMtFOEsY0nRDlh9PJyd6SQ==}
    engines: {node: '>=18.0.0'}
    hasBin: true

  tsx@4.20.6:
    resolution: {integrity: sha512-ytQKuwgmrrkDTFP4LjR0ToE2nqgy886GpvRSpU0JAnrdBYppuY5rLkRUYPU1yCryb24SsKBTL/hlDQAEFVwtZg==}
    engines: {node: '>=18.0.0'}
    hasBin: true

  type-check@0.4.0:
    resolution: {integrity: sha512-XleUoc9uwGXqjWwXaUTZAmzMcFZ5858QA2vvx1Ur5xIcixXIP+8LnFDgRplU30us6teqdlskFfu+ae4K79Ooew==}
    engines: {node: '>= 0.8.0'}

  type-fest@4.38.0:
    resolution: {integrity: sha512-2dBz5D5ycHIoliLYLi0Q2V7KRaDlH0uWIvmk7TYlAg5slqwiPv1ezJdZm1QEM0xgk29oYWMCbIG7E6gHpvChlg==}
    engines: {node: '>=16'}

  type-fest@4.41.0:
    resolution: {integrity: sha512-TeTSQ6H5YHvpqVwBRcnLDCBnDOHWYu7IvGbHT6N8AOymcr9PJGjc1GTtiWZTYg0NCgYwvnYWEkVChQAr9bjfwA==}
    engines: {node: '>=16'}

  type-fest@5.2.0:
    resolution: {integrity: sha512-xxCJm+Bckc6kQBknN7i9fnP/xobQRsRQxR01CztFkp/h++yfVxUUcmMgfR2HttJx/dpWjS9ubVuyspJv24Q9DA==}
    engines: {node: '>=20'}

  typed-array-buffer@1.0.3:
    resolution: {integrity: sha512-nAYYwfY3qnzX30IkA6AQZjVbtK6duGontcQm1WSG1MD94YLqK0515GNApXkoxKOWMusVssAHWLh9SeaoefYFGw==}
    engines: {node: '>= 0.4'}

  typed-array-byte-length@1.0.3:
    resolution: {integrity: sha512-BaXgOuIxz8n8pIq3e7Atg/7s+DpiYrxn4vdot3w9KbnBhcRQq6o3xemQdIfynqSeXeDrF32x+WvfzmOjPiY9lg==}
    engines: {node: '>= 0.4'}

  typed-array-byte-offset@1.0.4:
    resolution: {integrity: sha512-bTlAFB/FBYMcuX81gbL4OcpH5PmlFHqlCCpAl8AlEzMz5k53oNDvN8p1PNOWLEmI2x4orp3raOFB51tv9X+MFQ==}
    engines: {node: '>= 0.4'}

  typed-array-length@1.0.7:
    resolution: {integrity: sha512-3KS2b+kL7fsuk/eJZ7EQdnEmQoaho/r6KUef7hxvltNA5DR8NAUM+8wJMbJyZ4G9/7i3v5zPBIMN5aybAh2/Jg==}
    engines: {node: '>= 0.4'}

  typed-query-selector@2.12.0:
    resolution: {integrity: sha512-SbklCd1F0EiZOyPiW192rrHZzZ5sBijB6xM+cpmrwDqObvdtunOHHIk9fCGsoK5JVIYXoyEp4iEdE3upFH3PAg==}

  typescript-eslint@8.47.0:
    resolution: {integrity: sha512-Lwe8i2XQ3WoMjua/r1PHrCTpkubPYJCAfOurtn+mtTzqB6jNd+14n9UN1bJ4s3F49x9ixAm0FLflB/JzQ57M8Q==}
    engines: {node: ^18.18.0 || ^20.9.0 || >=21.1.0}
    peerDependencies:
      eslint: ^8.57.0 || ^9.0.0
      typescript: '>=4.8.4 <6.0.0'

  typescript-transform-paths@3.5.5:
    resolution: {integrity: sha512-RMK86wKe/4+ad+3kMT9SKAs3K0tUHLe7hF+MLbD6VpC9VUmFuKorhf3pHz+qO5GdS4mUp2ncNUo14j6ws9UvBQ==}
    peerDependencies:
      typescript: '>=3.6.5'

  typescript@5.9.3:
    resolution: {integrity: sha512-jl1vZzPDinLr9eUt3J/t7V6FgNEw9QjvBPdysz9KfQDD41fQrC2Y4vKQdiaUpFT4bXlb1RHhLpp8wtm6M5TgSw==}
    engines: {node: '>=14.17'}
    hasBin: true

  unbox-primitive@1.1.0:
    resolution: {integrity: sha512-nWJ91DjeOkej/TA8pXQ3myruKpKEYgqvpw9lz4OPHj/NWFNluYrjbz9j01CJ8yKQd2g4jFoOkINCTW2I5LEEyw==}
    engines: {node: '>= 0.4'}

  undici-types@6.20.0:
    resolution: {integrity: sha512-Ny6QZ2Nju20vw1SRHe3d9jVu6gJ+4e3+MMpqu7pqE5HT6WsTSlce++GQmK5UXS8mzV8DSYHrQH+Xrf2jVcuKNg==}

  undici-types@7.16.0:
    resolution: {integrity: sha512-Zz+aZWSj8LE6zoxD+xrjh4VfkIG8Ya6LvYkZqtUQGJPZjYl53ypCaUwWqo7eI0x66KBGeRo+mlBEkMSeSZ38Nw==}

  universalify@2.0.1:
    resolution: {integrity: sha512-gptHNQghINnc/vTGIk0SOFGFNXw7JVrlRUtConJRlvaw6DuX0wO5Jeko9sWrMBhh+PsYAZ7oXAiOnf/UKogyiw==}
    engines: {node: '>= 10.0.0'}

  uri-js@4.4.1:
    resolution: {integrity: sha512-7rKUyy33Q1yc98pQ1DAmLtwX109F7TIfWlW1Ydo8Wl1ii1SeHieeh0HHfPeL2fMXK6z0s8ecKs9frCuLJvndBg==}

  usercss-meta@0.12.0:
    resolution: {integrity: sha512-zKrXCKdpeIwtVe87omxGo9URf+7mbozduMZEg79dmT4KB3XJwfIkEi/Uk0PcTwR/nZLtAK1+k7isgbGB/g6E7Q==}
    engines: {node: '>=8.3'}

  util-deprecate@1.0.2:
    resolution: {integrity: sha512-EPD5q1uXyFxJpCrLnCc1nHnq3gOa6DZBocAIiI2TaSCA7VCJ1UJDMagCzIkXNsUYfD1daK//LTEQ8xiIbrHtcw==}

  virtual-merge@1.0.2:
    resolution: {integrity: sha512-5hxklfyTUWMKYaLuoriOf9Xqmt3oWtfAiZw0M3ITeeNmVdKhcnys7rYyfBHqvy/hlELP0hQ4u7o1r5HBXbm6sg==}

  vscode-oniguruma@1.7.0:
    resolution: {integrity: sha512-L9WMGRfrjOhgHSdOYgCt/yRMsXzLDJSL7BPrOZt73gU0iWO4mpqzqQzOz5srxqTvMBaR0XZTSrVWo4j55Rc6cA==}

  vscode-textmate@5.2.0:
    resolution: {integrity: sha512-Uw5ooOQxRASHgu6C7GVvUxisKXfSgW4oFlO+aa+PAkgmH89O3CXxEEzNRNtHSqtXFTl0nAC1uYj0GMSH27uwtQ==}

  webdriver-bidi-protocol@0.3.8:
    resolution: {integrity: sha512-21Yi2GhGntMc671vNBCjiAeEVknXjVRoyu+k+9xOMShu+ZQfpGQwnBqbNz/Sv4GXZ6JmutlPAi2nIJcrymAWuQ==}

  which-boxed-primitive@1.1.1:
    resolution: {integrity: sha512-TbX3mj8n0odCBFVlY8AxkqcHASw3L60jIuF8jFP78az3C2YhmGvqbHBpAjTRH2/xqYunrJ9g1jSyjCjpoWzIAA==}
    engines: {node: '>= 0.4'}

  which-builtin-type@1.2.1:
    resolution: {integrity: sha512-6iBczoX+kDQ7a3+YJBnh3T+KZRxM/iYNPXicqk66/Qfm1b93iu+yOImkg0zHbj5LNOcNv1TEADiZ0xa34B4q6Q==}
    engines: {node: '>= 0.4'}

  which-collection@1.0.2:
    resolution: {integrity: sha512-K4jVyjnBdgvc86Y6BkaLZEN933SwYOuBFkdmBu9ZfkcAbdVbpITnDmjvZ/aQjRXQrv5EPkTnD1s39GiiqbngCw==}
    engines: {node: '>= 0.4'}

  which-typed-array@1.1.19:
    resolution: {integrity: sha512-rEvr90Bck4WZt9HHFC4DJMsjvu7x+r6bImz0/BrbWb7A2djJ8hnZMrWnHo9F8ssv0OMErasDhftrfROTyqSDrw==}
    engines: {node: '>= 0.4'}

  which@1.3.1:
    resolution: {integrity: sha512-HxJdYWq1MTIQbJ3nw0cqssHoTNU267KlrDuGZ1WYlxDStUtKUhOaJmh112/TZmHxxUfuJqPXSOm7tDyas0OSIQ==}
    hasBin: true

  which@2.0.2:
    resolution: {integrity: sha512-BLI3Tl1TW3Pvl70l3yq3Y64i+awpwXqsGBYWkkqMtnbXgrMD+yj7rhW0kuEDxzJaYXGjEW5ogapKNMEKNMjibA==}
    engines: {node: '>= 8'}
    hasBin: true

  which@4.0.0:
    resolution: {integrity: sha512-GlaYyEb07DPxYCKhKzplCWBJtvxZcZMrL+4UkrTSJHHPyZU4mYYTv3qaOe77H7EODLSSopAUFAc6W8U4yqvscg==}
    engines: {node: ^16.13.0 || >=18.0.0}
    hasBin: true

  word-wrap@1.2.5:
    resolution: {integrity: sha512-BN22B5eaMMI9UMtjrGd5g5eCYPpCPDUy0FJXbYsaT5zYxjFOckS53SQDE3pWkVoWpHXVb3BrYcEN4Twa55B5cA==}
    engines: {node: '>=0.10.0'}

  wrap-ansi@7.0.0:
    resolution: {integrity: sha512-YVGIj2kamLSTxw6NsZjoBxfSwsn0ycdesmc4p+Q21c5zPuZ1pl+NfxVdxPtdHvmNVOQ6XSYG4AUtyt/Fi7D16Q==}
    engines: {node: '>=10'}

  wrap-ansi@8.1.0:
    resolution: {integrity: sha512-si7QWI6zUMq56bESFvagtmzMdGOtoxfR+Sez11Mobfc7tm+VkUckk9bW2UeffTGVUbOksxmSw0AA2gs8g71NCQ==}
    engines: {node: '>=12'}

  wrappy@1.0.2:
    resolution: {integrity: sha512-l4Sp/DRseor9wL6EvV2+TuQn63dMkPjZ/sp9XkghTEbV9KlPS1xUsZ3u7/IQO4wxtcFB4bgpQPRcR3QCvezPcQ==}

  write-file-atomic@5.0.1:
    resolution: {integrity: sha512-+QU2zd6OTD8XWIJCbffaiQeH9U73qIqafo1x6V1snCWYGJf6cVE0cDR4D8xRzcEnfI21IFrUPzPGtcPf8AC+Rw==}
    engines: {node: ^14.17.0 || ^16.13.0 || >=18.0.0}

  ws@8.18.3:
    resolution: {integrity: sha512-PEIGCY5tSlUt50cqyMXfCzX+oOPqN0vuGqWzbcJ2xvnkzkq46oOpz7dQaTDBdfICb4N14+GARUDw2XV2N4tvzg==}
    engines: {node: '>=10.0.0'}
    peerDependencies:
      bufferutil: ^4.0.1
      utf-8-validate: '>=5.0.2'
    peerDependenciesMeta:
      bufferutil:
        optional: true
      utf-8-validate:
        optional: true

  y18n@5.0.8:
    resolution: {integrity: sha512-0pfFzegeDWJHJIAmTLRP2DwHjdF5s7jo9tuztdQxAhINCdvS+3nGINqPd00AphqJR/0LhANUS6/+7SCb98YOfA==}
    engines: {node: '>=10'}

  yargs-parser@21.1.1:
    resolution: {integrity: sha512-tVpsJW7DdjecAiFpbIB1e3qxIQsE6NoPc5/eTdrbbIC4h0LVsWhnoa3g+m2HclBIujHzsxZ4VJVA+GUuc2/LBw==}
    engines: {node: '>=12'}

  yargs@17.7.2:
    resolution: {integrity: sha512-7dSzzRQ++CKnNI/krKnYRV7JKKPUXMEh61soaHKg9mrWEhzFWhFnxPxGl+69cD1Ou63C13NUPCnmIcrvqCuM6w==}
    engines: {node: '>=12'}

  yauzl@2.10.0:
    resolution: {integrity: sha512-p4a9I6X6nu6IhoGmBqAcbJy1mlC4j27vEPZX9F4L4/vZT3Lyq1VkFHw/V/PUcB9Buo+DG3iHkT0x3Qya58zc3g==}

  yocto-queue@0.1.0:
    resolution: {integrity: sha512-rVksvsnNCdJ/ohGc6xgPwyN8eheCxsiLM8mxuE/t/mOVqJewPuO1miLpTHQiRgTKCLexL4MeAFVagts7HmNZ2Q==}
    engines: {node: '>=10'}

  zip-local@0.3.5:
    resolution: {integrity: sha512-GRV3D5TJY+/PqyeRm5CYBs7xVrKTKzljBoEXvocZu0HJ7tPEcgpSOYa2zFIsCZWgKWMuc4U3yMFgFkERGFIB9w==}

  zod@3.24.2:
    resolution: {integrity: sha512-lY7CDW43ECgW9u1TcT3IoXHflywfVqDYze4waEz812jR/bZ8FHDsl7pFQoSZTz5N+2NqRXs8GBwnAwo3ZNxqhQ==}

snapshots:

  '@babel/code-frame@7.24.7':
    dependencies:
      '@babel/highlight': 7.24.7
      picocolors: 1.1.1

  '@babel/helper-validator-identifier@7.24.7': {}

  '@babel/highlight@7.24.7':
    dependencies:
      '@babel/helper-validator-identifier': 7.24.7
      chalk: 2.4.2
      js-tokens: 4.0.0
      picocolors: 1.1.1

  '@cacheable/memory@2.0.5':
    dependencies:
      '@cacheable/utils': 2.3.1
      '@keyv/bigmap': 1.3.0(keyv@5.5.4)
      hookified: 1.13.0
      keyv: 5.5.4

  '@cacheable/utils@2.3.1':
    dependencies:
      hashery: 1.2.0
      keyv: 5.5.4

  '@csstools/css-parser-algorithms@3.0.5(@csstools/css-tokenizer@3.0.4)':
    dependencies:
      '@csstools/css-tokenizer': 3.0.4

  '@csstools/css-tokenizer@3.0.4': {}

  '@csstools/media-query-list-parser@4.0.3(@csstools/css-parser-algorithms@3.0.5(@csstools/css-tokenizer@3.0.4))(@csstools/css-tokenizer@3.0.4)':
    dependencies:
      '@csstools/css-parser-algorithms': 3.0.5(@csstools/css-tokenizer@3.0.4)
      '@csstools/css-tokenizer': 3.0.4

  '@csstools/selector-specificity@5.0.0(postcss-selector-parser@7.1.0)':
    dependencies:
      postcss-selector-parser: 7.1.0

  '@dual-bundle/import-meta-resolve@4.2.1': {}

  '@electron/asar@4.0.1':
    dependencies:
      commander: 13.1.0
      glob: 11.0.3
      minimatch: 10.0.3

  '@esbuild/aix-ppc64@0.25.1':
    optional: true

  '@esbuild/aix-ppc64@0.27.0':
    optional: true

  '@esbuild/android-arm64@0.25.1':
    optional: true

  '@esbuild/android-arm64@0.27.0':
    optional: true

  '@esbuild/android-arm@0.25.1':
    optional: true

  '@esbuild/android-arm@0.27.0':
    optional: true

  '@esbuild/android-x64@0.25.1':
    optional: true

  '@esbuild/android-x64@0.27.0':
    optional: true

  '@esbuild/darwin-arm64@0.25.1':
    optional: true

  '@esbuild/darwin-arm64@0.27.0':
    optional: true

  '@esbuild/darwin-x64@0.25.1':
    optional: true

  '@esbuild/darwin-x64@0.27.0':
    optional: true

  '@esbuild/freebsd-arm64@0.25.1':
    optional: true

  '@esbuild/freebsd-arm64@0.27.0':
    optional: true

  '@esbuild/freebsd-x64@0.25.1':
    optional: true

  '@esbuild/freebsd-x64@0.27.0':
    optional: true

  '@esbuild/linux-arm64@0.25.1':
    optional: true

  '@esbuild/linux-arm64@0.27.0':
    optional: true

  '@esbuild/linux-arm@0.25.1':
    optional: true

  '@esbuild/linux-arm@0.27.0':
    optional: true

  '@esbuild/linux-ia32@0.25.1':
    optional: true

  '@esbuild/linux-ia32@0.27.0':
    optional: true

  '@esbuild/linux-loong64@0.25.1':
    optional: true

  '@esbuild/linux-loong64@0.27.0':
    optional: true

  '@esbuild/linux-mips64el@0.25.1':
    optional: true

  '@esbuild/linux-mips64el@0.27.0':
    optional: true

  '@esbuild/linux-ppc64@0.25.1':
    optional: true

  '@esbuild/linux-ppc64@0.27.0':
    optional: true

  '@esbuild/linux-riscv64@0.25.1':
    optional: true

  '@esbuild/linux-riscv64@0.27.0':
    optional: true

  '@esbuild/linux-s390x@0.25.1':
    optional: true

  '@esbuild/linux-s390x@0.27.0':
    optional: true

  '@esbuild/linux-x64@0.25.1':
    optional: true

  '@esbuild/linux-x64@0.27.0':
    optional: true

  '@esbuild/netbsd-arm64@0.25.1':
    optional: true

  '@esbuild/netbsd-arm64@0.27.0':
    optional: true

  '@esbuild/netbsd-x64@0.25.1':
    optional: true

  '@esbuild/netbsd-x64@0.27.0':
    optional: true

  '@esbuild/openbsd-arm64@0.25.1':
    optional: true

  '@esbuild/openbsd-arm64@0.27.0':
    optional: true

  '@esbuild/openbsd-x64@0.25.1':
    optional: true

  '@esbuild/openbsd-x64@0.27.0':
    optional: true

  '@esbuild/openharmony-arm64@0.27.0':
    optional: true

  '@esbuild/sunos-x64@0.25.1':
    optional: true

  '@esbuild/sunos-x64@0.27.0':
    optional: true

  '@esbuild/win32-arm64@0.25.1':
    optional: true

  '@esbuild/win32-arm64@0.27.0':
    optional: true

  '@esbuild/win32-ia32@0.25.1':
    optional: true

  '@esbuild/win32-ia32@0.27.0':
    optional: true

  '@esbuild/win32-x64@0.25.1':
    optional: true

  '@esbuild/win32-x64@0.27.0':
    optional: true

  '@eslint-community/eslint-utils@4.9.0(eslint@9.39.1)':
    dependencies:
      eslint: 9.39.1
      eslint-visitor-keys: 3.4.3

  '@eslint-community/regexpp@4.12.1': {}

  '@eslint/config-array@0.21.1':
    dependencies:
      '@eslint/object-schema': 2.1.7
      debug: 4.4.1
      minimatch: 3.1.2
    transitivePeerDependencies:
      - supports-color

  '@eslint/config-helpers@0.4.2':
    dependencies:
      '@eslint/core': 0.17.0

  '@eslint/core@0.17.0':
    dependencies:
      '@types/json-schema': 7.0.15

  '@eslint/eslintrc@3.3.1':
    dependencies:
      ajv: 6.12.6
      debug: 4.4.1
      espree: 10.4.0
      globals: 14.0.0
      ignore: 5.3.1
      import-fresh: 3.3.1
      js-yaml: 4.1.0
      minimatch: 3.1.2
      strip-json-comments: 3.1.1
    transitivePeerDependencies:
      - supports-color

  '@eslint/js@9.39.1': {}

  '@eslint/object-schema@2.1.7': {}

  '@eslint/plugin-kit@0.4.1':
    dependencies:
      '@eslint/core': 0.17.0
      levn: 0.4.1

  '@ffmpeg/ffmpeg@0.12.10':
    dependencies:
      '@ffmpeg/types': 0.12.2

  '@ffmpeg/types@0.12.2': {}

  '@ffmpeg/util@0.12.1': {}

  '@humanfs/core@0.19.1': {}

  '@humanfs/node@0.16.6':
    dependencies:
      '@humanfs/core': 0.19.1
      '@humanwhocodes/retry': 0.3.0

  '@humanwhocodes/module-importer@1.0.1': {}

  '@humanwhocodes/retry@0.3.0': {}

  '@humanwhocodes/retry@0.4.2': {}

  '@intrnl/xxhash64@0.1.2': {}

  '@isaacs/balanced-match@4.0.1': {}

  '@isaacs/brace-expansion@5.0.0':
    dependencies:
      '@isaacs/balanced-match': 4.0.1

  '@isaacs/cliui@8.0.2':
    dependencies:
      string-width: 5.1.2
      string-width-cjs: string-width@4.2.3
      strip-ansi: 7.1.2
      strip-ansi-cjs: strip-ansi@6.0.1
      wrap-ansi: 8.1.0
      wrap-ansi-cjs: wrap-ansi@7.0.0

  '@jridgewell/gen-mapping@0.3.5':
    dependencies:
      '@jridgewell/set-array': 1.2.1
      '@jridgewell/sourcemap-codec': 1.4.15
      '@jridgewell/trace-mapping': 0.3.25

  '@jridgewell/resolve-uri@3.1.2': {}

  '@jridgewell/set-array@1.2.1': {}

  '@jridgewell/source-map@0.3.6':
    dependencies:
      '@jridgewell/gen-mapping': 0.3.5
      '@jridgewell/trace-mapping': 0.3.25

  '@jridgewell/sourcemap-codec@1.4.15': {}

  '@jridgewell/trace-mapping@0.3.25':
    dependencies:
      '@jridgewell/resolve-uri': 3.1.2
      '@jridgewell/sourcemap-codec': 1.4.15

  '@keyv/bigmap@1.3.0(keyv@5.5.4)':
    dependencies:
      hashery: 1.2.0
      hookified: 1.13.0
      keyv: 5.5.4

  '@keyv/serialize@1.1.1': {}

  '@nodelib/fs.scandir@2.1.5':
    dependencies:
      '@nodelib/fs.stat': 2.0.5
      run-parallel: 1.2.0

  '@nodelib/fs.stat@2.0.5': {}

  '@nodelib/fs.walk@1.2.8':
    dependencies:
      '@nodelib/fs.scandir': 2.1.5
      fastq: 1.19.1

  '@puppeteer/browsers@2.10.13':
    dependencies:
      debug: 4.4.3
      extract-zip: 2.0.1
      progress: 2.0.3
      proxy-agent: 6.5.0
      semver: 7.7.3
      tar-fs: 3.1.1
      yargs: 17.7.2
    transitivePeerDependencies:
      - bare-buffer
      - supports-color

  '@rtsao/scc@1.1.0': {}

  '@stylistic/eslint-plugin@5.6.0(eslint@9.39.1)':
    dependencies:
      '@eslint-community/eslint-utils': 4.9.0(eslint@9.39.1)
      '@typescript-eslint/types': 8.47.0
      eslint: 9.39.1
      eslint-visitor-keys: 4.2.1
      espree: 10.4.0
      estraverse: 5.3.0
      picomatch: 4.0.3

  '@tootallnate/quickjs-emscripten@0.23.0': {}

  '@types/adm-zip@0.5.7':
    dependencies:
      '@types/node': 24.10.1

  '@types/chrome@0.1.30':
    dependencies:
      '@types/filesystem': 0.0.36
      '@types/har-format': 1.2.15

  '@types/diff@7.0.2': {}

  '@types/estree@1.0.7': {}

  '@types/filesystem@0.0.36':
    dependencies:
      '@types/filewriter': 0.0.33

  '@types/filewriter@0.0.33': {}

  '@types/fs-extra@11.0.4':
    dependencies:
      '@types/jsonfile': 6.1.4
      '@types/node': 22.13.13

  '@types/har-format@1.2.15': {}

  '@types/json-schema@7.0.15': {}

  '@types/json5@0.0.29': {}

  '@types/jsonfile@6.1.4':
    dependencies:
      '@types/node': 22.13.13

  '@types/less@3.0.8(patch_hash=641e6c93bb737bac7fc283416857bd095cd85bcbcba63becb7a8bbcc78f73076)': {}

  '@types/lodash@4.17.15': {}

  '@types/lodash@4.17.20': {}

  '@types/node@22.13.13':
    dependencies:
      undici-types: 6.20.0

  '@types/node@24.10.1':
    dependencies:
      undici-types: 7.16.0

  '@types/prop-types@15.7.15': {}

  '@types/react-dom@18.3.1':
    dependencies:
      '@types/react': 19.0.12

  '@types/react-dom@19.0.4(@types/react@19.0.12)':
    dependencies:
      '@types/react': 19.0.12

  '@types/react@18.3.1':
    dependencies:
      '@types/prop-types': 15.7.15
      csstype: 3.1.3

  '@types/react@19.0.12':
    dependencies:
      csstype: 3.1.3

  '@types/stylus@0.48.42':
    dependencies:
      '@types/node': 24.10.1

  '@types/tinycolor2@1.4.6': {}

  '@types/yauzl@2.10.3':
    dependencies:
      '@types/node': 24.10.1
    optional: true

  '@types/yazl@3.3.0':
    dependencies:
      '@types/node': 24.10.1

  '@typescript-eslint/eslint-plugin@8.47.0(@typescript-eslint/parser@8.47.0(eslint@9.39.1)(typescript@5.9.3))(eslint@9.39.1)(typescript@5.9.3)':
    dependencies:
      '@eslint-community/regexpp': 4.12.1
      '@typescript-eslint/parser': 8.47.0(eslint@9.39.1)(typescript@5.9.3)
      '@typescript-eslint/scope-manager': 8.47.0
      '@typescript-eslint/type-utils': 8.47.0(eslint@9.39.1)(typescript@5.9.3)
      '@typescript-eslint/utils': 8.47.0(eslint@9.39.1)(typescript@5.9.3)
      '@typescript-eslint/visitor-keys': 8.47.0
      eslint: 9.39.1
      graphemer: 1.4.0
      ignore: 7.0.3
      natural-compare: 1.4.0
      ts-api-utils: 2.1.0(typescript@5.9.3)
      typescript: 5.9.3
    transitivePeerDependencies:
      - supports-color

  '@typescript-eslint/parser@8.47.0(eslint@9.39.1)(typescript@5.9.3)':
    dependencies:
      '@typescript-eslint/scope-manager': 8.47.0
      '@typescript-eslint/types': 8.47.0
      '@typescript-eslint/typescript-estree': 8.47.0(typescript@5.9.3)
      '@typescript-eslint/visitor-keys': 8.47.0
      debug: 4.4.1
      eslint: 9.39.1
      typescript: 5.9.3
    transitivePeerDependencies:
      - supports-color

  '@typescript-eslint/project-service@8.47.0(typescript@5.9.3)':
    dependencies:
      '@typescript-eslint/tsconfig-utils': 8.47.0(typescript@5.9.3)
      '@typescript-eslint/types': 8.47.0
      debug: 4.4.1
      typescript: 5.9.3
    transitivePeerDependencies:
      - supports-color

  '@typescript-eslint/scope-manager@8.47.0':
    dependencies:
      '@typescript-eslint/types': 8.47.0
      '@typescript-eslint/visitor-keys': 8.47.0

  '@typescript-eslint/tsconfig-utils@8.47.0(typescript@5.9.3)':
    dependencies:
      typescript: 5.9.3

  '@typescript-eslint/type-utils@8.47.0(eslint@9.39.1)(typescript@5.9.3)':
    dependencies:
      '@typescript-eslint/types': 8.47.0
      '@typescript-eslint/typescript-estree': 8.47.0(typescript@5.9.3)
      '@typescript-eslint/utils': 8.47.0(eslint@9.39.1)(typescript@5.9.3)
      debug: 4.4.1
      eslint: 9.39.1
      ts-api-utils: 2.1.0(typescript@5.9.3)
      typescript: 5.9.3
    transitivePeerDependencies:
      - supports-color

  '@typescript-eslint/types@8.47.0': {}

  '@typescript-eslint/typescript-estree@8.47.0(typescript@5.9.3)':
    dependencies:
      '@typescript-eslint/project-service': 8.47.0(typescript@5.9.3)
      '@typescript-eslint/tsconfig-utils': 8.47.0(typescript@5.9.3)
      '@typescript-eslint/types': 8.47.0
      '@typescript-eslint/visitor-keys': 8.47.0
      debug: 4.4.1
      fast-glob: 3.3.3
      is-glob: 4.0.3
      minimatch: 9.0.5
      semver: 7.7.2
      ts-api-utils: 2.1.0(typescript@5.9.3)
      typescript: 5.9.3
    transitivePeerDependencies:
      - supports-color

  '@typescript-eslint/utils@8.47.0(eslint@9.39.1)(typescript@5.9.3)':
    dependencies:
      '@eslint-community/eslint-utils': 4.9.0(eslint@9.39.1)
      '@typescript-eslint/scope-manager': 8.47.0
      '@typescript-eslint/types': 8.47.0
      '@typescript-eslint/typescript-estree': 8.47.0(typescript@5.9.3)
      eslint: 9.39.1
      typescript: 5.9.3
    transitivePeerDependencies:
      - supports-color

  '@typescript-eslint/visitor-keys@8.47.0':
    dependencies:
      '@typescript-eslint/types': 8.47.0
      eslint-visitor-keys: 4.2.1

  '@vap/core@0.0.12':
    dependencies:
      eventemitter3: 4.0.7

  '@vap/shiki@0.10.5':
    dependencies:
      jsonc-parser: 3.2.0
      vscode-oniguruma: 1.7.0
      vscode-textmate: 5.2.0

  '@vencord/discord-types@1.0.0(@types/react@18.3.1)':
    dependencies:
      '@types/react': 18.3.1
      moment: 2.30.1
      type-fest: 4.41.0

  acorn-jsx@5.3.2(acorn@8.15.0):
    dependencies:
      acorn: 8.15.0

  acorn@8.14.1: {}

  acorn@8.15.0: {}

  agent-base@7.1.3: {}

  ajv@6.12.6:
    dependencies:
      fast-deep-equal: 3.1.3
      fast-json-stable-stringify: 2.1.0
      json-schema-traverse: 0.4.1
      uri-js: 4.4.1

  ajv@8.17.1:
    dependencies:
      fast-deep-equal: 3.1.3
      fast-uri: 3.0.6
      json-schema-traverse: 1.0.0
      require-from-string: 2.0.2

  ansi-regex@5.0.1: {}

  ansi-regex@6.2.2: {}

  ansi-styles@3.2.1:
    dependencies:
      color-convert: 1.9.3

  ansi-styles@4.3.0:
    dependencies:
      color-convert: 2.0.1

  ansi-styles@6.2.3: {}

  argparse@2.0.1: {}

  array-buffer-byte-length@1.0.2:
    dependencies:
      call-bound: 1.0.4
      is-array-buffer: 3.0.5

  array-includes@3.1.8:
    dependencies:
      call-bind: 1.0.8
      define-properties: 1.2.1
      es-abstract: 1.23.9
      es-object-atoms: 1.1.1
      get-intrinsic: 1.3.0
      is-string: 1.1.1

  array-union@2.1.0: {}

  array.prototype.findlast@1.2.5:
    dependencies:
      call-bind: 1.0.8
      define-properties: 1.2.1
      es-abstract: 1.23.9
      es-errors: 1.3.0
      es-object-atoms: 1.1.1
      es-shim-unscopables: 1.1.0

  array.prototype.findlastindex@1.2.6:
    dependencies:
      call-bind: 1.0.8
      call-bound: 1.0.4
      define-properties: 1.2.1
      es-abstract: 1.23.9
      es-errors: 1.3.0
      es-object-atoms: 1.1.1
      es-shim-unscopables: 1.1.0

  array.prototype.flat@1.3.2:
    dependencies:
      call-bind: 1.0.8
      define-properties: 1.2.1
      es-abstract: 1.23.9
      es-shim-unscopables: 1.1.0

  array.prototype.flatmap@1.3.3:
    dependencies:
      call-bind: 1.0.8
      define-properties: 1.2.1
      es-abstract: 1.23.9
      es-shim-unscopables: 1.1.0

  array.prototype.tosorted@1.1.4:
    dependencies:
      call-bind: 1.0.8
      define-properties: 1.2.1
      es-abstract: 1.23.9
      es-errors: 1.3.0
      es-shim-unscopables: 1.1.0

  arraybuffer.prototype.slice@1.0.4:
    dependencies:
      array-buffer-byte-length: 1.0.2
      call-bind: 1.0.8
      define-properties: 1.2.1
      es-abstract: 1.23.9
      es-errors: 1.3.0
      get-intrinsic: 1.3.0
      is-array-buffer: 3.0.5

  ast-types@0.13.4:
    dependencies:
      tslib: 2.6.3

  astral-regex@2.0.0: {}

  async-function@1.0.0: {}

  async@1.5.2: {}

  available-typed-arrays@1.0.7:
    dependencies:
      possible-typed-array-names: 1.1.0

  b4a@1.6.6: {}

  balanced-match@1.0.2: {}

  balanced-match@2.0.0: {}

  bare-events@2.5.4:
    optional: true

  bare-fs@4.0.2:
    dependencies:
      bare-events: 2.5.4
      bare-path: 3.0.0
      bare-stream: 2.6.5(bare-events@2.5.4)
    optional: true

  bare-os@3.6.1:
    optional: true

  bare-path@3.0.0:
    dependencies:
      bare-os: 3.6.1
    optional: true

  bare-stream@2.6.5(bare-events@2.5.4):
    dependencies:
      streamx: 2.22.0
    optionalDependencies:
      bare-events: 2.5.4
    optional: true

  basic-ftp@5.0.5: {}

  boolbase@1.0.0: {}

  brace-expansion@1.1.12:
    dependencies:
      balanced-match: 1.0.2
      concat-map: 0.0.1

  brace-expansion@2.0.2:
    dependencies:
      balanced-match: 1.0.2

  braces@3.0.3:
    dependencies:
      fill-range: 7.1.1

  buffer-crc32@0.2.13: {}

  buffer-from@1.1.2: {}

  cacheable@2.2.0:
    dependencies:
      '@cacheable/memory': 2.0.5
      '@cacheable/utils': 2.3.1
      hookified: 1.13.0
      keyv: 5.5.4
      qified: 0.5.2

  call-bind-apply-helpers@1.0.2:
    dependencies:
      es-errors: 1.3.0
      function-bind: 1.1.2

  call-bind@1.0.8:
    dependencies:
      call-bind-apply-helpers: 1.0.2
      es-define-property: 1.0.1
      get-intrinsic: 1.3.0
      set-function-length: 1.2.2

  call-bound@1.0.4:
    dependencies:
      call-bind-apply-helpers: 1.0.2
      get-intrinsic: 1.3.0

  callsites@3.1.0: {}

  camel-case@4.1.2:
    dependencies:
      pascal-case: 3.1.2
      tslib: 2.6.2

  chalk@2.4.2:
    dependencies:
      ansi-styles: 3.2.1
      escape-string-regexp: 1.0.5
      supports-color: 5.5.0

  chalk@4.1.2:
    dependencies:
      ansi-styles: 4.3.0
      supports-color: 7.2.0

  chromium-bidi@11.0.0(devtools-protocol@0.0.1521046):
    dependencies:
      devtools-protocol: 0.0.1521046
      mitt: 3.0.1
      zod: 3.24.2

  clean-css@5.3.3:
    dependencies:
      source-map: 0.6.1

  cliui@8.0.1:
    dependencies:
      string-width: 4.2.3
      strip-ansi: 6.0.1
      wrap-ansi: 7.0.0

  color-convert@1.9.3:
    dependencies:
      color-name: 1.1.3

  color-convert@2.0.1:
    dependencies:
      color-name: 1.1.4

  color-name@1.1.3: {}

  color-name@1.1.4: {}

  colord@2.9.3: {}

  commander@10.0.1: {}

<<<<<<< HEAD
  commander@13.1.0: {}
=======
  commander@11.1.0: {}

  commander@2.20.3: {}
>>>>>>> ce8e48bb

  commander@2.20.3: {}

  concat-map@0.0.1: {}

  cosmiconfig@9.0.0(typescript@5.9.3):
    dependencies:
      env-paths: 2.2.1
      import-fresh: 3.3.1
      js-yaml: 4.1.0
      parse-json: 5.2.0
    optionalDependencies:
      typescript: 5.9.3

  cross-spawn@7.0.6:
    dependencies:
      path-key: 3.1.1
      shebang-command: 2.0.0
      which: 2.0.2

  css-functions-list@3.2.3: {}

  css-select@5.2.2:
    dependencies:
      boolbase: 1.0.0
      css-what: 6.2.2
      domhandler: 5.0.3
      domutils: 3.2.2
      nth-check: 2.1.1

  css-tree@2.2.1:
    dependencies:
      mdn-data: 2.0.28
      source-map-js: 1.2.1

  css-tree@3.1.0:
    dependencies:
      mdn-data: 2.12.2
      source-map-js: 1.2.1

  css-what@6.2.2: {}

  cssesc@3.0.0: {}

  csso@5.0.5:
    dependencies:
      css-tree: 2.2.1

  csstype@3.1.3: {}

  data-uri-to-buffer@6.0.2: {}

  data-view-buffer@1.0.2:
    dependencies:
      call-bound: 1.0.4
      es-errors: 1.3.0
      is-data-view: 1.0.2

  data-view-byte-length@1.0.2:
    dependencies:
      call-bound: 1.0.4
      es-errors: 1.3.0
      is-data-view: 1.0.2

  data-view-byte-offset@1.0.1:
    dependencies:
      call-bound: 1.0.4
      es-errors: 1.3.0
      is-data-view: 1.0.2

  debug@3.2.7:
    dependencies:
      ms: 2.1.3

  debug@4.4.1:
    dependencies:
      ms: 2.1.3

  debug@4.4.3:
    dependencies:
      ms: 2.1.3

  deep-is@0.1.4: {}

  define-data-property@1.1.4:
    dependencies:
      es-define-property: 1.0.1
      es-errors: 1.3.0
      gopd: 1.2.0

  define-properties@1.2.1:
    dependencies:
      define-data-property: 1.1.4
      has-property-descriptors: 1.0.2
      object-keys: 1.1.1

  degenerator@5.0.1:
    dependencies:
      ast-types: 0.13.4
      escodegen: 2.1.0
      esprima: 4.0.1

  devtools-protocol@0.0.1521046: {}

  diff@8.0.2: {}

  dir-glob@3.0.1:
    dependencies:
      path-type: 4.0.0

  doctrine@2.1.0:
    dependencies:
      esutils: 2.0.3

  dom-serializer@2.0.0:
    dependencies:
      domelementtype: 2.3.0
      domhandler: 5.0.3
      entities: 4.5.0

  domelementtype@2.3.0: {}

  domhandler@5.0.3:
    dependencies:
      domelementtype: 2.3.0

  dompurify@3.1.7: {}

  domutils@3.2.2:
    dependencies:
      dom-serializer: 2.0.0
      domelementtype: 2.3.0
      domhandler: 5.0.3

  dot-case@3.0.4:
    dependencies:
      no-case: 3.0.4
      tslib: 2.6.2

  dunder-proto@1.0.1:
    dependencies:
      call-bind-apply-helpers: 1.0.2
      es-errors: 1.3.0
      gopd: 1.2.0

  eastasianwidth@0.2.0: {}

  emoji-regex@8.0.0: {}

  emoji-regex@9.2.2: {}

  end-of-stream@1.4.4:
    dependencies:
      once: 1.4.0

  entities@4.5.0: {}

  env-paths@2.2.1: {}

  error-ex@1.3.2:
    dependencies:
      is-arrayish: 0.2.1

  es-abstract@1.23.9:
    dependencies:
      array-buffer-byte-length: 1.0.2
      arraybuffer.prototype.slice: 1.0.4
      available-typed-arrays: 1.0.7
      call-bind: 1.0.8
      call-bound: 1.0.4
      data-view-buffer: 1.0.2
      data-view-byte-length: 1.0.2
      data-view-byte-offset: 1.0.1
      es-define-property: 1.0.1
      es-errors: 1.3.0
      es-object-atoms: 1.1.1
      es-set-tostringtag: 2.1.0
      es-to-primitive: 1.3.0
      function.prototype.name: 1.1.8
      get-intrinsic: 1.3.0
      get-proto: 1.0.1
      get-symbol-description: 1.1.0
      globalthis: 1.0.4
      gopd: 1.2.0
      has-property-descriptors: 1.0.2
      has-proto: 1.2.0
      has-symbols: 1.1.0
      hasown: 2.0.2
      internal-slot: 1.1.0
      is-array-buffer: 3.0.5
      is-callable: 1.2.7
      is-data-view: 1.0.2
      is-regex: 1.2.1
      is-shared-array-buffer: 1.0.4
      is-string: 1.1.1
      is-typed-array: 1.1.15
      is-weakref: 1.1.1
      math-intrinsics: 1.1.0
      object-inspect: 1.13.4
      object-keys: 1.1.1
      object.assign: 4.1.7
      own-keys: 1.0.1
      regexp.prototype.flags: 1.5.4
      safe-array-concat: 1.1.3
      safe-push-apply: 1.0.0
      safe-regex-test: 1.1.0
      set-proto: 1.0.0
      string.prototype.trim: 1.2.10
      string.prototype.trimend: 1.0.9
      string.prototype.trimstart: 1.0.8
      typed-array-buffer: 1.0.3
      typed-array-byte-length: 1.0.3
      typed-array-byte-offset: 1.0.4
      typed-array-length: 1.0.7
      unbox-primitive: 1.1.0
      which-typed-array: 1.1.19

  es-define-property@1.0.1: {}

  es-errors@1.3.0: {}

  es-iterator-helpers@1.2.1:
    dependencies:
      call-bind: 1.0.8
      call-bound: 1.0.4
      define-properties: 1.2.1
      es-abstract: 1.23.9
      es-errors: 1.3.0
      es-set-tostringtag: 2.1.0
      function-bind: 1.1.2
      get-intrinsic: 1.3.0
      globalthis: 1.0.4
      gopd: 1.2.0
      has-property-descriptors: 1.0.2
      has-proto: 1.2.0
      has-symbols: 1.1.0
      internal-slot: 1.1.0
      iterator.prototype: 1.1.5
      safe-array-concat: 1.1.3

  es-object-atoms@1.1.1:
    dependencies:
      es-errors: 1.3.0

  es-set-tostringtag@2.1.0:
    dependencies:
      es-errors: 1.3.0
      get-intrinsic: 1.3.0
      has-tostringtag: 1.0.2
      hasown: 2.0.2

  es-shim-unscopables@1.1.0:
    dependencies:
      hasown: 2.0.2

  es-to-primitive@1.3.0:
    dependencies:
      is-callable: 1.2.7
      is-date-object: 1.1.0
      is-symbol: 1.1.1

  esbuild@0.25.1:
    optionalDependencies:
      '@esbuild/aix-ppc64': 0.25.1
      '@esbuild/android-arm': 0.25.1
      '@esbuild/android-arm64': 0.25.1
      '@esbuild/android-x64': 0.25.1
      '@esbuild/darwin-arm64': 0.25.1
      '@esbuild/darwin-x64': 0.25.1
      '@esbuild/freebsd-arm64': 0.25.1
      '@esbuild/freebsd-x64': 0.25.1
      '@esbuild/linux-arm': 0.25.1
      '@esbuild/linux-arm64': 0.25.1
      '@esbuild/linux-ia32': 0.25.1
      '@esbuild/linux-loong64': 0.25.1
      '@esbuild/linux-mips64el': 0.25.1
      '@esbuild/linux-ppc64': 0.25.1
      '@esbuild/linux-riscv64': 0.25.1
      '@esbuild/linux-s390x': 0.25.1
      '@esbuild/linux-x64': 0.25.1
      '@esbuild/netbsd-arm64': 0.25.1
      '@esbuild/netbsd-x64': 0.25.1
      '@esbuild/openbsd-arm64': 0.25.1
      '@esbuild/openbsd-x64': 0.25.1
      '@esbuild/sunos-x64': 0.25.1
      '@esbuild/win32-arm64': 0.25.1
      '@esbuild/win32-ia32': 0.25.1
      '@esbuild/win32-x64': 0.25.1

  esbuild@0.27.0:
    optionalDependencies:
      '@esbuild/aix-ppc64': 0.27.0
      '@esbuild/android-arm': 0.27.0
      '@esbuild/android-arm64': 0.27.0
      '@esbuild/android-x64': 0.27.0
      '@esbuild/darwin-arm64': 0.27.0
      '@esbuild/darwin-x64': 0.27.0
      '@esbuild/freebsd-arm64': 0.27.0
      '@esbuild/freebsd-x64': 0.27.0
      '@esbuild/linux-arm': 0.27.0
      '@esbuild/linux-arm64': 0.27.0
      '@esbuild/linux-ia32': 0.27.0
      '@esbuild/linux-loong64': 0.27.0
      '@esbuild/linux-mips64el': 0.27.0
      '@esbuild/linux-ppc64': 0.27.0
      '@esbuild/linux-riscv64': 0.27.0
      '@esbuild/linux-s390x': 0.27.0
      '@esbuild/linux-x64': 0.27.0
      '@esbuild/netbsd-arm64': 0.27.0
      '@esbuild/netbsd-x64': 0.27.0
      '@esbuild/openbsd-arm64': 0.27.0
      '@esbuild/openbsd-x64': 0.27.0
      '@esbuild/openharmony-arm64': 0.27.0
      '@esbuild/sunos-x64': 0.27.0
      '@esbuild/win32-arm64': 0.27.0
      '@esbuild/win32-ia32': 0.27.0
      '@esbuild/win32-x64': 0.27.0

  escalade@3.1.2: {}

  escape-string-regexp@1.0.5: {}

  escape-string-regexp@4.0.0: {}

  escodegen@2.1.0:
    dependencies:
      esprima: 4.0.1
      estraverse: 5.3.0
      esutils: 2.0.3
    optionalDependencies:
      source-map: 0.6.1

  eslint-import-resolver-alias@1.1.2(eslint-plugin-import@2.31.0(@typescript-eslint/parser@8.47.0(eslint@9.39.1)(typescript@5.9.3))(eslint@9.39.1)):
    dependencies:
      eslint-plugin-import: 2.31.0(@typescript-eslint/parser@8.47.0(eslint@9.39.1)(typescript@5.9.3))(eslint@9.39.1)

  eslint-import-resolver-node@0.3.9:
    dependencies:
      debug: 3.2.7
      is-core-module: 2.16.1
      resolve: 1.22.8
    transitivePeerDependencies:
      - supports-color

  eslint-module-utils@2.12.0(@typescript-eslint/parser@8.47.0(eslint@9.39.1)(typescript@5.9.3))(eslint-import-resolver-node@0.3.9)(eslint@9.39.1):
    dependencies:
      debug: 3.2.7
    optionalDependencies:
      '@typescript-eslint/parser': 8.47.0(eslint@9.39.1)(typescript@5.9.3)
      eslint: 9.39.1
      eslint-import-resolver-node: 0.3.9
    transitivePeerDependencies:
      - supports-color

  eslint-plugin-import@2.31.0(@typescript-eslint/parser@8.47.0(eslint@9.39.1)(typescript@5.9.3))(eslint@9.39.1):
    dependencies:
      '@rtsao/scc': 1.1.0
      array-includes: 3.1.8
      array.prototype.findlastindex: 1.2.6
      array.prototype.flat: 1.3.2
      array.prototype.flatmap: 1.3.3
      debug: 3.2.7
      doctrine: 2.1.0
      eslint: 9.39.1
      eslint-import-resolver-node: 0.3.9
      eslint-module-utils: 2.12.0(@typescript-eslint/parser@8.47.0(eslint@9.39.1)(typescript@5.9.3))(eslint-import-resolver-node@0.3.9)(eslint@9.39.1)
      hasown: 2.0.2
      is-core-module: 2.16.1
      is-glob: 4.0.3
      minimatch: 3.1.2
      object.fromentries: 2.0.8
      object.groupby: 1.0.3
      object.values: 1.2.1
      semver: 6.3.1
      string.prototype.trimend: 1.0.9
      tsconfig-paths: 3.15.0
    optionalDependencies:
      '@typescript-eslint/parser': 8.47.0(eslint@9.39.1)(typescript@5.9.3)
    transitivePeerDependencies:
      - eslint-import-resolver-typescript
      - eslint-import-resolver-webpack
      - supports-color

  eslint-plugin-react@7.37.5(eslint@9.39.1):
    dependencies:
      array-includes: 3.1.8
      array.prototype.findlast: 1.2.5
      array.prototype.flatmap: 1.3.3
      array.prototype.tosorted: 1.1.4
      doctrine: 2.1.0
      es-iterator-helpers: 1.2.1
      eslint: 9.39.1
      estraverse: 5.3.0
      hasown: 2.0.2
      jsx-ast-utils: 3.3.5
      minimatch: 3.1.2
      object.entries: 1.1.9
      object.fromentries: 2.0.8
      object.values: 1.2.1
      prop-types: 15.8.1
      resolve: 2.0.0-next.5
      semver: 6.3.1
      string.prototype.matchall: 4.0.12
      string.prototype.repeat: 1.0.0

  eslint-plugin-simple-header@1.2.2(eslint@9.39.1):
    dependencies:
      eslint: 9.39.1

  eslint-plugin-simple-import-sort@12.1.1(eslint@9.39.1):
    dependencies:
      eslint: 9.39.1

  eslint-plugin-unused-imports@4.3.0(@typescript-eslint/eslint-plugin@8.47.0(@typescript-eslint/parser@8.47.0(eslint@9.39.1)(typescript@5.9.3))(eslint@9.39.1)(typescript@5.9.3))(eslint@9.39.1):
    dependencies:
      eslint: 9.39.1
    optionalDependencies:
      '@typescript-eslint/eslint-plugin': 8.47.0(@typescript-eslint/parser@8.47.0(eslint@9.39.1)(typescript@5.9.3))(eslint@9.39.1)(typescript@5.9.3)

  eslint-scope@8.4.0:
    dependencies:
      esrecurse: 4.3.0
      estraverse: 5.3.0

  eslint-visitor-keys@3.4.3: {}

  eslint-visitor-keys@4.2.1: {}

  eslint@9.39.1:
    dependencies:
      '@eslint-community/eslint-utils': 4.9.0(eslint@9.39.1)
      '@eslint-community/regexpp': 4.12.1
      '@eslint/config-array': 0.21.1
      '@eslint/config-helpers': 0.4.2
      '@eslint/core': 0.17.0
      '@eslint/eslintrc': 3.3.1
      '@eslint/js': 9.39.1
      '@eslint/plugin-kit': 0.4.1
      '@humanfs/node': 0.16.6
      '@humanwhocodes/module-importer': 1.0.1
      '@humanwhocodes/retry': 0.4.2
      '@types/estree': 1.0.7
      ajv: 6.12.6
      chalk: 4.1.2
      cross-spawn: 7.0.6
      debug: 4.4.1
      escape-string-regexp: 4.0.0
      eslint-scope: 8.4.0
      eslint-visitor-keys: 4.2.1
      espree: 10.4.0
      esquery: 1.6.0
      esutils: 2.0.3
      fast-deep-equal: 3.1.3
      file-entry-cache: 8.0.0
      find-up: 5.0.0
      glob-parent: 6.0.2
      ignore: 5.3.1
      imurmurhash: 0.1.4
      is-glob: 4.0.3
      json-stable-stringify-without-jsonify: 1.0.1
      lodash.merge: 4.6.2
      minimatch: 3.1.2
      natural-compare: 1.4.0
      optionator: 0.9.4
    transitivePeerDependencies:
      - supports-color

  espree@10.4.0:
    dependencies:
      acorn: 8.15.0
      acorn-jsx: 5.3.2(acorn@8.15.0)
      eslint-visitor-keys: 4.2.1

  esprima@4.0.1: {}

  esquery@1.6.0:
    dependencies:
      estraverse: 5.3.0

  esrecurse@4.3.0:
    dependencies:
      estraverse: 5.3.0

  estraverse@5.3.0: {}

  esutils@2.0.3: {}

  eventemitter3@4.0.7: {}

  extract-zip@2.0.1:
    dependencies:
      debug: 4.4.3
      get-stream: 5.2.0
      yauzl: 2.10.0
    optionalDependencies:
      '@types/yauzl': 2.10.3
    transitivePeerDependencies:
      - supports-color

  fast-deep-equal@3.1.3: {}

  fast-fifo@1.3.2: {}

  fast-glob@3.3.3:
    dependencies:
      '@nodelib/fs.stat': 2.0.5
      '@nodelib/fs.walk': 1.2.8
      glob-parent: 5.1.2
      merge2: 1.4.1
      micromatch: 4.0.8

  fast-json-stable-stringify@2.1.0: {}

  fast-levenshtein@2.0.6: {}

  fast-uri@3.0.6: {}

  fastest-levenshtein@1.0.16: {}

  fastq@1.19.1:
    dependencies:
      reusify: 1.1.0

  fd-slicer@1.1.0:
    dependencies:
      pend: 1.2.0

  fflate@0.8.2: {}

  file-entry-cache@10.1.4:
    dependencies:
      flat-cache: 6.1.19

  file-entry-cache@8.0.0:
    dependencies:
      flat-cache: 4.0.1

  fill-range@7.1.1:
    dependencies:
      to-regex-range: 5.0.1

  find-up@5.0.0:
    dependencies:
      locate-path: 6.0.0
      path-exists: 4.0.0

  flat-cache@4.0.1:
    dependencies:
      flatted: 3.3.3
      keyv: 4.5.4

  flat-cache@6.1.19:
    dependencies:
      cacheable: 2.2.0
      flatted: 3.3.3
      hookified: 1.13.0

  flatted@3.3.3: {}

  for-each@0.3.5:
    dependencies:
      is-callable: 1.2.7

  foreground-child@3.3.1:
    dependencies:
      cross-spawn: 7.0.6
      signal-exit: 4.1.0

  fs-extra@11.3.0:
    dependencies:
      graceful-fs: 4.2.11
      jsonfile: 6.1.0
      universalify: 2.0.1

  fsevents@2.3.3:
    optional: true

  function-bind@1.1.2: {}

  function.prototype.name@1.1.8:
    dependencies:
      call-bind: 1.0.8
      call-bound: 1.0.4
      define-properties: 1.2.1
      functions-have-names: 1.2.3
      hasown: 2.0.2
      is-callable: 1.2.7

  functions-have-names@1.2.3: {}

  get-caller-file@2.0.5: {}

  get-intrinsic@1.3.0:
    dependencies:
      call-bind-apply-helpers: 1.0.2
      es-define-property: 1.0.1
      es-errors: 1.3.0
      es-object-atoms: 1.1.1
      function-bind: 1.1.2
      get-proto: 1.0.1
      gopd: 1.2.0
      has-symbols: 1.1.0
      hasown: 2.0.2
      math-intrinsics: 1.1.0

  get-proto@1.0.1:
    dependencies:
      dunder-proto: 1.0.1
      es-object-atoms: 1.1.1

  get-stream@5.2.0:
    dependencies:
      pump: 3.0.0

  get-symbol-description@1.1.0:
    dependencies:
      call-bound: 1.0.4
      es-errors: 1.3.0
      get-intrinsic: 1.3.0

  get-tsconfig@4.10.0:
    dependencies:
      resolve-pkg-maps: 1.0.0

  get-uri@6.0.3:
    dependencies:
      basic-ftp: 5.0.5
      data-uri-to-buffer: 6.0.2
      debug: 4.4.3
      fs-extra: 11.3.0
    transitivePeerDependencies:
      - supports-color

  gifenc@https://codeload.github.com/mattdesl/gifenc/tar.gz/64842fca317b112a8590f8fef2bf3825da8f6fe3: {}

  glob-parent@5.1.2:
    dependencies:
      is-glob: 4.0.3

  glob-parent@6.0.2:
    dependencies:
      is-glob: 4.0.3

  glob@11.0.3:
    dependencies:
      foreground-child: 3.3.1
      jackspeak: 4.1.1
      minimatch: 10.0.3
      minipass: 7.1.2
      package-json-from-dist: 1.0.1
      path-scurry: 2.0.0

  global-modules@2.0.0:
    dependencies:
      global-prefix: 3.0.0

  global-prefix@3.0.0:
    dependencies:
      ini: 1.3.8
      kind-of: 6.0.3
      which: 1.3.1

  global-prefix@4.0.0:
    dependencies:
      ini: 4.1.3
      kind-of: 6.0.3
      which: 4.0.0

  globals@14.0.0: {}

  globalthis@1.0.4:
    dependencies:
      define-properties: 1.2.1
      gopd: 1.2.0

  globby@11.1.0:
    dependencies:
      array-union: 2.1.0
      dir-glob: 3.0.1
      fast-glob: 3.3.3
      ignore: 5.3.1
      merge2: 1.4.1
      slash: 3.0.0

  globjoin@0.1.4: {}

  gopd@1.2.0: {}

  graceful-fs@4.2.11: {}

  graphemer@1.4.0: {}

  has-bigints@1.0.2: {}

  has-flag@3.0.0: {}

  has-flag@4.0.0: {}

  has-property-descriptors@1.0.2:
    dependencies:
      es-define-property: 1.0.1

  has-proto@1.2.0:
    dependencies:
      dunder-proto: 1.0.1

  has-symbols@1.1.0: {}

  has-tostringtag@1.0.2:
    dependencies:
      has-symbols: 1.1.0

  hashery@1.2.0:
    dependencies:
      hookified: 1.13.0

  hasown@2.0.2:
    dependencies:
      function-bind: 1.1.2

  highlight.js@11.11.1: {}

  hookified@1.13.0: {}

  html-minifier-terser@7.2.0:
    dependencies:
      camel-case: 4.1.2
      clean-css: 5.3.3
      commander: 10.0.1
      entities: 4.5.0
      param-case: 3.0.4
      relateurl: 0.2.7
      terser: 5.39.0

  html-tags@3.3.1: {}

  http-proxy-agent@7.0.2:
    dependencies:
      agent-base: 7.1.3
      debug: 4.4.3
    transitivePeerDependencies:
      - supports-color

  https-proxy-agent@7.0.6:
    dependencies:
      agent-base: 7.1.3
      debug: 4.4.3
    transitivePeerDependencies:
      - supports-color

  idb@8.0.3: {}

  ignore@5.3.1: {}

  ignore@7.0.3: {}

  ignore@7.0.5: {}

  import-fresh@3.3.1:
    dependencies:
      parent-module: 1.0.1
      resolve-from: 4.0.0

  imurmurhash@0.1.4: {}

  ini@1.3.8: {}

  ini@4.1.3: {}

  internal-slot@1.1.0:
    dependencies:
      es-errors: 1.3.0
      hasown: 2.0.2
      side-channel: 1.1.0

  ip-address@9.0.5:
    dependencies:
      jsbn: 1.1.0
      sprintf-js: 1.1.3

  is-array-buffer@3.0.5:
    dependencies:
      call-bind: 1.0.8
      call-bound: 1.0.4
      get-intrinsic: 1.3.0

  is-arrayish@0.2.1: {}

  is-async-function@2.1.1:
    dependencies:
      async-function: 1.0.0
      call-bound: 1.0.4
      get-proto: 1.0.1
      has-tostringtag: 1.0.2
      safe-regex-test: 1.1.0

  is-bigint@1.1.0:
    dependencies:
      has-bigints: 1.0.2

  is-boolean-object@1.2.2:
    dependencies:
      call-bound: 1.0.4
      has-tostringtag: 1.0.2

  is-callable@1.2.7: {}

  is-core-module@2.16.1:
    dependencies:
      hasown: 2.0.2

  is-data-view@1.0.2:
    dependencies:
      call-bound: 1.0.4
      get-intrinsic: 1.3.0
      is-typed-array: 1.1.15

  is-date-object@1.1.0:
    dependencies:
      call-bound: 1.0.4
      has-tostringtag: 1.0.2

  is-extglob@2.1.1: {}

  is-finalizationregistry@1.1.1:
    dependencies:
      call-bound: 1.0.4

  is-fullwidth-code-point@3.0.0: {}

  is-generator-function@1.1.0:
    dependencies:
      call-bound: 1.0.4
      get-proto: 1.0.1
      has-tostringtag: 1.0.2
      safe-regex-test: 1.1.0

  is-glob@4.0.3:
    dependencies:
      is-extglob: 2.1.1

  is-map@2.0.3: {}

  is-number-object@1.1.1:
    dependencies:
      call-bound: 1.0.4
      has-tostringtag: 1.0.2

  is-number@7.0.0: {}

  is-plain-object@5.0.0: {}

  is-regex@1.2.1:
    dependencies:
      call-bound: 1.0.4
      gopd: 1.2.0
      has-tostringtag: 1.0.2
      hasown: 2.0.2

  is-set@2.0.3: {}

  is-shared-array-buffer@1.0.4:
    dependencies:
      call-bound: 1.0.4

  is-string@1.1.1:
    dependencies:
      call-bound: 1.0.4
      has-tostringtag: 1.0.2

  is-symbol@1.1.1:
    dependencies:
      call-bound: 1.0.4
      has-symbols: 1.1.0
      safe-regex-test: 1.1.0

  is-typed-array@1.1.15:
    dependencies:
      which-typed-array: 1.1.19

  is-weakmap@2.0.2: {}

  is-weakref@1.1.1:
    dependencies:
      call-bound: 1.0.4

  is-weakset@2.0.4:
    dependencies:
      call-bound: 1.0.4
      get-intrinsic: 1.3.0

  isarray@2.0.5: {}

  isexe@2.0.0: {}

  isexe@3.1.1: {}

  iterator.prototype@1.1.5:
    dependencies:
      define-data-property: 1.1.4
      es-object-atoms: 1.1.1
      get-intrinsic: 1.3.0
      get-proto: 1.0.1
      has-symbols: 1.1.0
      set-function-name: 2.0.2

  jackspeak@4.1.1:
    dependencies:
      '@isaacs/cliui': 8.0.2

  js-tokens@4.0.0: {}

  js-yaml@4.1.0:
    dependencies:
      argparse: 2.0.1

  jsbn@1.1.0: {}

  json-buffer@3.0.1: {}

  json-parse-even-better-errors@2.3.1: {}

  json-schema-traverse@0.4.1: {}

  json-schema-traverse@1.0.0: {}

  json-stable-stringify-without-jsonify@1.0.1: {}

  json5@1.0.2:
    dependencies:
      minimist: 1.2.8

  jsonc-parser@3.2.0: {}

  jsonfile@6.1.0:
    dependencies:
      universalify: 2.0.1
    optionalDependencies:
      graceful-fs: 4.2.11

  jsqr@1.4.0: {}

  jsx-ast-utils@3.3.5:
    dependencies:
      array-includes: 3.1.8
      array.prototype.flat: 1.3.2
      object.assign: 4.1.7
      object.values: 1.2.1

  jszip@2.7.0:
    dependencies:
      pako: 1.0.11

  keyv@4.5.4:
    dependencies:
      json-buffer: 3.0.1

  keyv@5.5.4:
    dependencies:
      '@keyv/serialize': 1.1.1

  kind-of@6.0.3: {}

  known-css-properties@0.37.0: {}

  levn@0.4.1:
    dependencies:
      prelude-ls: 1.2.1
      type-check: 0.4.0

  lines-and-columns@1.2.4: {}

  locate-path@6.0.0:
    dependencies:
      p-locate: 5.0.0

  lodash.merge@4.6.2: {}

  lodash.truncate@4.4.2: {}

  loose-envify@1.4.0:
    dependencies:
      js-tokens: 4.0.0

  lower-case@2.0.2:
    dependencies:
      tslib: 2.6.2

  lru-cache@11.2.1: {}

  lru-cache@7.18.3: {}

  marked@14.0.0: {}

  math-intrinsics@1.1.0: {}

  mathml-tag-names@2.1.3: {}

  mdn-data@2.0.28: {}

  mdn-data@2.12.2: {}

  meow@13.2.0: {}

  merge2@1.4.1: {}

  micromatch@4.0.8:
    dependencies:
      braces: 3.0.3
      picomatch: 2.3.1

  minimatch@10.0.3:
    dependencies:
      '@isaacs/brace-expansion': 5.0.0

  minimatch@3.1.2:
    dependencies:
      brace-expansion: 1.1.12

  minimatch@9.0.5:
    dependencies:
      brace-expansion: 2.0.2

  minimist@1.2.8: {}

  minipass@7.1.2: {}

  mitt@3.0.1: {}

  moment@2.30.1: {}

  monaco-editor@0.54.0:
    dependencies:
      dompurify: 3.1.7
      marked: 14.0.0

  ms@2.1.3: {}

  nanoid@3.3.11: {}

  nanoid@5.1.6: {}

  natural-compare@1.4.0: {}

  netmask@2.0.2: {}

  no-case@3.0.4:
    dependencies:
      lower-case: 2.0.2
      tslib: 2.6.2

  normalize-path@3.0.0: {}

  nth-check@2.1.1:
    dependencies:
      boolbase: 1.0.0

  object-assign@4.1.1: {}

  object-inspect@1.13.4: {}

  object-keys@1.1.1: {}

  object.assign@4.1.7:
    dependencies:
      call-bind: 1.0.8
      call-bound: 1.0.4
      define-properties: 1.2.1
      es-object-atoms: 1.1.1
      has-symbols: 1.1.0
      object-keys: 1.1.1

  object.entries@1.1.9:
    dependencies:
      call-bind: 1.0.8
      call-bound: 1.0.4
      define-properties: 1.2.1
      es-object-atoms: 1.1.1

  object.fromentries@2.0.8:
    dependencies:
      call-bind: 1.0.8
      define-properties: 1.2.1
      es-abstract: 1.23.9
      es-object-atoms: 1.1.1

  object.groupby@1.0.3:
    dependencies:
      call-bind: 1.0.8
      define-properties: 1.2.1
      es-abstract: 1.23.9

  object.values@1.2.1:
    dependencies:
      call-bind: 1.0.8
      call-bound: 1.0.4
      define-properties: 1.2.1
      es-object-atoms: 1.1.1

  once@1.4.0:
    dependencies:
      wrappy: 1.0.2

  optionator@0.9.4:
    dependencies:
      deep-is: 0.1.4
      fast-levenshtein: 2.0.6
      levn: 0.4.1
      prelude-ls: 1.2.1
      type-check: 0.4.0
      word-wrap: 1.2.5

  own-keys@1.0.1:
    dependencies:
      get-intrinsic: 1.3.0
      object-keys: 1.1.1
      safe-push-apply: 1.0.0

  p-limit@3.1.0:
    dependencies:
      yocto-queue: 0.1.0

  p-locate@5.0.0:
    dependencies:
      p-limit: 3.1.0

  pac-proxy-agent@7.2.0:
    dependencies:
      '@tootallnate/quickjs-emscripten': 0.23.0
      agent-base: 7.1.3
      debug: 4.4.3
      get-uri: 6.0.3
      http-proxy-agent: 7.0.2
      https-proxy-agent: 7.0.6
      pac-resolver: 7.0.1
      socks-proxy-agent: 8.0.5
    transitivePeerDependencies:
      - supports-color

  pac-resolver@7.0.1:
    dependencies:
      degenerator: 5.0.1
      netmask: 2.0.2

  package-json-from-dist@1.0.1: {}

  pako@1.0.11: {}

  param-case@3.0.4:
    dependencies:
      dot-case: 3.0.4
      tslib: 2.6.2

  parent-module@1.0.1:
    dependencies:
      callsites: 3.1.0

  parse-json@5.2.0:
    dependencies:
      '@babel/code-frame': 7.24.7
      error-ex: 1.3.2
      json-parse-even-better-errors: 2.3.1
      lines-and-columns: 1.2.4

  pascal-case@3.1.2:
    dependencies:
      no-case: 3.0.4
      tslib: 2.6.2

  path-exists@4.0.0: {}

  path-key@3.1.1: {}

  path-parse@1.0.7: {}

  path-scurry@2.0.0:
    dependencies:
      lru-cache: 11.2.1
      minipass: 7.1.2

  path-type@4.0.0: {}

  pend@1.2.0: {}

  picocolors@1.1.1: {}

  picomatch@2.3.1: {}

  picomatch@4.0.3: {}

  possible-typed-array-names@1.1.0: {}

  postcss-resolve-nested-selector@0.1.6: {}

  postcss-safe-parser@7.0.1(postcss@8.5.6):
    dependencies:
      postcss: 8.5.6

  postcss-selector-parser@7.1.0:
    dependencies:
      cssesc: 3.0.0
      util-deprecate: 1.0.2

  postcss-value-parser@4.2.0: {}

  postcss@8.5.6:
    dependencies:
      nanoid: 3.3.11
      picocolors: 1.1.1
      source-map-js: 1.2.1

  prelude-ls@1.2.1: {}

  progress@2.0.3: {}

  prop-types@15.8.1:
    dependencies:
      loose-envify: 1.4.0
      object-assign: 4.1.1
      react-is: 16.13.1

  proxy-agent@6.5.0:
    dependencies:
      agent-base: 7.1.3
      debug: 4.4.3
      http-proxy-agent: 7.0.2
      https-proxy-agent: 7.0.6
      lru-cache: 7.18.3
      pac-proxy-agent: 7.2.0
      proxy-from-env: 1.1.0
      socks-proxy-agent: 8.0.5
    transitivePeerDependencies:
      - supports-color

  proxy-from-env@1.1.0: {}

  pump@3.0.0:
    dependencies:
      end-of-stream: 1.4.4
      once: 1.4.0

  punycode@2.3.1: {}

  puppeteer-core@24.30.0:
    dependencies:
      '@puppeteer/browsers': 2.10.13
      chromium-bidi: 11.0.0(devtools-protocol@0.0.1521046)
      debug: 4.4.3
      devtools-protocol: 0.0.1521046
      typed-query-selector: 2.12.0
      webdriver-bidi-protocol: 0.3.8
      ws: 8.18.3
    transitivePeerDependencies:
      - bare-buffer
      - bufferutil
      - supports-color
      - utf-8-validate

  q@1.5.1: {}

  qified@0.5.2:
    dependencies:
      hookified: 1.13.0

  queue-microtask@1.2.3: {}

  react-is@16.13.1: {}

  reflect.getprototypeof@1.0.10:
    dependencies:
      call-bind: 1.0.8
      define-properties: 1.2.1
      es-abstract: 1.23.9
      es-errors: 1.3.0
      es-object-atoms: 1.1.1
      get-intrinsic: 1.3.0
      get-proto: 1.0.1
      which-builtin-type: 1.2.1

  regexp.prototype.flags@1.5.4:
    dependencies:
      call-bind: 1.0.8
      define-properties: 1.2.1
      es-errors: 1.3.0
      get-proto: 1.0.1
      gopd: 1.2.0
      set-function-name: 2.0.2

  relateurl@0.2.7: {}

  require-directory@2.1.1: {}

  require-from-string@2.0.2: {}

  resolve-from@4.0.0: {}

  resolve-from@5.0.0: {}

  resolve-pkg-maps@1.0.0: {}

  resolve@1.22.8:
    dependencies:
      is-core-module: 2.16.1
      path-parse: 1.0.7
      supports-preserve-symlinks-flag: 1.0.0

  resolve@2.0.0-next.5:
    dependencies:
      is-core-module: 2.16.1
      path-parse: 1.0.7
      supports-preserve-symlinks-flag: 1.0.0

  reusify@1.1.0: {}

  run-parallel@1.2.0:
    dependencies:
      queue-microtask: 1.2.3

  safe-array-concat@1.1.3:
    dependencies:
      call-bind: 1.0.8
      call-bound: 1.0.4
      get-intrinsic: 1.3.0
      has-symbols: 1.1.0
      isarray: 2.0.5

  safe-push-apply@1.0.0:
    dependencies:
      es-errors: 1.3.0
      isarray: 2.0.5

  safe-regex-test@1.1.0:
    dependencies:
      call-bound: 1.0.4
      es-errors: 1.3.0
      is-regex: 1.2.1

<<<<<<< HEAD
=======
  safe-regex@1.1.0:
    dependencies:
      ret: 0.1.15

  sax@1.4.3: {}

>>>>>>> ce8e48bb
  semver@6.3.1: {}

  semver@7.7.1: {}

  semver@7.7.2: {}

  semver@7.7.3: {}

  set-function-length@1.2.2:
    dependencies:
      define-data-property: 1.1.4
      es-errors: 1.3.0
      function-bind: 1.1.2
      get-intrinsic: 1.3.0
      gopd: 1.2.0
      has-property-descriptors: 1.0.2

  set-function-name@2.0.2:
    dependencies:
      define-data-property: 1.1.4
      es-errors: 1.3.0
      functions-have-names: 1.2.3
      has-property-descriptors: 1.0.2

  set-proto@1.0.0:
    dependencies:
      dunder-proto: 1.0.1
      es-errors: 1.3.0
      es-object-atoms: 1.1.1

  shebang-command@2.0.0:
    dependencies:
      shebang-regex: 3.0.0

  shebang-regex@3.0.0: {}

  side-channel-list@1.0.0:
    dependencies:
      es-errors: 1.3.0
      object-inspect: 1.13.4

  side-channel-map@1.0.1:
    dependencies:
      call-bound: 1.0.4
      es-errors: 1.3.0
      get-intrinsic: 1.3.0
      object-inspect: 1.13.4

  side-channel-weakmap@1.0.2:
    dependencies:
      call-bound: 1.0.4
      es-errors: 1.3.0
      get-intrinsic: 1.3.0
      object-inspect: 1.13.4
      side-channel-map: 1.0.1

  side-channel@1.1.0:
    dependencies:
      es-errors: 1.3.0
      object-inspect: 1.13.4
      side-channel-list: 1.0.0
      side-channel-map: 1.0.1
      side-channel-weakmap: 1.0.2

  signal-exit@4.1.0: {}

  slash@3.0.0: {}

  slice-ansi@4.0.0:
    dependencies:
      ansi-styles: 4.3.0
      astral-regex: 2.0.0
      is-fullwidth-code-point: 3.0.0

  smart-buffer@4.2.0: {}

  socks-proxy-agent@8.0.5:
    dependencies:
      agent-base: 7.1.3
      debug: 4.4.3
      socks: 2.8.4
    transitivePeerDependencies:
      - supports-color

  socks@2.8.4:
    dependencies:
      ip-address: 9.0.5
      smart-buffer: 4.2.0

  source-map-js@1.2.1: {}

  source-map-support@0.5.21:
    dependencies:
      buffer-from: 1.1.2
      source-map: 0.6.1

  source-map@0.6.1: {}

  sprintf-js@1.1.3: {}

  standalone-electron-types@34.2.0:
    dependencies:
      '@types/node': 22.13.13

  streamx@2.22.0:
    dependencies:
      fast-fifo: 1.3.2
      text-decoder: 1.1.1
    optionalDependencies:
      bare-events: 2.5.4

  string-width@4.2.3:
    dependencies:
      emoji-regex: 8.0.0
      is-fullwidth-code-point: 3.0.0
      strip-ansi: 6.0.1

  string-width@5.1.2:
    dependencies:
      eastasianwidth: 0.2.0
      emoji-regex: 9.2.2
      strip-ansi: 7.1.2

  string.prototype.matchall@4.0.12:
    dependencies:
      call-bind: 1.0.8
      call-bound: 1.0.4
      define-properties: 1.2.1
      es-abstract: 1.23.9
      es-errors: 1.3.0
      es-object-atoms: 1.1.1
      get-intrinsic: 1.3.0
      gopd: 1.2.0
      has-symbols: 1.1.0
      internal-slot: 1.1.0
      regexp.prototype.flags: 1.5.4
      set-function-name: 2.0.2
      side-channel: 1.1.0

  string.prototype.repeat@1.0.0:
    dependencies:
      define-properties: 1.2.1
      es-abstract: 1.23.9

  string.prototype.trim@1.2.10:
    dependencies:
      call-bind: 1.0.8
      call-bound: 1.0.4
      define-data-property: 1.1.4
      define-properties: 1.2.1
      es-abstract: 1.23.9
      es-object-atoms: 1.1.1
      has-property-descriptors: 1.0.2

  string.prototype.trimend@1.0.9:
    dependencies:
      call-bind: 1.0.8
      call-bound: 1.0.4
      define-properties: 1.2.1
      es-object-atoms: 1.1.1

  string.prototype.trimstart@1.0.8:
    dependencies:
      call-bind: 1.0.8
      define-properties: 1.2.1
      es-object-atoms: 1.1.1

  strip-ansi@6.0.1:
    dependencies:
      ansi-regex: 5.0.1

  strip-ansi@7.1.2:
    dependencies:
      ansi-regex: 6.2.2

  strip-bom@3.0.0: {}

  strip-json-comments@3.1.1: {}

  stylelint-config-recommended@17.0.0(stylelint@16.25.0(typescript@5.9.3)):
    dependencies:
      stylelint: 16.25.0(typescript@5.9.3)

  stylelint-config-standard@39.0.1(stylelint@16.25.0(typescript@5.9.3)):
    dependencies:
      stylelint: 16.25.0(typescript@5.9.3)
      stylelint-config-recommended: 17.0.0(stylelint@16.25.0(typescript@5.9.3))

  stylelint@16.25.0(typescript@5.9.3):
    dependencies:
      '@csstools/css-parser-algorithms': 3.0.5(@csstools/css-tokenizer@3.0.4)
      '@csstools/css-tokenizer': 3.0.4
      '@csstools/media-query-list-parser': 4.0.3(@csstools/css-parser-algorithms@3.0.5(@csstools/css-tokenizer@3.0.4))(@csstools/css-tokenizer@3.0.4)
      '@csstools/selector-specificity': 5.0.0(postcss-selector-parser@7.1.0)
      '@dual-bundle/import-meta-resolve': 4.2.1
      balanced-match: 2.0.0
      colord: 2.9.3
      cosmiconfig: 9.0.0(typescript@5.9.3)
      css-functions-list: 3.2.3
      css-tree: 3.1.0
      debug: 4.4.3
      fast-glob: 3.3.3
      fastest-levenshtein: 1.0.16
      file-entry-cache: 10.1.4
      global-modules: 2.0.0
      globby: 11.1.0
      globjoin: 0.1.4
      html-tags: 3.3.1
      ignore: 7.0.5
      imurmurhash: 0.1.4
      is-plain-object: 5.0.0
      known-css-properties: 0.37.0
      mathml-tag-names: 2.1.3
      meow: 13.2.0
      micromatch: 4.0.8
      normalize-path: 3.0.0
      picocolors: 1.1.1
      postcss: 8.5.6
      postcss-resolve-nested-selector: 0.1.6
      postcss-safe-parser: 7.0.1(postcss@8.5.6)
      postcss-selector-parser: 7.1.0
      postcss-value-parser: 4.2.0
      resolve-from: 5.0.0
      string-width: 4.2.3
      supports-hyperlinks: 3.2.0
      svg-tags: 1.0.0
      table: 6.9.0
      write-file-atomic: 5.0.1
    transitivePeerDependencies:
      - supports-color
      - typescript

  supports-color@5.5.0:
    dependencies:
      has-flag: 3.0.0

  supports-color@7.2.0:
    dependencies:
      has-flag: 4.0.0

  supports-hyperlinks@3.2.0:
    dependencies:
      has-flag: 4.0.0
      supports-color: 7.2.0

  supports-preserve-symlinks-flag@1.0.0: {}

  svg-tags@1.0.0: {}

  svgo@4.0.0:
    dependencies:
      commander: 11.1.0
      css-select: 5.2.2
      css-tree: 3.1.0
      css-what: 6.2.2
      csso: 5.0.5
      picocolors: 1.1.1
      sax: 1.4.3

  table@6.9.0:
    dependencies:
      ajv: 8.17.1
      lodash.truncate: 4.4.2
      slice-ansi: 4.0.0
      string-width: 4.2.3
      strip-ansi: 6.0.1

  tagged-tag@1.0.0: {}

  tar-fs@3.1.1:
    dependencies:
      pump: 3.0.0
      tar-stream: 3.1.7
    optionalDependencies:
      bare-fs: 4.0.2
      bare-path: 3.0.0
    transitivePeerDependencies:
      - bare-buffer

  tar-stream@3.1.7:
    dependencies:
      b4a: 1.6.6
      fast-fifo: 1.3.2
      streamx: 2.22.0

  terser@5.39.0:
    dependencies:
      '@jridgewell/source-map': 0.3.6
      acorn: 8.14.1
      commander: 2.20.3
      source-map-support: 0.5.21

  text-decoder@1.1.1:
    dependencies:
      b4a: 1.6.6

  to-regex-range@5.0.1:
    dependencies:
      is-number: 7.0.0

  ts-api-utils@2.1.0(typescript@5.9.3):
    dependencies:
      typescript: 5.9.3

  ts-patch@3.3.0:
    dependencies:
      chalk: 4.1.2
      global-prefix: 4.0.0
      minimist: 1.2.8
      resolve: 1.22.8
      semver: 7.7.1
      strip-ansi: 6.0.1

  ts-pattern@5.6.2: {}

  tsconfig-paths@3.15.0:
    dependencies:
      '@types/json5': 0.0.29
      json5: 1.0.2
      minimist: 1.2.8
      strip-bom: 3.0.0

  tslib@2.6.2: {}

  tslib@2.6.3: {}

  tsx@4.19.3:
    dependencies:
      esbuild: 0.25.1
      get-tsconfig: 4.10.0
    optionalDependencies:
      fsevents: 2.3.3

  tsx@4.20.6:
    dependencies:
      esbuild: 0.25.1
      get-tsconfig: 4.10.0
    optionalDependencies:
      fsevents: 2.3.3

  type-check@0.4.0:
    dependencies:
      prelude-ls: 1.2.1

  type-fest@4.38.0: {}

  type-fest@4.41.0: {}

  type-fest@5.2.0:
    dependencies:
      tagged-tag: 1.0.0

  typed-array-buffer@1.0.3:
    dependencies:
      call-bound: 1.0.4
      es-errors: 1.3.0
      is-typed-array: 1.1.15

  typed-array-byte-length@1.0.3:
    dependencies:
      call-bind: 1.0.8
      for-each: 0.3.5
      gopd: 1.2.0
      has-proto: 1.2.0
      is-typed-array: 1.1.15

  typed-array-byte-offset@1.0.4:
    dependencies:
      available-typed-arrays: 1.0.7
      call-bind: 1.0.8
      for-each: 0.3.5
      gopd: 1.2.0
      has-proto: 1.2.0
      is-typed-array: 1.1.15
      reflect.getprototypeof: 1.0.10

  typed-array-length@1.0.7:
    dependencies:
      call-bind: 1.0.8
      for-each: 0.3.5
      gopd: 1.2.0
      is-typed-array: 1.1.15
      possible-typed-array-names: 1.1.0
      reflect.getprototypeof: 1.0.10

  typed-query-selector@2.12.0: {}

  typescript-eslint@8.47.0(eslint@9.39.1)(typescript@5.9.3):
    dependencies:
      '@typescript-eslint/eslint-plugin': 8.47.0(@typescript-eslint/parser@8.47.0(eslint@9.39.1)(typescript@5.9.3))(eslint@9.39.1)(typescript@5.9.3)
      '@typescript-eslint/parser': 8.47.0(eslint@9.39.1)(typescript@5.9.3)
      '@typescript-eslint/typescript-estree': 8.47.0(typescript@5.9.3)
      '@typescript-eslint/utils': 8.47.0(eslint@9.39.1)(typescript@5.9.3)
      eslint: 9.39.1
      typescript: 5.9.3
    transitivePeerDependencies:
      - supports-color

  typescript-transform-paths@3.5.5(typescript@5.9.3):
    dependencies:
      minimatch: 9.0.5
      typescript: 5.9.3

  typescript@5.9.3: {}

  unbox-primitive@1.1.0:
    dependencies:
      call-bound: 1.0.4
      has-bigints: 1.0.2
      has-symbols: 1.1.0
      which-boxed-primitive: 1.1.1

  undici-types@6.20.0: {}

  undici-types@7.16.0: {}

  universalify@2.0.1: {}

  uri-js@4.4.1:
    dependencies:
      punycode: 2.3.1

  usercss-meta@0.12.0: {}

  util-deprecate@1.0.2: {}

  virtual-merge@1.0.2: {}

  vscode-oniguruma@1.7.0: {}

  vscode-textmate@5.2.0: {}

  webdriver-bidi-protocol@0.3.8: {}

  which-boxed-primitive@1.1.1:
    dependencies:
      is-bigint: 1.1.0
      is-boolean-object: 1.2.2
      is-number-object: 1.1.1
      is-string: 1.1.1
      is-symbol: 1.1.1

  which-builtin-type@1.2.1:
    dependencies:
      call-bound: 1.0.4
      function.prototype.name: 1.1.8
      has-tostringtag: 1.0.2
      is-async-function: 2.1.1
      is-date-object: 1.1.0
      is-finalizationregistry: 1.1.1
      is-generator-function: 1.1.0
      is-regex: 1.2.1
      is-weakref: 1.1.1
      isarray: 2.0.5
      which-boxed-primitive: 1.1.1
      which-collection: 1.0.2
      which-typed-array: 1.1.19

  which-collection@1.0.2:
    dependencies:
      is-map: 2.0.3
      is-set: 2.0.3
      is-weakmap: 2.0.2
      is-weakset: 2.0.4

  which-typed-array@1.1.19:
    dependencies:
      available-typed-arrays: 1.0.7
      call-bind: 1.0.8
      call-bound: 1.0.4
      for-each: 0.3.5
      get-proto: 1.0.1
      gopd: 1.2.0
      has-tostringtag: 1.0.2

  which@1.3.1:
    dependencies:
      isexe: 2.0.0

  which@2.0.2:
    dependencies:
      isexe: 2.0.0

  which@4.0.0:
    dependencies:
      isexe: 3.1.1

  word-wrap@1.2.5: {}

  wrap-ansi@7.0.0:
    dependencies:
      ansi-styles: 4.3.0
      string-width: 4.2.3
      strip-ansi: 6.0.1

  wrap-ansi@8.1.0:
    dependencies:
      ansi-styles: 6.2.3
      string-width: 5.1.2
      strip-ansi: 7.1.2

  wrappy@1.0.2: {}

  write-file-atomic@5.0.1:
    dependencies:
      imurmurhash: 0.1.4
      signal-exit: 4.1.0

  ws@8.18.3: {}

  y18n@5.0.8: {}

  yargs-parser@21.1.1: {}

  yargs@17.7.2:
    dependencies:
      cliui: 8.0.1
      escalade: 3.1.2
      get-caller-file: 2.0.5
      require-directory: 2.1.1
      string-width: 4.2.3
      y18n: 5.0.8
      yargs-parser: 21.1.1

  yauzl@2.10.0:
    dependencies:
      buffer-crc32: 0.2.13
      fd-slicer: 1.1.0

  yocto-queue@0.1.0: {}

  zip-local@0.3.5:
    dependencies:
      async: 1.5.2
      graceful-fs: 4.2.11
      jszip: 2.7.0
      q: 1.5.1

  zod@3.24.2: {}<|MERGE_RESOLUTION|>--- conflicted
+++ resolved
@@ -143,9 +143,6 @@
       stylelint-config-standard:
         specifier: ^39.0.1
         version: 39.0.1(stylelint@16.25.0(typescript@5.9.3))
-      svgo:
-        specifier: ^4.0.0
-        version: 4.0.0
       ts-patch:
         specifier: ^3.3.0
         version: 3.3.0
@@ -1017,9 +1014,6 @@
     resolution: {integrity: sha512-4Bcg1P8xhUuqcii/S0Z9wiHIrQVPMermM1any+MX5GeGD7faD3/msQUDGLol9wOcz4/jbg/WJnGqoJF6LiBdtg==}
     engines: {node: '>=10.0.0'}
 
-  boolbase@1.0.0:
-    resolution: {integrity: sha512-JZOSA7Mo9sNGB8+UjSgzdLtokWAky1zbztM3WRLCbZ70/3cTANmQmOdR7y2g+J0e2WXywy1yS468tY+IruqEww==}
-
   brace-expansion@1.1.12:
     resolution: {integrity: sha512-9T9UjW3r0UW5c1Q7GTwllptXwhvYmEzFhzMfZ9H7FQWt+uZePjZPjBP/W1ZEyZ1twGWom5/56TF4lPcqjnDHcg==}
 
@@ -1099,15 +1093,9 @@
     resolution: {integrity: sha512-y4Mg2tXshplEbSGzx7amzPwKKOCGuoSRP/CjEdwwk0FOGlUbq6lKuoyDZTNZkmxHdJtp54hdfY/JUrdL7Xfdug==}
     engines: {node: '>=14'}
 
-<<<<<<< HEAD
   commander@13.1.0:
     resolution: {integrity: sha512-/rFeCpNJQbhSZjGVwO9RFV3xPqbnERS8MmIQzCtD/zl6gpJuV/bMLuN92oG3F7d8oDEHHRrujSXNUr8fpjntKw==}
     engines: {node: '>=18'}
-=======
-  commander@11.1.0:
-    resolution: {integrity: sha512-yPVavfyCcRhmorC7rWlkHn15b4wDVgVmBA7kV4QVBsF7kv/9TKJAbAXVTxvTnwP8HHKjRCJDClKbciiYS7p0DQ==}
-    engines: {node: '>=16'}
->>>>>>> ce8e48bb
 
   commander@2.20.3:
     resolution: {integrity: sha512-GpVkmM8vF2vQUkj2LvZmD35JxeJOLCwJ9cUkugyk2nuhbv3+mJvpLYYt+0+USMxE+oj+ey/lJEnhZw75x/OMcQ==}
@@ -1132,29 +1120,14 @@
     resolution: {integrity: sha512-IQOkD3hbR5KrN93MtcYuad6YPuTSUhntLHDuLEbFWE+ff2/XSZNdZG+LcbbIW5AXKg/WFIfYItIzVoHngHXZzA==}
     engines: {node: '>=12 || >=16'}
 
-  css-select@5.2.2:
-    resolution: {integrity: sha512-TizTzUddG/xYLA3NXodFM0fSbNizXjOKhqiQQwvhlspadZokn1KDy0NZFS0wuEubIYAV5/c1/lAr0TaaFXEXzw==}
-
-  css-tree@2.2.1:
-    resolution: {integrity: sha512-OA0mILzGc1kCOCSJerOeqDxDQ4HOh+G8NbOJFOTgOCzpw7fCBubk0fEyxp8AgOL/jvLgYA/uV0cMbe43ElF1JA==}
-    engines: {node: ^10 || ^12.20.0 || ^14.13.0 || >=15.0.0, npm: '>=7.0.0'}
-
   css-tree@3.1.0:
     resolution: {integrity: sha512-0eW44TGN5SQXU1mWSkKwFstI/22X2bG1nYzZTYMAWjylYURhse752YgbE4Cx46AC+bAvI+/dYTPRk1LqSUnu6w==}
     engines: {node: ^10 || ^12.20.0 || ^14.13.0 || >=15.0.0}
-
-  css-what@6.2.2:
-    resolution: {integrity: sha512-u/O3vwbptzhMs3L1fQE82ZSLHQQfto5gyZzwteVIEyeaY5Fc7R4dapF/BvRoSYFeqfBk4m0V1Vafq5Pjv25wvA==}
-    engines: {node: '>= 6'}
 
   cssesc@3.0.0:
     resolution: {integrity: sha512-/Tb/JcjK111nNScGob5MNtsntNM1aCNUDipB/TkwZFhyDrrE47SOx/18wF2bbjgc3ZzCSKW1T5nt5EbFoAz/Vg==}
     engines: {node: '>=4'}
     hasBin: true
-
-  csso@5.0.5:
-    resolution: {integrity: sha512-0LrrStPOdJj+SPCCrGhzryycLjwcgUSHBtxNA8aIDxf0GLsRh1cKYhB00Gd1lDOS4yGH69+SNn13+TWbVHETFQ==}
-    engines: {node: ^10 || ^12.20.0 || ^14.13.0 || >=15.0.0, npm: '>=7.0.0'}
 
   csstype@3.1.3:
     resolution: {integrity: sha512-M1uQkMl8rQK/szD0LNhtqxIPLpimGm8sOBwU7lLnCpSbTyY3yeU1Vc7l4KT5zT4s/yOxHH5O7tIuuLOCnLADRw==}
@@ -1231,21 +1204,8 @@
     resolution: {integrity: sha512-35mSku4ZXK0vfCuHEDAwt55dg2jNajHZ1odvF+8SSr82EsZY4QmXfuWso8oEd8zRhVObSN18aM0CjSdoBX7zIw==}
     engines: {node: '>=0.10.0'}
 
-  dom-serializer@2.0.0:
-    resolution: {integrity: sha512-wIkAryiqt/nV5EQKqQpo3SToSOV9J0DnbJqwK7Wv/Trc92zIAYZ4FlMu+JPFW1DfGFt81ZTCGgDEabffXeLyJg==}
-
-  domelementtype@2.3.0:
-    resolution: {integrity: sha512-OLETBj6w0OsagBwdXnPdN0cnMfF9opN69co+7ZrbfPGrdpPVNBUj02spi6B1N7wChLQiPn4CSH/zJvXw56gmHw==}
-
-  domhandler@5.0.3:
-    resolution: {integrity: sha512-cgwlv/1iFQiFnU96XXgROh8xTeetsnJiDsTc7TYCLFd9+/WNkIqPTxiM/8pSd8VIrhXGTf1Ny1q1hquVqDJB5w==}
-    engines: {node: '>= 4'}
-
   dompurify@3.1.7:
     resolution: {integrity: sha512-VaTstWtsneJY8xzy7DekmYWEOZcmzIe3Qb3zPd4STve1OBTa+e+WmS1ITQec1fZYXI3HCsOZZiSMpG6oxoWMWQ==}
-
-  domutils@3.2.2:
-    resolution: {integrity: sha512-6kZKyUajlDuqlHKVX1w7gyslj9MPIXzIFiz/rGu35uC1wMi+kMhQwGhl4lt9unC9Vb9INnY9Z3/ZA3+FhASLaw==}
 
   dot-case@3.0.4:
     resolution: {integrity: sha512-Kv5nKlh6yRrdrGvxeJ2e5y2eRUpkUosIW4A2AS38zwSz27zu7ufDwQPi5Jhs3XAlGNetl3bmnGhQsMtkKJnj3w==}
@@ -1944,9 +1904,6 @@
   mathml-tag-names@2.1.3:
     resolution: {integrity: sha512-APMBEanjybaPzUrfqU0IMU5I0AswKMH7k8OTLs0vvV4KZpExkTkY87nR/zpbuTPj+gARop7aGUbl11pnDfW6xg==}
 
-  mdn-data@2.0.28:
-    resolution: {integrity: sha512-aylIc7Z9y4yzHYAJNuESG3hfhC+0Ibp/MAMiaOZgNv4pmEdFyfZhhhny4MNiAfWdBQ1RQ2mfDWmM1x8SvGyp8g==}
-
   mdn-data@2.12.2:
     resolution: {integrity: sha512-IEn+pegP1aManZuckezWCO+XZQDplx1366JoVhTpMpBB1sPey/SbveZQUosKiKiGYjg1wH4pMlNgXbCiYgihQA==}
 
@@ -2015,9 +1972,6 @@
   normalize-path@3.0.0:
     resolution: {integrity: sha512-6eZs5Ls3WtCisHWp9S2GUy8dqkpGi4BVSz3GaqiE6ezub0512ESztXUwUB6C6IKbQkY2Pnb/mD4WYojCRwcwLA==}
     engines: {node: '>=0.10.0'}
-
-  nth-check@2.1.1:
-    resolution: {integrity: sha512-lqjrjmaOoAnWfMmBPL+XNnynZh2+swxiX3WUE0s4yEHI6m+AwrK2UZOimIRl3X/4QctVqS8AiZjFqyOGrMXb/w==}
 
   object-assign@4.1.1:
     resolution: {integrity: sha512-rJgTQnkUnH1sFw8yT6VSU3zD3sWmu6sZhIseY8VX+GRu3P6F7Fu+JNDoXfklElbLJSnc3FUQHVe4cU5hj+BcUg==}
@@ -2189,7 +2143,6 @@
     engines: {node: '>=0.6.0', teleport: '>=0.2.0'}
     deprecated: |-
       You or someone you depend on is using Q, the JavaScript Promise library that gave JavaScript developers strong feelings about promises. They can almost certainly migrate to the native JavaScript promise now. Thank you literally everyone for joining me in this bet against the odds. Be excellent to each other.
-
       (For a CapTP with native promises, see @endo/eventual-send and @endo/captp)
 
   qified@0.5.2:
@@ -2260,15 +2213,6 @@
     resolution: {integrity: sha512-x/+Cz4YrimQxQccJf5mKEbIa1NzeCRNI5Ecl/ekmlYaampdNLPalVyIcCZNNH3MvmqBugV5TMYZXv0ljslUlaw==}
     engines: {node: '>= 0.4'}
 
-<<<<<<< HEAD
-=======
-  safe-regex@1.1.0:
-    resolution: {integrity: sha512-aJXcif4xnaNUzvUuC5gcb46oTS7zvg4jpMTnuqtrEPlR3vFr4pxtdTwaF1Qs3Enjn9HK+ZlwQui+a7z0SywIzg==}
-
-  sax@1.4.3:
-    resolution: {integrity: sha512-yqYn1JhPczigF94DMS+shiDMjDowYO6y9+wB/4WgO0Y19jWYk0lQ4tuG5KI7kj4FTp1wxPj5IFfcrz/s1c3jjQ==}
-
->>>>>>> ce8e48bb
   semver@6.3.1:
     resolution: {integrity: sha512-BR7VvDCVHO+q2xBEWskxS6DJE1qRnb7DxzUrogb71CWoSficBxYsiAGd+Kl0mmq/MprG9yArRkyrQxTO6XjMzA==}
     hasBin: true
@@ -2446,11 +2390,6 @@
 
   svg-tags@1.0.0:
     resolution: {integrity: sha512-ovssysQTa+luh7A5Weu3Rta6FJlFBBbInjOh722LIt6klpU2/HtdUbszju/G4devcvk8PGt7FCLv5wftu3THUA==}
-
-  svgo@4.0.0:
-    resolution: {integrity: sha512-VvrHQ+9uniE+Mvx3+C9IEe/lWasXCU0nXMY2kZeLrHNICuRiC8uMPyM14UEaMOFA5mhyQqEkB02VoQ16n3DLaw==}
-    engines: {node: '>=16'}
-    hasBin: true
 
   table@6.9.0:
     resolution: {integrity: sha512-9kY+CygyYM6j02t5YFHbNz2FN5QmYGv9zAjVp4lCDjlCw7amdckXlEt/bjMhUIfj4ThGRE4gCUH5+yGnNuPo5A==}
@@ -3386,8 +3325,6 @@
 
   basic-ftp@5.0.5: {}
 
-  boolbase@1.0.0: {}
-
   brace-expansion@1.1.12:
     dependencies:
       balanced-match: 1.0.2
@@ -3480,13 +3417,7 @@
 
   commander@10.0.1: {}
 
-<<<<<<< HEAD
   commander@13.1.0: {}
-=======
-  commander@11.1.0: {}
-
-  commander@2.20.3: {}
->>>>>>> ce8e48bb
 
   commander@2.20.3: {}
 
@@ -3509,31 +3440,12 @@
 
   css-functions-list@3.2.3: {}
 
-  css-select@5.2.2:
-    dependencies:
-      boolbase: 1.0.0
-      css-what: 6.2.2
-      domhandler: 5.0.3
-      domutils: 3.2.2
-      nth-check: 2.1.1
-
-  css-tree@2.2.1:
-    dependencies:
-      mdn-data: 2.0.28
-      source-map-js: 1.2.1
-
   css-tree@3.1.0:
     dependencies:
       mdn-data: 2.12.2
       source-map-js: 1.2.1
 
-  css-what@6.2.2: {}
-
   cssesc@3.0.0: {}
-
-  csso@5.0.5:
-    dependencies:
-      css-tree: 2.2.1
 
   csstype@3.1.3: {}
 
@@ -3601,25 +3513,7 @@
     dependencies:
       esutils: 2.0.3
 
-  dom-serializer@2.0.0:
-    dependencies:
-      domelementtype: 2.3.0
-      domhandler: 5.0.3
-      entities: 4.5.0
-
-  domelementtype@2.3.0: {}
-
-  domhandler@5.0.3:
-    dependencies:
-      domelementtype: 2.3.0
-
   dompurify@3.1.7: {}
-
-  domutils@3.2.2:
-    dependencies:
-      dom-serializer: 2.0.0
-      domelementtype: 2.3.0
-      domhandler: 5.0.3
 
   dot-case@3.0.4:
     dependencies:
@@ -4485,8 +4379,6 @@
 
   mathml-tag-names@2.1.3: {}
 
-  mdn-data@2.0.28: {}
-
   mdn-data@2.12.2: {}
 
   meow@13.2.0: {}
@@ -4539,10 +4431,6 @@
       tslib: 2.6.2
 
   normalize-path@3.0.0: {}
-
-  nth-check@2.1.1:
-    dependencies:
-      boolbase: 1.0.0
 
   object-assign@4.1.1: {}
 
@@ -4824,15 +4712,6 @@
       es-errors: 1.3.0
       is-regex: 1.2.1
 
-<<<<<<< HEAD
-=======
-  safe-regex@1.1.0:
-    dependencies:
-      ret: 0.1.15
-
-  sax@1.4.3: {}
-
->>>>>>> ce8e48bb
   semver@6.3.1: {}
 
   semver@7.7.1: {}
@@ -5082,16 +4961,6 @@
 
   svg-tags@1.0.0: {}
 
-  svgo@4.0.0:
-    dependencies:
-      commander: 11.1.0
-      css-select: 5.2.2
-      css-tree: 3.1.0
-      css-what: 6.2.2
-      csso: 5.0.5
-      picocolors: 1.1.1
-      sax: 1.4.3
-
   table@6.9.0:
     dependencies:
       ajv: 8.17.1
