--- conflicted
+++ resolved
@@ -193,13 +193,13 @@
         version: 22.13.13
       '@types/react':
         specifier: 18.3.1
-        version: 19.0.12
+        version: 18.3.1
       '@types/react-dom':
         specifier: 18.3.1
         version: 18.3.1
       '@vencord/discord-types':
         specifier: ^1.0.0
-        version: 1.0.0(@types/react@19.0.12)
+        version: 1.0.0(@types/react@18.3.1)
       highlight.js:
         specifier: 11.11.1
         version: 11.11.1
@@ -607,6 +607,9 @@
   '@types/node@22.13.13':
     resolution: {integrity: sha512-ClsL5nMwKaBRwPcCvH8E7+nU4GxHVx1axNvMZTFHMEfNI7oahimt26P5zjVCRrjiIWj6YFXfE1v3dEp94wLcGQ==}
 
+  '@types/prop-types@15.7.15':
+    resolution: {integrity: sha512-F6bEyamV9jKGAFBEmlQnesRPGOQqS2+Uwi0Em15xenOxHaf2hv6L8YCVn3rPdPJOiJfPiCnLIRyvwVaqMY3MIw==}
+
   '@types/react-dom@18.3.1':
     resolution: {integrity: sha512-qW1Mfv8taImTthu4KoXgDfLuk4bydU6Q/TkADnDWWHwi4NX4BR+LWfTp2sVmTqRrsHvyDDTelgelxJ+SsejKKQ==}
 
@@ -614,6 +617,9 @@
     resolution: {integrity: sha512-4fSQ8vWFkg+TGhePfUzVmat3eC14TXYSsiiDSLI0dVLsrm9gZFABjPy/Qu6TKgl1tq1Bu1yDsuQgY3A3DOjCcg==}
     peerDependencies:
       '@types/react': ^19.0.0
+
+  '@types/react@18.3.1':
+    resolution: {integrity: sha512-V0kuGBX3+prX+DQ/7r2qsv1NsdfnCLnTgnRJ1pYnxykBhGMz+qj+box5lq7XsO5mtZsBqpjwwTu/7wszPfMBcw==}
 
   '@types/react@19.0.12':
     resolution: {integrity: sha512-V6Ar115dBDrjbtXSrS+/Oruobc+qVbbUxDFC1RSbRqLt5SYvxxyIDrSC85RWml54g+jfNeEMZhEj7wW07ONQhA==}
@@ -2796,6 +2802,8 @@
     dependencies:
       undici-types: 6.20.0
 
+  '@types/prop-types@15.7.15': {}
+
   '@types/react-dom@18.3.1':
     dependencies:
       '@types/react': 19.0.12
@@ -2803,6 +2811,11 @@
   '@types/react-dom@19.0.4(@types/react@19.0.12)':
     dependencies:
       '@types/react': 19.0.12
+
+  '@types/react@18.3.1':
+    dependencies:
+      '@types/prop-types': 15.7.15
+      csstype: 3.1.3
 
   '@types/react@19.0.12':
     dependencies:
@@ -2962,17 +2975,13 @@
       vscode-oniguruma: 1.7.0
       vscode-textmate: 5.2.0
 
-<<<<<<< HEAD
-  acorn-jsx@5.3.2(acorn@8.15.0):
-=======
-  '@vencord/discord-types@1.0.0(@types/react@19.0.12)':
-    dependencies:
-      '@types/react': 19.0.12
+  '@vencord/discord-types@1.0.0(@types/react@18.3.1)':
+    dependencies:
+      '@types/react': 18.3.1
       moment: 2.30.1
       type-fest: 4.41.0
 
-  acorn-jsx@5.3.2(acorn@8.14.1):
->>>>>>> 54813f2d
+  acorn-jsx@5.3.2(acorn@8.15.0):
     dependencies:
       acorn: 8.15.0
 
