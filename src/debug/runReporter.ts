--- conflicted
+++ resolved
@@ -6,13 +6,8 @@
 
 import { Logger } from "@utils/Logger";
 import * as Webpack from "@webpack";
-<<<<<<< HEAD
-import { addPatch, patches } from "plugins";
 import { initWs } from "plugins/devCompanion.dev/initWs";
-import { getBuildNumber } from "webpack/patchWebpack";
-=======
-import { getBuildNumber, patchTimings } from "@webpack/patcher";
->>>>>>> 146a2ac7
+import { getBuildNumber, patchTimings } from "webpack/patchWebpack";
 
 import { addPatch, patches } from "../plugins";
 import { loadLazyChunks } from "./loadLazyChunks";
