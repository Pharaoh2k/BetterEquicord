/*
 * Vencord, a Discord client mod
 * Copyright (c) 2024 Vendicated and contributors
 * SPDX-License-Identifier: GPL-3.0-or-later
 */

<<<<<<< HEAD
import { initWs } from "@plugins/devCompanion.dev/initWs";
import { Logger } from "@utils/Logger";
import * as Webpack from "@webpack";
import { getBuildNumber, patchTimings } from "webpack/patchWebpack";
=======
import { addPatch } from "@api/PluginManager";
import { Logger } from "@utils/Logger";
import * as Webpack from "@webpack";
import { getBuildNumber, patches, patchTimings } from "@webpack/patcher";
>>>>>>> bb3f333a

import { loadLazyChunks } from "./loadLazyChunks";
import { reporterData } from "./reporterData";

async function runReporter() {
    const ReporterLogger = new Logger("Reporter");

    try {
        ReporterLogger.log("Starting test...");

        const { promise: loadLazyChunksDone, resolve: loadLazyChunksResolve } = Promise.withResolvers<void>();

        // The main patch for starting the reporter chunk loading
        addPatch({
            find: '"Could not find app-mount"',
            replacement: {
                match: /(?<="use strict";)/,
                replace: "Vencord.Webpack._initReporter();"
            }
        }, "Equicord Reporter");

        // @ts-expect-error
        Vencord.Webpack._initReporter = function () {
            // initReporter is called in the patched entry point of Discord
            // setImmediate to only start searching for lazy chunks after Discord initialized the app
            setTimeout(() => loadLazyChunks().then(loadLazyChunksResolve), 0);
        };

        await loadLazyChunksDone;

        if (IS_REPORTER && IS_WEB && !IS_VESKTOP) {
            console.log("[REPORTER_META]", {
                buildNumber: getBuildNumber(),
                buildHash: window.GLOBAL_ENV.SENTRY_TAGS.buildId
            });
        }

        for (const patch of patches) {
            if (!patch.all) {
                new Logger("WebpackPatcher").warn(`Patch by ${patch.plugin} found no module (Module id is -): ${patch.find}`);
                if (IS_COMPANION_TEST)
                    reporterData.failedPatches.foundNoModule.push(patch);
            }
        }

        for (const [plugin, moduleId, match, totalTime] of patchTimings) {
            if (totalTime > 5) {
                new Logger("WebpackPatcher").warn(`Patch by ${plugin} took ${Math.round(totalTime * 100) / 100}ms (Module id is ${String(moduleId)}): ${match}`);
            }
        }

        for (const [searchType, args] of Webpack.lazyWebpackSearchHistory) {
            let method = searchType;

            if (searchType === "findComponent") method = "find";
            if (searchType === "findExportedComponent") method = "findByProps";
            if (searchType === "waitFor" || searchType === "waitForComponent") {
                if (typeof args[0] === "string") method = "findByProps";
                else method = "find";
            }
            if (searchType === "waitForStore") method = "findStore";
            if (searchType === "waitForStore" && args[0] === "PermissionStore") continue;

            let result: any;
            try {
                if (method === "proxyLazyWebpack" || method === "LazyComponentWebpack") {
                    const [factory] = args;
                    result = factory();
                } else if (method === "extractAndLoadChunks") {
                    const [code, matcher] = args;

                    result = await Webpack.extractAndLoadChunks(code, matcher);
                    if (result === false) result = null;
                } else if (method === "mapMangledModule") {
                    const [code, mapper, includeBlacklistedExports] = args;

                    result = Webpack.mapMangledModule(code, mapper, includeBlacklistedExports);
                    if (Object.keys(result).length !== Object.keys(mapper).length) throw new Error("Webpack Find Fail");
                } else {
                    result = Webpack[method](...args);
                }

                if (result == null || (result.$$vencordGetWrappedComponent != null && result.$$vencordGetWrappedComponent() == null)) throw new Error("Webpack Find Fail");
            } catch (e) {
                let logMessage = searchType;
                if (method === "find" || method === "proxyLazyWebpack" || method === "LazyComponentWebpack") {
                    if (args[0].$$vencordProps != null) {
                        logMessage += `(${args[0].$$vencordProps.map(arg => `"${arg}"`).join(", ")})`;
                    } else {
                        logMessage += `(${args[0].toString().slice(0, 147)}...)`;
                    }
                } else if (method === "extractAndLoadChunks") {
                    logMessage += `([${args[0].map(arg => `"${arg}"`).join(", ")}], ${args[1].toString()})`;
                } else if (method === "mapMangledModule") {
                    const failedMappings = Object.keys(args[1]).filter(key => result?.[key] == null);

                    logMessage += `("${args[0]}", {\n${failedMappings.map(mapping => `\t${mapping}: ${args[1][mapping].toString().slice(0, 147)}...`).join(",\n")}\n})`;
                } else {
                    logMessage += `(${args.map(arg => `"${arg}"`).join(", ")})`;
                }
                if (IS_COMPANION_TEST)
                    reporterData.failedWebpack[method].push(args.map(a => String(a)));
                ReporterLogger.log("Webpack Find Fail:", logMessage);
            }
        }

        // if we are running the reporter with companion integration, send the list to vscode as soon as we can
        if (IS_COMPANION_TEST)
            initWs();
        ReporterLogger.log("Finished test");
    } catch (e) {
        ReporterLogger.log("A fatal error occurred:", e);
    }
}

// Imported in webpack for reporterData, wrap to avoid running reporter
// Run after the Vencord object has been created.
// We need to add extra properties to it, and it is only created after all of Vencord code has ran
if (IS_REPORTER)
    setTimeout(runReporter, 0);<|MERGE_RESOLUTION|>--- conflicted
+++ resolved
@@ -4,17 +4,11 @@
  * SPDX-License-Identifier: GPL-3.0-or-later
  */
 
-<<<<<<< HEAD
+import { addPatch } from "@api/PluginManager";
 import { initWs } from "@plugins/devCompanion.dev/initWs";
 import { Logger } from "@utils/Logger";
 import * as Webpack from "@webpack";
-import { getBuildNumber, patchTimings } from "webpack/patchWebpack";
-=======
-import { addPatch } from "@api/PluginManager";
-import { Logger } from "@utils/Logger";
-import * as Webpack from "@webpack";
 import { getBuildNumber, patches, patchTimings } from "@webpack/patcher";
->>>>>>> bb3f333a
 
 import { loadLazyChunks } from "./loadLazyChunks";
 import { reporterData } from "./reporterData";
