--- conflicted
+++ resolved
@@ -26,33 +26,7 @@
 
 // Discord
 if (location.protocol !== "data:") {
-<<<<<<< HEAD
-    // #region cssInsert
-    const rendererCss = join(__dirname, "renderer.css");
-
-    const style = document.createElement("style");
-    style.id = "vencord-css-core";
-    style.textContent = readFileSync(rendererCss, "utf-8");
-
-    if (document.readyState === "complete") {
-        document.documentElement.appendChild(style);
-    } else {
-        document.addEventListener("DOMContentLoaded", () => document.documentElement.appendChild(style), {
-            once: true
-        });
-    }
-
-    if (IS_DEV) {
-        // persistent means keep process running if watcher is the only thing still running
-        // which we obviously don't want
-        watch(rendererCss, { persistent: false }, () => {
-            document.getElementById("vencord-css-core")!.textContent = readFileSync(rendererCss, "utf-8");
-        });
-    }
-    // #endregion
-=======
     invoke(IpcEvents.INIT_FILE_WATCHERS);
->>>>>>> ce8e48bb
 
     if (IS_DISCORD_DESKTOP) {
         webFrame.executeJavaScript(sendSync<string>(IpcEvents.PRELOAD_GET_RENDERER_JS));
