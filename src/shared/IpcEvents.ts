/*
 * Vencord, a modification for Discord's desktop app
 * Copyright (c) 2023 Vendicated and contributors
 *
 * This program is free software: you can redistribute it and/or modify
 * it under the terms of the GNU General Public License as published by
 * the Free Software Foundation, either version 3 of the License, or
 * (at your option) any later version.
 *
 * This program is distributed in the hope that it will be useful,
 * but WITHOUT ANY WARRANTY; without even the implied warranty of
 * MERCHANTABILITY or FITNESS FOR A PARTICULAR PURPOSE.  See the
 * GNU General Public License for more details.
 *
 * You should have received a copy of the GNU General Public License
 * along with this program.  If not, see <https://www.gnu.org/licenses/>.
*/

export const enum IpcEvents {
<<<<<<< HEAD
    QUICK_CSS_UPDATE = "VencordQuickCssUpdate",
    THEME_UPDATE = "VencordThemeUpdate",
=======
    INIT_FILE_WATCHERS = "VencordInitFileWatchers",

    OPEN_QUICKCSS = "VencordOpenQuickCss",
>>>>>>> ce8e48bb
    GET_QUICK_CSS = "VencordGetQuickCss",
    SET_QUICK_CSS = "VencordSetQuickCss",
    UPLOAD_THEME = "VencordUploadTheme",
    DELETE_THEME = "VencordDeleteTheme",
    GET_THEMES_DIR = "VencordGetThemesDir",
    GET_THEMES_LIST = "VencordGetThemesList",
    GET_THEME_DATA = "VencordGetThemeData",
    GET_THEME_SYSTEM_VALUES = "VencordGetThemeSystemValues",
<<<<<<< HEAD
    GET_SETTINGS_DIR = "VencordGetSettingsDir",
    GET_SETTINGS = "VencordGetSettings",
    SET_SETTINGS = "VencordSetSettings",
=======
    THEME_UPDATE = "VencordThemeUpdate",

>>>>>>> ce8e48bb
    OPEN_EXTERNAL = "VencordOpenExternal",
    OPEN_QUICKCSS = "VencordOpenQuickCss",
    GET_UPDATES = "VencordGetUpdates",
    GET_REPO = "VencordGetRepo",
    UPDATE = "VencordUpdate",
    BUILD = "VencordBuild",
    OPEN_MONACO_EDITOR = "VencordOpenMonacoEditor",
    GET_MONACO_THEME = "VencordGetMonacoTheme",

    GET_PLUGIN_IPC_METHOD_MAP = "VencordGetPluginIpcMethodMap",

    CSP_IS_DOMAIN_ALLOWED = "VencordCspIsDomainAllowed",
    CSP_REMOVE_OVERRIDE = "VencordCspRemoveOverride",
    CSP_REQUEST_ADD_OVERRIDE = "VencordCspRequestAddOverride",

<<<<<<< HEAD
    OPEN_THEMES_FOLDER = "VencordOpenThemesFolder",
    OPEN_SETTINGS_FOLDER = "VencordOpenSettingsFolder",
=======
    GET_RENDERER_CSS = "VencordGetRendererCss",
    RENDERER_CSS_UPDATE = "VencordRendererCssUpdate",
    PRELOAD_GET_RENDERER_JS = "VencordPreloadGetRendererJs",
>>>>>>> ce8e48bb
}<|MERGE_RESOLUTION|>--- conflicted
+++ resolved
@@ -17,14 +17,9 @@
 */
 
 export const enum IpcEvents {
-<<<<<<< HEAD
+    INIT_FILE_WATCHERS = "VencordInitFileWatchers",
     QUICK_CSS_UPDATE = "VencordQuickCssUpdate",
-    THEME_UPDATE = "VencordThemeUpdate",
-=======
-    INIT_FILE_WATCHERS = "VencordInitFileWatchers",
-
     OPEN_QUICKCSS = "VencordOpenQuickCss",
->>>>>>> ce8e48bb
     GET_QUICK_CSS = "VencordGetQuickCss",
     SET_QUICK_CSS = "VencordSetQuickCss",
     UPLOAD_THEME = "VencordUploadTheme",
@@ -33,16 +28,11 @@
     GET_THEMES_LIST = "VencordGetThemesList",
     GET_THEME_DATA = "VencordGetThemeData",
     GET_THEME_SYSTEM_VALUES = "VencordGetThemeSystemValues",
-<<<<<<< HEAD
     GET_SETTINGS_DIR = "VencordGetSettingsDir",
     GET_SETTINGS = "VencordGetSettings",
     SET_SETTINGS = "VencordSetSettings",
-=======
     THEME_UPDATE = "VencordThemeUpdate",
-
->>>>>>> ce8e48bb
     OPEN_EXTERNAL = "VencordOpenExternal",
-    OPEN_QUICKCSS = "VencordOpenQuickCss",
     GET_UPDATES = "VencordGetUpdates",
     GET_REPO = "VencordGetRepo",
     UPDATE = "VencordUpdate",
@@ -56,12 +46,9 @@
     CSP_REMOVE_OVERRIDE = "VencordCspRemoveOverride",
     CSP_REQUEST_ADD_OVERRIDE = "VencordCspRequestAddOverride",
 
-<<<<<<< HEAD
     OPEN_THEMES_FOLDER = "VencordOpenThemesFolder",
     OPEN_SETTINGS_FOLDER = "VencordOpenSettingsFolder",
-=======
     GET_RENDERER_CSS = "VencordGetRendererCss",
     RENDERER_CSS_UPDATE = "VencordRendererCssUpdate",
     PRELOAD_GET_RENDERER_JS = "VencordPreloadGetRendererJs",
->>>>>>> ce8e48bb
 }