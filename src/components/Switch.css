--- conflicted
+++ resolved
@@ -15,11 +15,7 @@
 
 .vc-switch-checked {
     background: var(--brand-500);
-<<<<<<< HEAD
-    border-color: var(--control-primary-border-default);
-=======
     border-color: var(--control-primary-border-default, var(--control-border-primary-default));
->>>>>>> 6b64cf38
 }
 
 .vc-switch-disabled {
