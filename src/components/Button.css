.vc-btn-base {
    position: relative;
    display: flex;
    justify-content: center;
    align-items: center;
    max-width: 100%;
    border: 1px solid transparent;
    border-radius: var(--radius-sm, 8px);
    font-family: var(--font-primary);
    text-align: start;
    transition: 50ms ease-in;
    transition-property: background-color, color, border-color, opacity;
    background: var(--control-secondary-background-default);
    color: var(--text-default);
    white-space: nowrap;

    &:hover {
        transition: .15s ease-out;
    }

    &:disabled {
        opacity: .5;
        pointer-events: none;
        cursor: not-allowed;
    }

    &:focus-visible {
        /* stylelint-disable-next-line custom-property-pattern */
        box-shadow: 0 0 0 4px var(--__adaptive-focus-ring-color, var(--border-focus, #00b0f4));
    }
}

.vc-btn-min,
.vc-btn-xs {
    padding: 3px 7px;
    min-height: 22px;
    min-width: unset;
    font-size: 12px;
    font-weight: 400;
    line-height: 1.3333;
}

.vc-btn-xs {
    min-width: 60px;
}

.vc-btn-small {
    padding: 3px 11px;
    min-height: 30px;
    min-width: 60px;
    font-size: 14px;
    font-weight: 500;
    line-height: 1.2857;
}

.vc-btn-medium {
    padding: 7px 15px;
    min-height: 38px;
    min-width: 100px;
    font-size: 16px;
    font-weight: 500;
    line-height: 1.25;
}

.vc-btn-primary {
    background-color: var(--control-primary-background-default);
    border-color: var(--control-primary-border-default);
    color: var(--control-primary-text-default);

    &:hover {
        background-color: var(--control-primary-background-hover);
        border-color: var(--control-primary-border-hover);
        color: var(--control-primary-text-hover);
    }
}

.vc-btn-secondary,
.vc-btn-link {
    background-color: var(--control-secondary-background-default);
    border-color: var(--control-secondary-border-default);
    color: var(--control-secondary-text-default);

    &:hover {
        background-color: var(--control-secondary-background-hover);
        border-color: var(--control-secondary-border-hover);
        color: var(--control-secondary-text-hover);
    }
}

.vc-btn-dangerPrimary {
    background-color: var(--control-critical-primary-background-default);
    border-color: var(--control-critical-primary-border-default);
    color: var(--control-critical-primary-text-default);

    &:hover {
        background-color: var(--control-critical-primary-background-hover);
        border-color: var(--control-critical-primary-border-hover);
        color: var(--control-critical-primary-text-hover);
    }
}

.vc-btn-dangerSecondary {
    background-color: var(--control-critical-secondary-background-default);
    border-color: var(--control-critical-secondary-border-default);
    color: var(--control-critical-secondary-text-default);

    &:hover {
        background-color: var(--control-critical-secondary-background-hover);
        border-color: var(--control-critical-secondary-border-hover);
        color: var(--control-critical-secondary-text-hover);
    }
}

.vc-btn-overlayPrimary {
    background-color: var(--control-overlay-primary-background-default);
    border-color: var(--control-overlay-primary-border-default);
    color: var(--control-overlay-primary-text-default);

    &:hover {
        background-color: var(--control-overlay-primary-background-hover);
        border-color: var(--control-overlay-primary-border-hover);
        color: var(--control-overlay-primary-text-hover);
    }
}

.vc-btn-positive {
    background-color: var(--redesign-button-positive-background);
    color: var(--white);

    &:hover {
        background-color: var(--redesign-button-positive-pressed-background);
    }
}

.vc-btn-none {
    background-color: transparent;
    border-color: transparent;
    color: var(--control-icon-only-icon-default);

    &:hover {
        background-color: var(--control-icon-only-background-hover);
        border-color: var(--control-icon-only-border-hover);
        color: var(--control-icon-only-icon-hover);
    }
}

.vc-btn-link-icon {
    width: 0.875em;
    height: 0.875em;
    margin-left: 8px;
    flex-shrink: 0;
}

.vc-text-btn-base {
    display: inline-flex;
    justify-content: center;
    align-items: center;
    gap: var(--space-4, 4px);
    background: initial;
    color: var(--text-default);
    font-size: medium;
    font-weight: 400;
    margin: 0;
    padding: 0;
    text-align: start;
    text-decoration: none;
    max-width: 100%;
    white-space: nowrap;

    &:disabled {
        opacity: 0.5;
    }

    &:hover {
        text-decoration: underline;
    }

    &:focus-visible {
        /* stylelint-disable-next-line custom-property-pattern */
        box-shadow: 0 0 0 4px var(--__adaptive-focus-ring-color, var(--border-focus, #00b0f4));
    }
}

.vc-text-btn-primary {
    color: var(--text-brand);
}

.vc-text-btn-secondary {
    color: var(--text-strong, var(--text-default));
}

.vc-text-btn-danger {
<<<<<<< HEAD
    color: var(--text-feedback-critical, var(--text-feedback-critical));
=======
    color: var(--text-feedback-critical);
>>>>>>> 6827b8a3
}

.vc-text-btn-link {
    color: var(--text-link);
}<|MERGE_RESOLUTION|>--- conflicted
+++ resolved
@@ -190,11 +190,7 @@
 }
 
 .vc-text-btn-danger {
-<<<<<<< HEAD
-    color: var(--text-feedback-critical, var(--text-feedback-critical));
-=======
     color: var(--text-feedback-critical);
->>>>>>> 6827b8a3
 }
 
 .vc-text-btn-link {
