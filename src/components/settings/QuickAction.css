--- conflicted
+++ resolved
@@ -14,11 +14,7 @@
 
 .vc-settings-quickActions-pill {
     all: unset;
-<<<<<<< HEAD
-    background: var(--redesign-button-secondary-background);
-=======
     background: var(--redesign-button-secondary-background, var(--button-secondary-background));
->>>>>>> 6b64cf38
     color: var(--text-default);
     display: flex;
     align-items: center;
@@ -30,11 +26,7 @@
 }
 
 .vc-settings-quickActions-pill:hover {
-<<<<<<< HEAD
-    background: var(--redesign-button-secondary-pressed-background);
-=======
     background: var(--redesign-button-secondary-pressed-background, var(--button-secondary-background-hover));
->>>>>>> 6b64cf38
     transform: translateY(-1px);
     box-shadow: var(--elevation-high);
 }
