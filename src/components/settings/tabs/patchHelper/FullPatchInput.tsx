--- conflicted
+++ resolved
@@ -74,11 +74,7 @@
                 onChange={setPatch}
                 onBlur={update}
             />
-<<<<<<< HEAD
-            {error !== "" && <Paragraph style={{ color: "var(--text-feedback-critical, var(--text-danger))" }}>{error}</Paragraph>}
-=======
-            {error !== "" && <Forms.FormText style={{ color: "var(--text-feedback-critical)" }}>{error}</Forms.FormText>}
->>>>>>> 6827b8a3
+            {error !== "" && <Paragraph style={{ color: "var(--text-feedback-critical)" }}>{error}</Paragraph>}
         </>
     );
 }