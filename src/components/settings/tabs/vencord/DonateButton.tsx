--- conflicted
+++ resolved
@@ -4,14 +4,9 @@
  * SPDX-License-Identifier: GPL-3.0-or-later
  */
 
-<<<<<<< HEAD
-import { DonateButton } from "@components/settings";
+import { DonateButton } from "@components/settings/DonateButton";
+import BadgeAPI from "@plugins/_api/badges";
 import { DONOR_ROLE_ID, VC_GUILD_ID } from "@utils/constants";
-=======
-import DonateButton from "@components/settings/DonateButton";
-import BadgeAPI from "@plugins/_api/badges";
-import { DONOR_ROLE_ID, VENCORD_GUILD_ID } from "@utils/constants";
->>>>>>> bb3f333a
 import { Button, GuildMemberStore } from "@webpack/common";
 
 export const isDonor = (userId: string) => !!(
