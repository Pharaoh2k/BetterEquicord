--- conflicted
+++ resolved
@@ -58,7 +58,6 @@
 
     const user = UserStore?.getCurrentUser();
 
-<<<<<<< HEAD
     const Switches: Array<false | {
         key: KeysOfType<typeof settings, boolean>;
         title: string;
@@ -119,38 +118,9 @@
                 warning: { enabled: false },
             },
         ];
-=======
+
     return (
         <SettingsTab>
-            {isDonor(user?.id)
-                ? (
-                    <SpecialCard
-                        title="Donations"
-                        subtitle="Thank you for donating!"
-                        description="You can manage your perks at any time by messaging @vending.machine."
-                        cardImage={VENNIE_DONATOR_IMAGE}
-                        backgroundImage={DONOR_BACKGROUND_IMAGE}
-                        backgroundColor="#ED87A9"
-                    >
-                        <DonateButtonComponent />
-                    </SpecialCard>
-                )
-                : (
-                    <SpecialCard
-                        title="Support the Project"
-                        description="Please consider supporting the development of Vencord by donating!"
-                        cardImage={donateImage}
-                        backgroundImage={DONOR_BACKGROUND_IMAGE}
-                        backgroundColor="#c3a3ce"
-                    >
-                        <DonateButtonComponent />
-                    </SpecialCard>
-                )
-            }
->>>>>>> 5fc903d3
-
-    return (
-        <SettingsTab title="Equicord Settings">
             {(isEquicordDonor(user?.id) || isVencordDonor(user?.id)) ? (
                 <SpecialCard
                     title="Donations"
