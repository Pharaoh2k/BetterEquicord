/*
 * Vencord, a Discord client mod
 * Copyright (c) 2024 Vendicated and contributors
 * SPDX-License-Identifier: GPL-3.0-or-later
 */

import "./VencordTab.css";

import { openNotificationLogModal } from "@api/Notifications/notificationLog";
import { useSettings } from "@api/Settings";
import { Divider } from "@components/Divider";
import { FormSwitch } from "@components/FormSwitch";
<<<<<<< HEAD
import { Heading } from "@components/Heading";
import { FolderIcon, GithubIcon, LogIcon, PaintbrushIcon, RestartIcon } from "@components/Icons";
import { Paragraph } from "@components/Paragraph";
import { openContributorModal, openPluginModal, SettingsTab, wrapTab } from "@components/settings";
import { DonateButton, InviteButton } from "@components/settings/DonateButton";
=======
import { FolderIcon, GithubIcon, LogIcon, PaintbrushIcon, RestartIcon } from "@components/Icons";
>>>>>>> bb3f333a
import { QuickAction, QuickActionCard } from "@components/settings/QuickAction";
import { SpecialCard } from "@components/settings/SpecialCard";
import { gitRemote } from "@shared/vencordUserAgent";
import { DONOR_ROLE_ID, GUILD_ID, VC_DONOR_ROLE_ID, VC_GUILD_ID } from "@utils/constants";
import { Margins } from "@utils/margins";
import { identity, isAnyPluginDev } from "@utils/misc";
import { relaunch } from "@utils/native";
import { Button, Flex, GuildMemberStore, React, Select, UserStore } from "@webpack/common";
import BadgeAPI from "plugins/_api/badges";

import { openNotificationSettingsModal } from "./NotificationSettings";

const DEFAULT_DONATE_IMAGE = "https://cdn.discordapp.com/emojis/1026533090627174460.png";
const SHIGGY_DONATE_IMAGE = "https://equicord.org/assets/favicon.png";

const VENNIE_DONATOR_IMAGE = "https://cdn.discordapp.com/emojis/1238120638020063377.png";
const COZY_CONTRIB_IMAGE = "https://cdn.discordapp.com/emojis/1026533070955872337.png";

const DONOR_BACKGROUND_IMAGE = "https://media.discordapp.net/stickers/1311070116305436712.png?size=2048";
const CONTRIB_BACKGROUND_IMAGE = "https://media.discordapp.net/stickers/1311070166481895484.png?size=2048";

type KeysOfType<Object, Type> = {
    [K in keyof Object]: Object[K] extends Type ? K : never;
}[keyof Object];

function EquicordSettings() {
    const settings = useSettings();

    const donateImage = React.useMemo(
        () => (Math.random() > 0.5 ? DEFAULT_DONATE_IMAGE : SHIGGY_DONATE_IMAGE),
        [],
    );

    const isWindows = navigator.platform.toLowerCase().startsWith("win");
    const isMac = navigator.platform.toLowerCase().startsWith("mac");
    const needsVibrancySettings = IS_DISCORD_DESKTOP && isMac;

    const user = UserStore?.getCurrentUser();

    const Switches: Array<false | {
        key: KeysOfType<typeof settings, boolean>;
        title: string;
        description?: string;
        restartRequired?: boolean;
        warning: { enabled: boolean; message?: string; };
    }
    > = [
            {
                key: "useQuickCss",
                title: "Enable Custom CSS",
                restartRequired: true,
                warning: { enabled: false },
            },
            !IS_WEB && {
                key: "enableReactDevtools",
                title: "Enable React Developer Tools",
                restartRequired: true,
                warning: { enabled: false },
            },
            !IS_WEB &&
            (!IS_DISCORD_DESKTOP || !isWindows
                ? {
                    key: "frameless",
                    title: "Disable the Window Frame",
                    restartRequired: true,
                    warning: { enabled: false },
                }
                : {
                    key: "winNativeTitleBar",
                    title:
                        "Use Windows' native title bar instead of Discord's custom one",
                    restartRequired: true,
                    warning: { enabled: false },
                }),
            !IS_WEB && {
                key: "transparent",
                title: "Enable Window Transparency",
                description: "A theme that supports transparency is required or this will do nothing. Stops the window from being resizable as a side effect",
                restartRequired: true,
                warning: {
                    enabled: isWindows,
                    message: "Enabling this will prevent you from snapping this window.",
                },
            },
            IS_DISCORD_DESKTOP && {
                key: "disableMinSize",
                title: "Disable Minimum Window Size",
                restartRequired: true,
                warning: { enabled: false },
            },
            !IS_WEB &&
            isWindows && {
                key: "winCtrlQ",
                title:
                    "Register Ctrl+Q as shortcut to close Discord (Alternative to Alt+F4)",
                restartRequired: true,
                warning: { enabled: false },
            },
        ];

    return (
        <SettingsTab title="Equicord Settings">
            {(isEquicordDonor(user?.id) || isVencordDonor(user?.id)) ? (
                <SpecialCard
                    title="Donations"
                    subtitle="Thank you for donating!"
                    description={
                        isEquicordDonor(user?.id) && isVencordDonor(user?.id)
                            ? "All Vencord users can see your Vencord donor badge, and Equicord users can see your Equicord donor badge. To change your Vencord donor badge, contact @vending.machine. For your Equicord donor badge, make a ticket in Equicord's server."
                            : isVencordDonor(user?.id)
                                ? "All Vencord users can see your badge! You can manage your perks by messaging @vending.machine."
                                : "All Equicord users can see your badge! You can manage your perks by making a ticket in Equicord's server."
                    }
                    cardImage={VENNIE_DONATOR_IMAGE}
                    backgroundImage={DONOR_BACKGROUND_IMAGE}
                    backgroundColor="#ED87A9"
                >
                    <DonateButtonComponent />
                </SpecialCard>
            ) : (
                <SpecialCard
                    title="Support the Project"
                    description="Please consider supporting the development of Equicord by donating!"
                    cardImage={donateImage}
                    backgroundImage={DONOR_BACKGROUND_IMAGE}
                    backgroundColor="#c3a3ce"
                >
                    <DonateButtonComponent />
                </SpecialCard>
            )}
            {isAnyPluginDev(user?.id) && (
                <SpecialCard
                    title="Contributions"
                    subtitle="Thank you for contributing!"
                    description="Since you've contributed to Equicord you now have a cool new badge!"
                    cardImage={COZY_CONTRIB_IMAGE}
                    backgroundImage={CONTRIB_BACKGROUND_IMAGE}
                    backgroundColor="#EDCC87"
                    buttonTitle="See what you've contributed to"
                    buttonOnClick={() => openContributorModal(user)}
                />
            )}

            <section>
                <Heading>Quick Actions</Heading>

                <QuickActionCard>
                    <QuickAction
                        Icon={LogIcon}
                        text="Notification Log"
                        action={openNotificationLogModal}
                    />
                    <QuickAction
                        Icon={PaintbrushIcon}
                        text="Edit QuickCSS"
                        action={() => VencordNative.quickCss.openEditor()}
                    />
                    {!IS_WEB && (
                        <QuickAction
                            Icon={RestartIcon}
                            text="Relaunch Discord"
                            action={relaunch}
                        />
                    )}
                    {!IS_WEB && (
                        <QuickAction
                            Icon={FolderIcon}
                            text="Open Settings Folder"
                            action={() => VencordNative.settings.openFolder()}
                        />
                    )}
                    <QuickAction
                        Icon={GithubIcon}
                        text="View Source Code"
                        action={() =>
                            VencordNative.native.openExternal(
                                "https://github.com/" + gitRemote,
                            )
                        }
                    />
                </QuickActionCard>
            </section>

            <Divider />

            <section className={Margins.top16}>
                <Heading>Settings</Heading>
                <Paragraph className={Margins.bottom20} style={{ color: "var(--text-muted)" }}>
                    Hint: You can change the position of this settings section in the{" "}
                    <Button
                        look={Button.Looks.LINK}
                        style={{ color: "var(--text-link)", display: "inline-block" }}
                        onClick={() => openPluginModal(Vencord.Plugins.plugins.Settings)}
                    >
                        settings of the Settings plugin
                    </Button>
                    !
                </Paragraph>

                {Switches.map(
                    s =>
                        s && (
                            <FormSwitch
                                key={s.key}
                                value={settings[s.key]}
                                onChange={v => (settings[s.key] = v)}
                                title={s.title}
                                description={
                                    s.warning.enabled ? (
                                        <>
                                            {s.description}
                                            <div className="form-switch-warning">
                                                {s.warning.message}
                                            </div>
                                        </>
                                    ) : (
                                        s.description
                                    )
                                }
                            />
                        ),
                )}
            </section>

            {needsVibrancySettings && (
                <>
                    <Heading>
                        Window vibrancy style (requires restart)
                    </Heading>
                    <Select
                        className={Margins.bottom20}
                        placeholder="Window vibrancy style"
                        options={[
                            // Sorted from most opaque to most transparent
                            {
                                label: "No vibrancy",
                                value: undefined,
                            },
                            {
                                label: "Under Page (window tinting)",
                                value: "under-page",
                            },
                            {
                                label: "Content",
                                value: "content",
                            },
                            {
                                label: "Window",
                                value: "window",
                            },
                            {
                                label: "Selection",
                                value: "selection",
                            },
                            {
                                label: "Titlebar",
                                value: "titlebar",
                            },
                            {
                                label: "Header",
                                value: "header",
                            },
                            {
                                label: "Sidebar",
                                value: "sidebar",
                            },
                            {
                                label: "Tooltip",
                                value: "tooltip",
                            },
                            {
                                label: "Menu",
                                value: "menu",
                            },
                            {
                                label: "Popover",
                                value: "popover",
                            },
                            {
                                label: "Fullscreen UI (transparent but slightly muted)",
                                value: "fullscreen-ui",
                            },
                            {
                                label: "HUD (Most transparent)",
                                value: "hud",
                            },
                        ]}
                        select={v => (settings.macosVibrancyStyle = v)}
                        isSelected={v => settings.macosVibrancyStyle === v}
                        serialize={identity}
                    />
                </>
            )}

            <section
                className={Margins.top16}
                title="Equicord Notifications"
            >
                <Flex>
                    <Button onClick={openNotificationSettingsModal}>
                        Notification Settings
                    </Button>
                    <Button onClick={openNotificationLogModal} style={{ marginLeft: 16 }}>
                        View Notification Log
                    </Button>
                </Flex>
            </section>
        </SettingsTab>
    );
}

function DonateButtonComponent() {
    return (
        <Flex>
            <DonateButton
                look={Button.Looks.FILLED}
                color={Button.Colors.TRANSPARENT}
                style={{ marginTop: "1em" }} />
            <InviteButton
                look={Button.Looks.FILLED}
                color={Button.Colors.TRANSPARENT}
                style={{ marginTop: "1em" }} />
        </Flex>
    );
}

export default wrapTab(EquicordSettings, "Equicord Settings");

export function isEquicordDonor(userId: string): boolean {
    const donorBadges = BadgeAPI.getEquicordDonorBadges(userId);
    return GuildMemberStore.getMember(GUILD_ID, userId)?.roles.includes(DONOR_ROLE_ID) || !!donorBadges;
}

export function isVencordDonor(userId: string): boolean {
    const donorBadges = BadgeAPI.getDonorBadges(userId);
    return GuildMemberStore.getMember(VC_GUILD_ID, userId)?.roles.includes(VC_DONOR_ROLE_ID) || !!donorBadges;
}<|MERGE_RESOLUTION|>--- conflicted
+++ resolved
@@ -9,16 +9,12 @@
 import { openNotificationLogModal } from "@api/Notifications/notificationLog";
 import { useSettings } from "@api/Settings";
 import { Divider } from "@components/Divider";
+import { Flex } from "@components/Flex";
 import { FormSwitch } from "@components/FormSwitch";
-<<<<<<< HEAD
 import { Heading } from "@components/Heading";
 import { FolderIcon, GithubIcon, LogIcon, PaintbrushIcon, RestartIcon } from "@components/Icons";
 import { Paragraph } from "@components/Paragraph";
-import { openContributorModal, openPluginModal, SettingsTab, wrapTab } from "@components/settings";
-import { DonateButton, InviteButton } from "@components/settings/DonateButton";
-=======
-import { FolderIcon, GithubIcon, LogIcon, PaintbrushIcon, RestartIcon } from "@components/Icons";
->>>>>>> bb3f333a
+import { DonateButton, InviteButton, openContributorModal, openPluginModal, SettingsTab, wrapTab } from "@components/settings";
 import { QuickAction, QuickActionCard } from "@components/settings/QuickAction";
 import { SpecialCard } from "@components/settings/SpecialCard";
 import { gitRemote } from "@shared/vencordUserAgent";
@@ -26,7 +22,7 @@
 import { Margins } from "@utils/margins";
 import { identity, isAnyPluginDev } from "@utils/misc";
 import { relaunch } from "@utils/native";
-import { Button, Flex, GuildMemberStore, React, Select, UserStore } from "@webpack/common";
+import { Button, GuildMemberStore, React, Select, UserStore } from "@webpack/common";
 import BadgeAPI from "plugins/_api/badges";
 
 import { openNotificationSettingsModal } from "./NotificationSettings";
