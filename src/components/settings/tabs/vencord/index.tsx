/*
 * Vencord, a Discord client mod
 * Copyright (c) 2024 Vendicated and contributors
 * SPDX-License-Identifier: GPL-3.0-or-later
 */

import "./VencordTab.css";

import { openNotificationLogModal } from "@api/Notifications/notificationLog";
import { useSettings } from "@api/Settings";
import { Divider } from "@components/Divider";
import { FormSwitch } from "@components/FormSwitch";
import { FolderIcon, GithubIcon, LogIcon, PaintbrushIcon, RestartIcon } from "@components/Icons";
import { openContributorModal, openPluginModal, SettingsTab, wrapTab } from "@components/settings";
import { DonateButton, InviteButton } from "@components/settings/DonateButton";
import { QuickAction, QuickActionCard } from "@components/settings/QuickAction";
import { SpecialCard } from "@components/settings/SpecialCard";
import { gitRemote } from "@shared/vencordUserAgent";
import { DONOR_ROLE_ID, GUILD_ID, VC_DONOR_ROLE_ID, VC_GUILD_ID } from "@utils/constants";
import { Margins } from "@utils/margins";
import { identity, isAnyPluginDev } from "@utils/misc";
import { relaunch } from "@utils/native";
<<<<<<< HEAD
import { Button, Flex, Forms, GuildMemberStore, React, Select, UserStore } from "@webpack/common";
import BadgeAPI from "plugins/_api/badges";
=======
import { Alerts, Forms, React, useMemo, UserStore } from "@webpack/common";
>>>>>>> c1556f09

import { openNotificationSettingsModal } from "./NotificationSettings";

const DEFAULT_DONATE_IMAGE = "https://cdn.discordapp.com/emojis/1026533090627174460.png";
const SHIGGY_DONATE_IMAGE = "https://equicord.org/assets/favicon.png";

const VENNIE_DONATOR_IMAGE = "https://cdn.discordapp.com/emojis/1238120638020063377.png";
const COZY_CONTRIB_IMAGE = "https://cdn.discordapp.com/emojis/1026533070955872337.png";

const DONOR_BACKGROUND_IMAGE = "https://media.discordapp.net/stickers/1311070116305436712.png?size=2048";
const CONTRIB_BACKGROUND_IMAGE = "https://media.discordapp.net/stickers/1311070166481895484.png?size=2048";

type KeysOfType<Object, Type> = {
    [K in keyof Object]: Object[K] extends Type ? K : never;
}[keyof Object];

<<<<<<< HEAD
function EquicordSettings() {
    const settings = useSettings();
=======
function Switches() {
    const settings = useSettings(["useQuickCss", "enableReactDevtools", "frameless", "winNativeTitleBar", "transparent", "winCtrlQ", "disableMinSize"]);

    const Switches = [
        {
            key: "useQuickCss",
            title: "Enable Custom CSS",
        },
        !IS_WEB && {
            key: "enableReactDevtools",
            title: "Enable React Developer Tools",
            restartRequired: true
        },
        !IS_WEB && (!IS_DISCORD_DESKTOP || !IS_WINDOWS ? {
            key: "frameless",
            title: "Disable the window frame",
            restartRequired: true
        } : {
            key: "winNativeTitleBar",
            title: "Use Windows' native title bar instead of Discord's custom one",
            restartRequired: true
        }),
        !IS_WEB && {
            key: "transparent",
            title: "Enable window transparency",
            description: "A theme that supports transparency is required or this will do nothing. Stops the window from being resizable as a side effect",
            restartRequired: true
        },
        IS_DISCORD_DESKTOP && {
            key: "disableMinSize",
            title: "Disable minimum window size",
            restartRequired: true
        },
        !IS_WEB && IS_WINDOWS && {
            key: "winCtrlQ",
            title: "Register Ctrl+Q as shortcut to close Discord (Alternative to Alt+F4)",
            restartRequired: true
        },
    ] satisfies Array<false | {
        key: KeysOfType<typeof settings, boolean>;
        title: string;
        description?: string;
        restartRequired?: boolean;
    }>;

    return Switches.map(setting => {
        if (!setting) {
            return null;
        }

        const { key, title, description, restartRequired } = setting;

        return (
            <FormSwitch
                key={key}
                title={title}
                description={description}
                value={settings[key]}
                onChange={v => {
                    settings[key] = v;

                    if (restartRequired) {
                        Alerts.show({
                            title: "Restart Required",
                            body: "A restart is required to apply this change",
                            confirmText: "Restart now",
                            cancelText: "Later!",
                            onConfirm: relaunch
                        });
                    }
                }}
            />
        );
    });
}
>>>>>>> c1556f09

    const donateImage = React.useMemo(
        () => (Math.random() > 0.5 ? DEFAULT_DONATE_IMAGE : SHIGGY_DONATE_IMAGE),
        [],
    );

    const isWindows = navigator.platform.toLowerCase().startsWith("win");
    const isMac = navigator.platform.toLowerCase().startsWith("mac");
    const needsVibrancySettings = IS_DISCORD_DESKTOP && isMac;

    const user = UserStore?.getCurrentUser();

    const Switches: Array<false | {
        key: KeysOfType<typeof settings, boolean>;
        title: string;
        note: string;
        warning: { enabled: boolean; message?: string; };
    }
    > = [
            {
                key: "useQuickCss",
                title: "Enable Custom CSS",
                note: "Loads your Custom CSS",
                warning: { enabled: false },
            },
            !IS_WEB && {
                key: "enableReactDevtools",
                title: "Enable React Developer Tools",
                note: "Requires a full restart",
                warning: { enabled: false },
            },
            !IS_WEB &&
            (!IS_DISCORD_DESKTOP || !isWindows
                ? {
                    key: "frameless",
                    title: "Disable the Window Frame",
                    note: "Requires a full restart",
                    warning: { enabled: false },
                }
                : {
                    key: "winNativeTitleBar",
                    title:
                        "Use Windows' native title bar instead of Discord's custom one",
                    note: "Requires a full restart",
                    warning: { enabled: false },
                }),
            !IS_WEB && {
                key: "transparent",
                title: "Enable Window Transparency",
                note: "You need a theme that supports transparency or this will do nothing. Requires a full restart!",
                warning: {
                    enabled: isWindows,
                    message: "Enabling this will prevent you from snapping this window.",
                },
            },
            !IS_WEB &&
            isWindows && {
                key: "winCtrlQ",
                title:
                    "Register Ctrl+Q as shortcut to close Discord (Alternative to Alt+F4)",
                note: "Requires a full restart",
                warning: { enabled: false },
            },
            IS_DISCORD_DESKTOP && {
                key: "disableMinSize",
                title: "Disable Minimum Window Size",
                note: "Requires a full restart",
                warning: { enabled: false },
            },
        ];

    return (
        <SettingsTab title="Equicord Settings">
            {(isEquicordDonor(user?.id) || isVencordDonor(user?.id)) ? (
                <SpecialCard
                    title="Donations"
                    subtitle="Thank you for donating!"
                    description={
                        isEquicordDonor(user?.id) && isVencordDonor(user?.id)
                            ? "All Vencord users can see your Vencord donor badge, and Equicord users can see your Equicord donor badge. To change your Vencord donor badge, contact @vending.machine. For your Equicord donor badge, make a ticket in Equicord's server."
                            : isVencordDonor(user?.id)
                                ? "All Vencord users can see your badge! You can manage your perks by messaging @vending.machine."
                                : "All Equicord users can see your badge! You can manage your perks by making a ticket in Equicord's server."
                    }
                    cardImage={VENNIE_DONATOR_IMAGE}
                    backgroundImage={DONOR_BACKGROUND_IMAGE}
                    backgroundColor="#ED87A9"
                >
                    <DonateButtonComponent />
                </SpecialCard>
            ) : (
                <SpecialCard
                    title="Support the Project"
                    description="Please consider supporting the development of Equicord by donating!"
                    cardImage={donateImage}
                    backgroundImage={DONOR_BACKGROUND_IMAGE}
                    backgroundColor="#c3a3ce"
                >
                    <DonateButtonComponent />
                </SpecialCard>
            )}
            {isAnyPluginDev(user?.id) && (
                <SpecialCard
                    title="Contributions"
                    subtitle="Thank you for contributing!"
                    description="Since you've contributed to Equicord you now have a cool new badge!"
                    cardImage={COZY_CONTRIB_IMAGE}
                    backgroundImage={CONTRIB_BACKGROUND_IMAGE}
                    backgroundColor="#EDCC87"
                    buttonTitle="See what you've contributed to"
                    buttonOnClick={() => openContributorModal(user)}
                />
            )}

            <section>
                <Forms.FormTitle tag="h5">Quick Actions</Forms.FormTitle>

                <QuickActionCard>
                    <QuickAction
                        Icon={LogIcon}
                        text="Notification Log"
                        action={openNotificationLogModal}
                    />
                    <QuickAction
                        Icon={PaintbrushIcon}
                        text="Edit QuickCSS"
                        action={() => VencordNative.quickCss.openEditor()}
                    />
                    {!IS_WEB && (
                        <QuickAction
                            Icon={RestartIcon}
                            text="Relaunch Discord"
                            action={relaunch}
                        />
                    )}
                    {!IS_WEB && (
                        <QuickAction
                            Icon={FolderIcon}
                            text="Open Settings Folder"
                            action={() => VencordNative.settings.openFolder()}
                        />
                    )}
                    <QuickAction
                        Icon={GithubIcon}
                        text="View Source Code"
                        action={() =>
                            VencordNative.native.openExternal(
                                "https://github.com/" + gitRemote,
                            )
                        }
                    />
                </QuickActionCard>
            </section>

            <Divider />

            <section className={Margins.top16}>
                <Forms.FormTitle tag="h5">Settings</Forms.FormTitle>
                <Forms.FormText className={Margins.bottom20} style={{ color: "var(--text-muted)" }}>
                    Hint: You can change the position of this settings section in the{" "}
                    <Button
                        look={Button.Looks.BLANK}
                        style={{ color: "var(--text-link)", display: "inline-block" }}
                        onClick={() => openPluginModal(Vencord.Plugins.plugins.Settings)}
                    >
                        settings of the Settings plugin
                    </Button>
                    !
                </Forms.FormText>

                {Switches.map(
                    s =>
                        s && (
                            <FormSwitch
                                key={s.key}
                                value={settings[s.key]}
                                onChange={v => (settings[s.key] = v)}
                                title={s.title}
                                description={
                                    s.warning.enabled ? (
                                        <>
                                            {s.note}
                                            <div className="form-switch-warning">
                                                {s.warning.message}
                                            </div>
                                        </>
                                    ) : (
                                        s.note
                                    )
                                }
                            />
                        ),
                )}
            </section>

            {needsVibrancySettings && (
                <>
                    <Forms.FormTitle tag="h5">
                        Window vibrancy style (requires restart)
                    </Forms.FormTitle>
                    <Select
                        className={Margins.bottom20}
                        placeholder="Window vibrancy style"
                        options={[
                            // Sorted from most opaque to most transparent
                            {
                                label: "No vibrancy",
                                value: undefined,
                            },
                            {
                                label: "Under Page (window tinting)",
                                value: "under-page",
                            },
                            {
                                label: "Content",
                                value: "content",
                            },
                            {
                                label: "Window",
                                value: "window",
                            },
                            {
                                label: "Selection",
                                value: "selection",
                            },
                            {
                                label: "Titlebar",
                                value: "titlebar",
                            },
                            {
                                label: "Header",
                                value: "header",
                            },
                            {
                                label: "Sidebar",
                                value: "sidebar",
                            },
                            {
                                label: "Tooltip",
                                value: "tooltip",
                            },
                            {
                                label: "Menu",
                                value: "menu",
                            },
                            {
                                label: "Popover",
                                value: "popover",
                            },
                            {
                                label: "Fullscreen UI (transparent but slightly muted)",
                                value: "fullscreen-ui",
                            },
                            {
                                label: "HUD (Most transparent)",
                                value: "hud",
                            },
                        ]}
                        select={v => (settings.macosVibrancyStyle = v)}
                        isSelected={v => settings.macosVibrancyStyle === v}
                        serialize={identity}
                    />
                </>
            )}

            <section
                className={Margins.top16}
                title="Equicord Notifications"
            >
                <Flex>
                    <Button onClick={openNotificationSettingsModal}>
                        Notification Settings
                    </Button>
                    <Button onClick={openNotificationLogModal} style={{ marginLeft: 16 }}>
                        View Notification Log
                    </Button>
                </Flex>
            </section>
        </SettingsTab>
    );
}

function DonateButtonComponent() {
    return (
        <Flex>
            <DonateButton
                look={Button.Looks.FILLED}
                color={Button.Colors.TRANSPARENT}
                style={{ marginTop: "1em" }} />
            <InviteButton
                look={Button.Looks.FILLED}
                color={Button.Colors.TRANSPARENT}
                style={{ marginTop: "1em" }} />
        </Flex>
    );
}

export default wrapTab(EquicordSettings, "Equicord Settings");

export function isEquicordDonor(userId: string): boolean {
    const donorBadges = BadgeAPI.getEquicordDonorBadges(userId);
    return GuildMemberStore.getMember(GUILD_ID, userId)?.roles.includes(DONOR_ROLE_ID) || !!donorBadges;
}

export function isVencordDonor(userId: string): boolean {
    const donorBadges = BadgeAPI.getDonorBadges(userId);
    return GuildMemberStore.getMember(VC_GUILD_ID, userId)?.roles.includes(VC_DONOR_ROLE_ID) || !!donorBadges;
}<|MERGE_RESOLUTION|>--- conflicted
+++ resolved
@@ -20,12 +20,8 @@
 import { Margins } from "@utils/margins";
 import { identity, isAnyPluginDev } from "@utils/misc";
 import { relaunch } from "@utils/native";
-<<<<<<< HEAD
 import { Button, Flex, Forms, GuildMemberStore, React, Select, UserStore } from "@webpack/common";
 import BadgeAPI from "plugins/_api/badges";
-=======
-import { Alerts, Forms, React, useMemo, UserStore } from "@webpack/common";
->>>>>>> c1556f09
 
 import { openNotificationSettingsModal } from "./NotificationSettings";
 
@@ -42,115 +38,38 @@
     [K in keyof Object]: Object[K] extends Type ? K : never;
 }[keyof Object];
 
-<<<<<<< HEAD
 function EquicordSettings() {
     const settings = useSettings();
-=======
-function Switches() {
-    const settings = useSettings(["useQuickCss", "enableReactDevtools", "frameless", "winNativeTitleBar", "transparent", "winCtrlQ", "disableMinSize"]);
-
-    const Switches = [
-        {
-            key: "useQuickCss",
-            title: "Enable Custom CSS",
-        },
-        !IS_WEB && {
-            key: "enableReactDevtools",
-            title: "Enable React Developer Tools",
-            restartRequired: true
-        },
-        !IS_WEB && (!IS_DISCORD_DESKTOP || !IS_WINDOWS ? {
-            key: "frameless",
-            title: "Disable the window frame",
-            restartRequired: true
-        } : {
-            key: "winNativeTitleBar",
-            title: "Use Windows' native title bar instead of Discord's custom one",
-            restartRequired: true
-        }),
-        !IS_WEB && {
-            key: "transparent",
-            title: "Enable window transparency",
-            description: "A theme that supports transparency is required or this will do nothing. Stops the window from being resizable as a side effect",
-            restartRequired: true
-        },
-        IS_DISCORD_DESKTOP && {
-            key: "disableMinSize",
-            title: "Disable minimum window size",
-            restartRequired: true
-        },
-        !IS_WEB && IS_WINDOWS && {
-            key: "winCtrlQ",
-            title: "Register Ctrl+Q as shortcut to close Discord (Alternative to Alt+F4)",
-            restartRequired: true
-        },
-    ] satisfies Array<false | {
+
+    const donateImage = React.useMemo(
+        () => (Math.random() > 0.5 ? DEFAULT_DONATE_IMAGE : SHIGGY_DONATE_IMAGE),
+        [],
+    );
+
+    const isWindows = navigator.platform.toLowerCase().startsWith("win");
+    const isMac = navigator.platform.toLowerCase().startsWith("mac");
+    const needsVibrancySettings = IS_DISCORD_DESKTOP && isMac;
+
+    const user = UserStore?.getCurrentUser();
+
+    const Switches: Array<false | {
         key: KeysOfType<typeof settings, boolean>;
         title: string;
         description?: string;
         restartRequired?: boolean;
-    }>;
-
-    return Switches.map(setting => {
-        if (!setting) {
-            return null;
-        }
-
-        const { key, title, description, restartRequired } = setting;
-
-        return (
-            <FormSwitch
-                key={key}
-                title={title}
-                description={description}
-                value={settings[key]}
-                onChange={v => {
-                    settings[key] = v;
-
-                    if (restartRequired) {
-                        Alerts.show({
-                            title: "Restart Required",
-                            body: "A restart is required to apply this change",
-                            confirmText: "Restart now",
-                            cancelText: "Later!",
-                            onConfirm: relaunch
-                        });
-                    }
-                }}
-            />
-        );
-    });
-}
->>>>>>> c1556f09
-
-    const donateImage = React.useMemo(
-        () => (Math.random() > 0.5 ? DEFAULT_DONATE_IMAGE : SHIGGY_DONATE_IMAGE),
-        [],
-    );
-
-    const isWindows = navigator.platform.toLowerCase().startsWith("win");
-    const isMac = navigator.platform.toLowerCase().startsWith("mac");
-    const needsVibrancySettings = IS_DISCORD_DESKTOP && isMac;
-
-    const user = UserStore?.getCurrentUser();
-
-    const Switches: Array<false | {
-        key: KeysOfType<typeof settings, boolean>;
-        title: string;
-        note: string;
         warning: { enabled: boolean; message?: string; };
     }
     > = [
             {
                 key: "useQuickCss",
                 title: "Enable Custom CSS",
-                note: "Loads your Custom CSS",
+                restartRequired: true,
                 warning: { enabled: false },
             },
             !IS_WEB && {
                 key: "enableReactDevtools",
                 title: "Enable React Developer Tools",
-                note: "Requires a full restart",
+                restartRequired: true,
                 warning: { enabled: false },
             },
             !IS_WEB &&
@@ -158,37 +77,38 @@
                 ? {
                     key: "frameless",
                     title: "Disable the Window Frame",
-                    note: "Requires a full restart",
+                    restartRequired: true,
                     warning: { enabled: false },
                 }
                 : {
                     key: "winNativeTitleBar",
                     title:
                         "Use Windows' native title bar instead of Discord's custom one",
-                    note: "Requires a full restart",
+                    restartRequired: true,
                     warning: { enabled: false },
                 }),
             !IS_WEB && {
                 key: "transparent",
                 title: "Enable Window Transparency",
-                note: "You need a theme that supports transparency or this will do nothing. Requires a full restart!",
+                description: "A theme that supports transparency is required or this will do nothing. Stops the window from being resizable as a side effect",
+                restartRequired: true,
                 warning: {
                     enabled: isWindows,
                     message: "Enabling this will prevent you from snapping this window.",
                 },
+            },
+            IS_DISCORD_DESKTOP && {
+                key: "disableMinSize",
+                title: "Disable Minimum Window Size",
+                restartRequired: true,
+                warning: { enabled: false },
             },
             !IS_WEB &&
             isWindows && {
                 key: "winCtrlQ",
                 title:
                     "Register Ctrl+Q as shortcut to close Discord (Alternative to Alt+F4)",
-                note: "Requires a full restart",
-                warning: { enabled: false },
-            },
-            IS_DISCORD_DESKTOP && {
-                key: "disableMinSize",
-                title: "Disable Minimum Window Size",
-                note: "Requires a full restart",
+                restartRequired: true,
                 warning: { enabled: false },
             },
         ];
@@ -283,7 +203,7 @@
                 <Forms.FormText className={Margins.bottom20} style={{ color: "var(--text-muted)" }}>
                     Hint: You can change the position of this settings section in the{" "}
                     <Button
-                        look={Button.Looks.BLANK}
+                        look={Button.Looks.LINK}
                         style={{ color: "var(--text-link)", display: "inline-block" }}
                         onClick={() => openPluginModal(Vencord.Plugins.plugins.Settings)}
                     >
@@ -303,13 +223,13 @@
                                 description={
                                     s.warning.enabled ? (
                                         <>
-                                            {s.note}
+                                            {s.description}
                                             <div className="form-switch-warning">
                                                 {s.warning.message}
                                             </div>
                                         </>
                                     ) : (
-                                        s.note
+                                        s.description
                                     )
                                 }
                             />
