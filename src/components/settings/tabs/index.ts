/*
 * Vencord, a Discord client mod
 * Copyright (c) 2025 Vendicated and contributors
 * SPDX-License-Identifier: GPL-3.0-or-later
 */

import "./styles.css";

export { default as ThemesTab } from "../../ThemeSettings/ThemesTab";
export * from "./BaseTab";
export { default as ChangelogTab } from "./changelog";
export { default as PatchHelperTab } from "./patchHelper";
export { default as PluginsTab } from "./plugins";
export { openContributorModal } from "./plugins/ContributorModal";
export { openPluginModal } from "./plugins/PluginModal";
export { default as BackupAndRestoreTab } from "./sync/BackupAndRestoreTab";
export { default as CloudTab } from "./sync/CloudTab";
<<<<<<< HEAD
export { openUpdaterModal, default as UpdaterTab } from "./updater";
=======
export { default as ThemesTab } from "./themes";
export { default as UpdaterTab } from "./updater";
>>>>>>> eb5a42dd
export { default as VencordTab } from "./vencord";<|MERGE_RESOLUTION|>--- conflicted
+++ resolved
@@ -15,10 +15,5 @@
 export { openPluginModal } from "./plugins/PluginModal";
 export { default as BackupAndRestoreTab } from "./sync/BackupAndRestoreTab";
 export { default as CloudTab } from "./sync/CloudTab";
-<<<<<<< HEAD
-export { openUpdaterModal, default as UpdaterTab } from "./updater";
-=======
-export { default as ThemesTab } from "./themes";
 export { default as UpdaterTab } from "./updater";
->>>>>>> eb5a42dd
 export { default as VencordTab } from "./vencord";