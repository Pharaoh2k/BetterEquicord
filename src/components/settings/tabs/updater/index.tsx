--- conflicted
+++ resolved
@@ -23,17 +23,11 @@
 import { FormSwitch } from "@components/FormSwitch";
 import { Heading } from "@components/Heading";
 import { Link } from "@components/Link";
-<<<<<<< HEAD
 import { Paragraph } from "@components/Paragraph";
-import { handleSettingsTabError, SettingsTab, wrapTab } from "@components/settings";
+import { SettingsTab, wrapTab } from "@components/settings";
 import { Margins } from "@utils/margins";
 import { classes } from "@utils/misc";
-import { ModalCloseButton, ModalContent, ModalProps, ModalRoot, ModalSize, openModal } from "@utils/modal";
 import { relaunch } from "@utils/native";
-=======
-import { SettingsTab, wrapTab } from "@components/settings/tabs/BaseTab";
-import { Margins } from "@utils/margins";
->>>>>>> eb5a42dd
 import { useAwaiter } from "@utils/react";
 import { changes, checkForUpdates, getRepo, isNewer, update, updateError, UpdateLogger } from "@utils/updater";
 import { Alerts, Button, Parser, React, Toasts } from "@webpack/common";
@@ -229,27 +223,6 @@
     );
 }
 
-<<<<<<< HEAD
-export default IS_UPDATER_DISABLED ? null : wrapTab(Updater, "Updater");
-
-export const openUpdaterModal = IS_UPDATER_DISABLED ? null : function () {
-    const UpdaterTab = wrapTab(Updater, "Updater");
-
-    try {
-        openModal(wrapTab((modalProps: ModalProps) => (
-            <ModalRoot {...modalProps} size={ModalSize.MEDIUM}>
-                <ModalContent className="vc-updater-modal">
-                    <ModalCloseButton onClick={modalProps.onClose} className="vc-updater-modal-close-button" />
-                    <UpdaterTab />
-                </ModalContent>
-            </ModalRoot>
-        ), "UpdaterModal"));
-    } catch {
-        handleSettingsTabError();
-    }
-};
-=======
 export default IS_UPDATER_DISABLED
     ? null
-    : wrapTab(Updater, "Updater");
->>>>>>> eb5a42dd
+    : wrapTab(Updater, "Updater");