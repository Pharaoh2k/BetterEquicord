.vc-settings-tab-bar {
    margin-top: 20px;
    margin-bottom: 10px;
    border-bottom: 1px solid var(--border-subtle);
}

.vc-settings-tab-bar-item {
    margin-right: 32px;
    padding-bottom: 16px;
    margin-bottom: -2px;
}

.vc-settings-donate {
    display: flex;
    flex-direction: row;
}

.vc-settings-discordinvite {
    display: flex;
    flex-direction: row;
}

.vc-settings-card {
    padding: 1em;
    margin-bottom: 1em;
}

.vc-settings-card-buttons {
    display: flex;
    margin-top: 1.5em;
    gap: 0.5em;
}

.vc-warning-card {
    padding: 1em;
    background: var(--background-feedback-warning);
    border: 1px solid var(--text-status-idle);
    color: var(--text-status-idle);
}

.vc-backup-restore-card {
    background-color: var(--background-feedback-warning);
    border-color: var(--text-status-idle);
    color: var(--text-status-idle);
}

.vc-settings-theme-links {
    /* Needed to fix bad themes that hide certain textarea elements for whatever eldritch reason */
    display: inline-block !important;
    color: var(--text-default) !important;
    padding: 0.5em 1em;
    border: 1px solid var(--input-border-default, var(--input-border));
    max-height: unset;
    background-color: transparent;
    box-sizing: border-box;
    resize: none;
    width: 100%;
    font-size: 1em;
    line-height: 2em;
    white-space: nowrap;
}

.vc-settings-theme-links::placeholder {
    color: var(--text-subtle) !important;
}

.vc-settings-theme-links:focus {
    background-color: var(--background-base-lowest);
}

.vc-cloud-settings-sync-grid {
    display: grid;
    grid-template-columns: repeat(3, 1fr);
    gap: 1em;
}

.vc-cloud-erase-data-danger-btn {
    color: var(--white-500);
<<<<<<< HEAD
    background-color: var(--redesign-button-danger-background);
=======
    background-color: var(--redesign-button-danger-background, var(--button-danger-background));
>>>>>>> 6b64cf38
}

.vc-settings-modal {
    padding: 1.5em !important;
}

.vc-settings-modal-close {
    float: right;
}<|MERGE_RESOLUTION|>--- conflicted
+++ resolved
@@ -76,11 +76,7 @@
 
 .vc-cloud-erase-data-danger-btn {
     color: var(--white-500);
-<<<<<<< HEAD
-    background-color: var(--redesign-button-danger-background);
-=======
     background-color: var(--redesign-button-danger-background, var(--button-danger-background));
->>>>>>> 6b64cf38
 }
 
 .vc-settings-modal {
