--- conflicted
+++ resolved
@@ -15,7 +15,6 @@
     flex-direction: row;
 }
 
-<<<<<<< HEAD
 .vc-settings-discordinvite {
     display: flex;
     flex-direction: row;
@@ -45,8 +44,6 @@
     color: var(--info-warning-foreground);
 }
 
-=======
->>>>>>> bb3f333a
 .vc-settings-theme-links {
     /* Needed to fix bad themes that hide certain textarea elements for whatever eldritch reason */
     display: inline-block !important;
