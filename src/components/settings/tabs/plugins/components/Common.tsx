--- conflicted
+++ resolved
@@ -4,12 +4,8 @@
  * SPDX-License-Identifier: GPL-3.0-or-later
  */
 
-<<<<<<< HEAD
-import { classNameFactory } from "@api/Styles";
 import { BaseText } from "@components/BaseText";
-=======
 import { classNameFactory } from "@utils/css";
->>>>>>> ce8e48bb
 import { classes } from "@utils/misc";
 import { wordsFromCamel, wordsToTitle } from "@utils/text";
 import { DefinedSettings, PluginOptionBase } from "@utils/types";
