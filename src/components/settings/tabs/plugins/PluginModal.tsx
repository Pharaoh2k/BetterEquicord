--- conflicted
+++ resolved
@@ -27,13 +27,8 @@
 import { gitRemote } from "@shared/vencordUserAgent";
 import { proxyLazy } from "@utils/lazy";
 import { Margins } from "@utils/margins";
-<<<<<<< HEAD
-import { isObjectEmpty } from "@utils/misc";
+import { classes, isObjectEmpty } from "@utils/misc";
 import { ModalCloseButton, ModalContent, ModalFooter, ModalHeader, ModalProps, ModalRoot, ModalSize, openModal } from "@utils/modal";
-=======
-import { classes, isObjectEmpty } from "@utils/misc";
-import { ModalCloseButton, ModalContent, ModalHeader, ModalProps, ModalRoot, ModalSize, openModal } from "@utils/modal";
->>>>>>> 50e2ad77
 import { OptionType, Plugin } from "@utils/types";
 import { User } from "@vencord/discord-types";
 import { findByPropsLazy } from "@webpack";
