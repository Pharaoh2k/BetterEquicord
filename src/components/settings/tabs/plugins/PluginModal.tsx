--- conflicted
+++ resolved
@@ -20,12 +20,8 @@
 
 import { generateId } from "@api/Commands";
 import { useSettings } from "@api/Settings";
-<<<<<<< HEAD
-import { classNameFactory } from "@api/Styles";
 import { BaseText } from "@components/BaseText";
 import { Button } from "@components/Button";
-=======
->>>>>>> ce8e48bb
 import ErrorBoundary from "@components/ErrorBoundary";
 import { Flex } from "@components/Flex";
 import { Paragraph } from "@components/Paragraph";
