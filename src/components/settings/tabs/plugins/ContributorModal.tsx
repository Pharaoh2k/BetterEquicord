/*
 * Vencord, a Discord client mod
 * Copyright (c) 2023 Vendicated and contributors
 * SPDX-License-Identifier: GPL-3.0-or-later
 */

import "./ContributorModal.css";

import { useSettings } from "@api/Settings";
import ErrorBoundary from "@components/ErrorBoundary";
import { HeadingPrimary } from "@components/Heading";
import { Link } from "@components/Link";
<<<<<<< HEAD
import { Paragraph } from "@components/Paragraph";
import { EquicordDevsById, VencordDevsById } from "@utils/constants";
=======
import { DevsById } from "@utils/constants";
import { classNameFactory } from "@utils/css";
>>>>>>> ce8e48bb
import { fetchUserProfile } from "@utils/discord";
import { pluralise } from "@utils/misc";
import { ModalContent, ModalFooter, ModalRoot, openModal } from "@utils/modal";
import { User } from "@vencord/discord-types";
import { showToast, useEffect, useMemo, UserProfileStore, useStateFromStores } from "@webpack/common";

import Plugins, { PluginMeta } from "~plugins";

import { GithubButton, WebsiteButton } from "./LinkIconButton";
import { PluginCard } from "./PluginCard";

const cl = classNameFactory("vc-author-modal-");

export function openContributorModal(user: User) {
    openModal(modalProps =>
        <ModalRoot {...modalProps}>
            <ErrorBoundary>
                <ContributorModal user={user} />
            </ErrorBoundary>
        </ModalRoot>
    );
}

function ContributorModal({ user }: { user: User; }) {
    useSettings();

    const profile = useStateFromStores([UserProfileStore], () => UserProfileStore.getUserProfile(user.id));

    useEffect(() => {
        if (!profile && !user.bot && user.id)
            fetchUserProfile(user.id);
    }, [user.id, user.bot, profile]);

    const githubName = profile?.connectedAccounts?.find(a => a.type === "github")?.name;
    const website = profile?.connectedAccounts?.find(a => a.type === "domain")?.name;

    const plugins = useMemo(() => {
        const allPlugins = Object.values(Plugins);
        const pluginsByAuthor = (VencordDevsById[user.id] || EquicordDevsById[user.id])
            ? allPlugins.filter(p => p.authors.includes(VencordDevsById[user.id] || EquicordDevsById[user.id]))
            : allPlugins.filter(p =>
                PluginMeta[p.name]?.userPlugin && p.authors.some(a => a.id.toString() === user.id)
                || p.authors.some(a => a.name === user.username)
            );

        return pluginsByAuthor
            .filter(p => !p.name.endsWith("API"))
            .sort((a, b) => Number(a.required ?? false) - Number(b.required ?? false));
    }, [user.id, user.username]);

    const ContributedHyperLink = <Link href="https://github.com/Equicord/Equicord">contributed</Link>;

    const hasLinks = website || githubName;

    return (
        <>
            <ModalContent className={cl("root")}>
                <div className={cl("header")}>
                    <img
                        className={cl("avatar")}
                        src={user.getAvatarURL(void 0, 512, true)}
                        alt=""
                    />
                    <HeadingPrimary className={cl("name")}>{user.username}</HeadingPrimary>
                </div>

                {plugins.length ? (
                    <Paragraph>
                        {user.username} has {ContributedHyperLink} to {pluralise(plugins.length, "plugin")}!
                    </Paragraph>
                ) : (
                    <Paragraph>
                        {user.username} has not made any plugins. They likely {ContributedHyperLink} in other ways!
                    </Paragraph>
                )}

                {!!plugins.length && (
                    <div className={cl("plugins")}>
                        {plugins.map(p =>
                            <PluginCard
                                key={p.name}
                                plugin={p}
                                disabled={p.required ?? false}
                                onRestartNeeded={() => showToast("Restart to apply changes!")}
                            />
                        )}
                    </div>
                )}
            </ModalContent>

            {hasLinks && (
                <ModalFooter>
                    <div className={cl("links")}>
                        {website && (
                            <WebsiteButton
                                text={website}
                                href={`https://${website}`}
                            />
                        )}
                        {githubName && (
                            <GithubButton
                                text={githubName}
                                href={`https://github.com/${githubName}`}
                            />
                        )}
                    </div>
                </ModalFooter>
            )}
        </>
    );
}<|MERGE_RESOLUTION|>--- conflicted
+++ resolved
@@ -10,13 +10,9 @@
 import ErrorBoundary from "@components/ErrorBoundary";
 import { HeadingPrimary } from "@components/Heading";
 import { Link } from "@components/Link";
-<<<<<<< HEAD
 import { Paragraph } from "@components/Paragraph";
 import { EquicordDevsById, VencordDevsById } from "@utils/constants";
-=======
-import { DevsById } from "@utils/constants";
 import { classNameFactory } from "@utils/css";
->>>>>>> ce8e48bb
 import { fetchUserProfile } from "@utils/discord";
 import { pluralise } from "@utils/misc";
 import { ModalContent, ModalFooter, ModalRoot, openModal } from "@utils/modal";
