--- conflicted
+++ resolved
@@ -23,27 +23,17 @@
 import { classNameFactory } from "@api/Styles";
 import { Divider } from "@components/Divider";
 import ErrorBoundary from "@components/ErrorBoundary";
-<<<<<<< HEAD
+import { HeadingTertiary } from "@components/Heading";
+import { Paragraph } from "@components/Paragraph";
 import { SettingsTab } from "@components/settings";
 import { debounce } from "@shared/debounce";
-=======
-import { HeadingTertiary } from "@components/Heading";
-import { Paragraph } from "@components/Paragraph";
-import { SettingsTab, wrapTab } from "@components/settings/tabs/BaseTab";
->>>>>>> c1556f09
 import { ChangeList } from "@utils/ChangeList";
 import { proxyLazy } from "@utils/lazy";
 import { Logger } from "@utils/Logger";
 import { Margins } from "@utils/margins";
 import { classes } from "@utils/misc";
-<<<<<<< HEAD
 import { useAwaiter, useIntersection } from "@utils/react";
-import { findByPropsLazy } from "@webpack";
-import { Alerts, Button, Card, Forms, lodash, Parser, React, Select, Text, TextInput, Toasts, Tooltip, useMemo } from "@webpack/common";
-=======
-import { useAwaiter, useCleanupEffect } from "@utils/react";
-import { Alerts, Button, Card, lodash, Parser, React, Select, TextInput, Tooltip, useMemo, useState } from "@webpack/common";
->>>>>>> c1556f09
+import { Alerts, Button, Card, lodash, Parser, React, Select, TextInput, Toasts, Tooltip, useMemo } from "@webpack/common";
 import { JSX } from "react";
 
 import Plugins, { ExcludedPlugins, PluginMeta } from "~plugins";
@@ -57,10 +47,6 @@
 
 export const cl = classNameFactory("vc-plugins-");
 export const logger = new Logger("PluginSettings", "#a6d189");
-
-<<<<<<< HEAD
-const InputStyles = findByPropsLazy("inputWrapper", "inputError", "error");
-const ButtonClasses = findByPropsLazy("button", "disabled", "enabled");
 
 function showErrorToast(message: string) {
     Toasts.show({
@@ -78,19 +64,19 @@
         <Card className={classes(cl("info-card"), required && "vc-warning-card")}>
             {required ? (
                 <>
-                    <Forms.FormTitle tag="h5">Restart required!</Forms.FormTitle>
-                    <Forms.FormText className={cl("dep-text")}>
+                    <HeadingTertiary>Restart required!</HeadingTertiary>
+                    <Paragraph className={cl("dep-text")}>
                         Restart now to apply new plugins and their settings
-                    </Forms.FormText>
+                    </Paragraph>
                     <Button className={cl("restart-button")} onClick={() => location.reload()}>
                         Restart
                     </Button>
                 </>
             ) : (
                 <>
-                    <Forms.FormTitle tag="h5">Plugin Management</Forms.FormTitle>
-                    <Forms.FormText>Press the cog wheel or info icon to get more info on a plugin</Forms.FormText>
-                    <Forms.FormText>Plugins with a cog wheel have settings you can modify!</Forms.FormText>
+                    <HeadingTertiary>Plugin Management</HeadingTertiary>
+                    <Paragraph>Press the cog wheel or info icon to get more info on a plugin</Paragraph>
+                    <Paragraph>Plugins with a cog wheel have settings you can modify!</Paragraph>
                 </>
             )}
             {enabledPlugins.length > 0 && !required && (
@@ -104,30 +90,6 @@
                     Disable All Plugins
                 </Button>
             )}
-=======
-function ReloadRequiredCard({ required }: { required: boolean; }) {
-    return (
-        <Card className={classes(cl("info-card"), required && "vc-warning-card")}>
-            {required
-                ? (
-                    <>
-                        <HeadingTertiary>Restart required!</HeadingTertiary>
-                        <Paragraph className={cl("dep-text")}>
-                            Restart now to apply new plugins and their settings
-                        </Paragraph>
-                        <Button onClick={() => location.reload()} className={cl("restart-button")}>
-                            Restart
-                        </Button>
-                    </>
-                )
-                : (
-                    <>
-                        <HeadingTertiary>Plugin Management</HeadingTertiary>
-                        <Paragraph>Press the cog wheel or info icon to get more info on a plugin</Paragraph>
-                        <Paragraph>Plugins with a cog wheel have settings you can modify!</Paragraph>
-                    </>
-                )}
->>>>>>> c1556f09
         </Card>
     );
 }
@@ -428,36 +390,23 @@
 
             {plugins.length || requiredPlugins.length
                 ? (
-<<<<<<< HEAD
                     <>
                         <div className={cl("grid")}>
                             {visiblePlugins.length
                                 ? visiblePlugins
-                                : <Text variant="text-md/normal">No plugins meet the search criteria.</Text>
+                                : <Paragraph>No plugins meet the search criteria.</Paragraph>
                             }
                         </div>
                         {visibleCount < plugins.length && (
                             <div ref={sentinelRef} style={{ height: 32 }} />
                         )}
                     </>
-=======
-                    <div className={cl("grid")}>
-                        {plugins.length
-                            ? plugins
-                            : <Paragraph>No plugins meet the search criteria.</Paragraph>
-                        }
-                    </div>
->>>>>>> c1556f09
                 )
                 : <ExcludedPluginsList search={search} />
             }
 
-<<<<<<< HEAD
-            <Forms.FormDivider className={Margins.top20} />
-=======
 
             <Divider className={Margins.top20} />
->>>>>>> c1556f09
 
             <HeadingTertiary className={classes(Margins.top20, Margins.bottom8)}>
                 Required Plugins
@@ -474,16 +423,9 @@
 
 export function PluginDependencyList({ deps }: { deps: string[]; }) {
     return (
-<<<<<<< HEAD
-        <React.Fragment>
-            <Forms.FormText>This plugin is required by:</Forms.FormText>
-            {deps.map((dep: string) => <Forms.FormText key={dep} className={cl("dep-text")}>{dep}</Forms.FormText>)}
-        </React.Fragment>
-=======
         <>
             <Paragraph>This plugin is required by:</Paragraph>
             {deps.map((dep: string) => <Paragraph key={dep} className={cl("dep-text")}>{dep}</Paragraph>)}
         </>
->>>>>>> c1556f09
     );
 }