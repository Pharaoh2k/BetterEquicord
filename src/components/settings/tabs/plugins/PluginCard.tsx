--- conflicted
+++ resolved
@@ -9,12 +9,8 @@
 import { CogWheel, InfoIcon } from "@components/Icons";
 import { AddonCard } from "@components/settings/AddonCard";
 import { proxyLazy } from "@utils/lazy";
-<<<<<<< HEAD
 import { Logger } from "@utils/Logger";
-import { classes, isObjectEmpty } from "@utils/misc";
-=======
 import { isObjectEmpty } from "@utils/misc";
->>>>>>> c1556f09
 import { Plugin } from "@utils/types";
 import { React, showToast, Toasts } from "@webpack/common";
 import { Settings } from "Vencord";
@@ -29,13 +25,7 @@
 // Avoid circular dependency
 const { startDependenciesRecursive, startPlugin, stopPlugin, isPluginEnabled } = proxyLazy(() => require("plugins") as typeof import("plugins"));
 
-<<<<<<< HEAD
-export const ButtonClasses = findByPropsLazy("button", "disabled", "enabled");
-
-interface PluginCardProps {
-=======
 interface PluginCardProps extends React.HTMLProps<HTMLDivElement> {
->>>>>>> c1556f09
     plugin: Plugin;
     disabled?: boolean;
     onRestartNeeded(name: string, key: string): void;
