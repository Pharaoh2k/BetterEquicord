/*
 * Vencord, a modification for Discord's desktop app
 * Copyright (c) 2022 Vendicated and contributors
 *
 * This program is free software: you can redistribute it and/or modify
 * it under the terms of the GNU General Public License as published by
 * the Free Software Foundation, either version 3 of the License, or
 * (at your option) any later version.
 *
 * This program is distributed in the hope that it will be useful,
 * but WITHOUT ANY WARRANTY; without even the implied warranty of
 * MERCHANTABILITY or FITNESS FOR A PARTICULAR PURPOSE.  See the
 * GNU General Public License for more details.
 *
 * You should have received a copy of the GNU General Public License
 * along with this program.  If not, see <https://www.gnu.org/licenses/>.
*/

.vc-plugins-grid {
    margin-top: 16px;
    display: grid;
    gap: 16px;
    grid-template-columns: repeat(auto-fill, minmax(250px, 1fr));
}

.vc-plugins-info-button {
    height: 24px;
    width: 24px;
    padding: 0;
    background: transparent;
    margin-right: 8px;
    color: var(--icon-muted, var(--icon-secondary));
    transition: background-color .2s ease;

    &:hover {
<<<<<<< HEAD
        color: var(--interactive-icon-hover)
=======
        color: var(--interactive-icon-hover, var(--interactive-hover))
>>>>>>> 6b64cf38
    }
}

.vc-plugins-settings-button:hover {
<<<<<<< HEAD
    color: var(--interactive-icon-hover);
=======
    color: var(--interactive-icon-hover, var(--interactive-hover));
>>>>>>> 6b64cf38
}

.vc-plugins-filter-controls {
    display: grid;
    height: 40px;
    gap: 10px;
    grid-template-columns: 1fr 150px;
}

.vc-addon-badge {
    padding: 0 6px;
    font-family: var(--font-display);
    font-weight: 500;
    border-radius: 8px;
    height: 16px;
    font-size: 12px;
    line-height: 16px;
    color: var(--white-500);
    text-align: center;
    margin-right: 8px;
}

.vc-plugins-dep-name {
    margin: 0 auto;
}

.vc-plugins-info-card {
    padding: 1em;
    height: fit-content;
    display: flex;
    flex-direction: column;
    background-color: var(--background-base-lower-alt) !important;
    transition: 0.1s ease-out;
    transition-property: box-shadow, transform, background, opacity;
    gap: 0.25em;
}

.vc-plugins-restart-card {
    padding: 1em;
    background: var(--background-feedback-warning);
    border: 1px solid var(--text-status-idle);
    color: var(--text-status-idle);
}

.vc-plugins-info-icon:not(:hover, :focus) {
    color: var(--text-subtle);
}

.vc-plugins-restart-button {
    background-color: var(--background-base-low) !important;
    border: 1px solid var(--text-status-idle) !important;
    margin-top: 0.5em;
<<<<<<< HEAD
=======
    background: var(--icon-status-idle, var(--info-warning-foreground)) !important;
>>>>>>> 6b64cf38
}

.vc-plugins-restart-button:hover {
    background-color: var(--text-status-idle) !important;
}

.vc-plugin-stats {
    background-color: var(--background-base-lower-alt);
    border-radius: 8px;
    padding: 12px;
    box-sizing: border-box;
    width: 100%;
    display: flex;
    flex-direction: column;
    justify-content: space-evenly;
    transition: 0.1s ease-out;
    transition-property: box-shadow, transform, background, opacity;
}

.vc-plugins-info-card:hover,
.vc-plugin-stats:hover {
    background-color: var(--background-base-low) !important;
    transform: translateY(-1px);
    box-shadow: var(--elevation-high);
}

.vc-plugin-stats-card-container {
    display: flex;
    justify-content: space-between;
    align-items: center;
}

.vc-plugin-stats-card-section {
    text-align: center;
    flex: 1;
}

.vc-plugin-stats-card-divider {
    border-left: 1px solid #ccc;
    height: 100%;
    margin: 0 10px;
}

/* Shared styles for warning modal and disable all modal */

.vc-text-selectable {
    user-select: none;
}

.vc-warning-info {
    gap: 15px;
    display: grid !important;
    flex-direction: column;
    user-select: none;
}

.vc-warning-info img {
    width: 70%;
    height: auto;
    display: block;
    margin: auto auto 10px;
}

.vc-warning-info strong {
    font-weight: bold;
}

.text-danger {
    color: var(--text-feedback-critical) !important;
    font-size: 1.2rem;
    font-weight: bold;
}

.text-normal {
    color: var(--text-default);
    font-size: 1.2rem;
}

.text-normal.margin-bottom {
    margin-bottom: 10px;
}

.vc-plugins-disable-warning,
.vc-plugin-modal-disable-warning {
    background-color: color-mix(in srgb, var(--redesign-button-danger-background) 10%, transparent) !important;
    border-style: solid !important;
    border-width: .1rem !important;
    border-color: color-mix(in srgb, var(--redesign-button-danger-background) 80%, transparent) !important;
    border-radius: 5px !important;
    color: color-mix(in srgb, var(--redesign-button-danger-background) 100%, transparent) !important;
}

.vc-plugins-disable-warning:hover,
.vc-plugin-modal-disable-warning:hover {
    background-color: color-mix(in srgb, var(--redesign-button-danger-background) 40%, transparent) !important;
}

.vc-plugins-confirm-reset,
.vc-plugin-modal-confirm-reset {
    background-color: var(--redesign-button-danger-background) !important;
    color: var(--redesign-button-danger-pressed-text);
}

.vc-plugins-confirm-reset:hover,
.vc-plugin-modal-confirm-reset:hover {
    background-color: var(--redesign-button-danger-pressed-background) !important;
    color: var(--redesign-button-danger-pressed-text);
}

.vc-modal-close-button {
    margin-left: auto !important;
}

.vc-modal-align-reset {
    align-self: end;
}

.vc-modal-footer {
    display: flex;
    flex-direction: column;
    width: 100%;
    box-sizing: border-box;
}

.vc-modal-footer .vc-button-container {
    gap: 10px;
    align-items: center;
    justify-content: space-between !important;
}

/* Specific to disable all modal */

.warning-text {
    color: var(--text-feedback-critical) !important;
    font-size: 1.2rem !important;
}

.warning-text span {
    font-weight: bold;
    text-decoration: underline;
}

.visual-refresh .button-danger-background {
    font-size: 16px;
    background-color: rgb(240 71 71 / 10%) !important;
    color: rgb(240 71 71) !important;
    border: 1px solid rgb(240 71 71 / 60%) !important;
    border-radius: 4px;
    font-weight: 500;
    padding: 6px 10px;
    text-align: center;
}

.visual-refresh .button-danger-background:hover {
    background-color: var(--status-danger-background) !important;
    color: var(--status-danger-text) !important;
}

.visual-refresh .vc-plugins-info-card {
    background-color: var(--background-surface-high) !important;
    border: 1px solid var(--border-subtle) !important;

    &:hover {
        background-color: var(--background-surface-high) !important;
    }
}

.visual-refresh .vc-plugin-stats {
    background-color: var(--background-surface-high) !important;
    border: 1px solid var(--border-subtle) !important;

    &:hover {
        background-color: var(--background-surface-high) !important;
    }
}

.vc-plugins-settings {
    display: flex;
    flex-direction: column;
    gap: 1.25em;
}

.vc-plugins-page-buttons {
    margin-top: 12px;
    display: flex;
    align-items: center;
    justify-content: center;
    gap: 8px;
}

.vc-plugins-source {
    width: 22px;
    height: 22px;
    margin-top: 2px;
    margin-right: 8px;
}

.vc-plugins-stats-container {
    margin-top: 16px;
    gap: 16px;
    display: flex;
    flex-direction: row;
    width: 100%;
}

.vc-plugins-ui-elements {
    margin-top: 16px;
}<|MERGE_RESOLUTION|>--- conflicted
+++ resolved
@@ -33,20 +33,12 @@
     transition: background-color .2s ease;
 
     &:hover {
-<<<<<<< HEAD
-        color: var(--interactive-icon-hover)
-=======
         color: var(--interactive-icon-hover, var(--interactive-hover))
->>>>>>> 6b64cf38
     }
 }
 
 .vc-plugins-settings-button:hover {
-<<<<<<< HEAD
-    color: var(--interactive-icon-hover);
-=======
     color: var(--interactive-icon-hover, var(--interactive-hover));
->>>>>>> 6b64cf38
 }
 
 .vc-plugins-filter-controls {
@@ -86,8 +78,9 @@
 
 .vc-plugins-restart-card {
     padding: 1em;
-    background: var(--background-feedback-warning);
-    border: 1px solid var(--text-status-idle);
+    background: var(--icon-status-idle, var(--info-warning-foreground)) !important;
+    border: 1px solid var(--icon-status-idle, var(--info-warning-foreground)) !important;
+    ;
     color: var(--text-status-idle);
 }
 
@@ -99,10 +92,6 @@
     background-color: var(--background-base-low) !important;
     border: 1px solid var(--text-status-idle) !important;
     margin-top: 0.5em;
-<<<<<<< HEAD
-=======
-    background: var(--icon-status-idle, var(--info-warning-foreground)) !important;
->>>>>>> 6b64cf38
 }
 
 .vc-plugins-restart-button:hover {
