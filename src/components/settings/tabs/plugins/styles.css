/*
 * Vencord, a modification for Discord's desktop app
 * Copyright (c) 2022 Vendicated and contributors
 *
 * This program is free software: you can redistribute it and/or modify
 * it under the terms of the GNU General Public License as published by
 * the Free Software Foundation, either version 3 of the License, or
 * (at your option) any later version.
 *
 * This program is distributed in the hope that it will be useful,
 * but WITHOUT ANY WARRANTY; without even the implied warranty of
 * MERCHANTABILITY or FITNESS FOR A PARTICULAR PURPOSE.  See the
 * GNU General Public License for more details.
 *
 * You should have received a copy of the GNU General Public License
 * along with this program.  If not, see <https://www.gnu.org/licenses/>.
*/

.vc-plugins-grid {
    margin-top: 16px;
    display: grid;
    gap: 16px;
    grid-template-columns: repeat(auto-fill, minmax(250px, 1fr));
}

.vc-plugins-info-button {
    height: 24px;
    width: 24px;
    padding: 0;
    background: transparent;
    margin-right: 8px;
    color: var(--icon-muted);
    transition: background-color .2s ease;

    &:hover {
        color: var(--interactive-icon-hover)
    }
}

.vc-plugins-settings-button:hover {
    color: var(--interactive-icon-hover);
}

.vc-plugins-filter-controls {
    display: grid;
    height: 40px;
    gap: 10px;
    grid-template-columns: 1fr 150px;
}

.vc-addon-badge {
    padding: 0 6px;
    font-family: var(--font-display);
    font-weight: 500;
    border-radius: 8px;
    height: 16px;
    font-size: 12px;
    line-height: 16px;
    color: var(--white-500);
    text-align: center;
    margin-right: 8px;
}

.vc-plugins-dep-name {
    margin: 0 auto;
}

.vc-plugins-info-card {
    padding: 1em;
    height: fit-content;
    display: flex;
    flex-direction: column;
    background-color: var(--background-base-lower-alt) !important;
    transition: 0.1s ease-out;
    transition-property: box-shadow, transform, background, opacity;
    gap: 0.25em;
}

<<<<<<< HEAD
.vc-plugins-restart-card {
    padding: 1em;
    background: var(--icon-status-idle, var(--info-warning-foreground)) !important;
    border: 1px solid var(--icon-status-idle, var(--info-warning-foreground)) !important;
    ;
    color: var(--text-status-idle);
=======
.vc-plugins-restart-button {
    margin-top: 0.5em;
    background: var(--icon-status-idle) !important;
>>>>>>> 6827b8a3
}

.vc-plugins-info-icon:not(:hover, :focus) {
    color: var(--text-subtle);
}

.vc-plugins-restart-button {
    background-color: var(--background-base-low) !important;
    border: 1px solid var(--text-status-idle) !important;
    margin-top: 0.5em;
}

.vc-plugins-restart-button:hover {
    background-color: var(--text-status-idle) !important;
}

.vc-plugin-stats {
    background-color: var(--background-base-lower-alt);
    border-radius: 8px;
    padding: 12px;
    box-sizing: border-box;
    width: 100%;
    display: flex;
    flex-direction: column;
    justify-content: space-evenly;
    transition: 0.1s ease-out;
    transition-property: box-shadow, transform, background, opacity;
}

.vc-plugins-info-card:hover,
.vc-plugin-stats:hover {
    background-color: var(--background-base-low) !important;
    transform: translateY(-1px);
    box-shadow: var(--elevation-high);
}

.vc-plugin-stats-card-container {
    display: flex;
    justify-content: space-between;
    align-items: center;
}

.vc-plugin-stats-card-section {
    text-align: center;
    flex: 1;
}

.vc-plugin-stats-card-divider {
    border-left: 1px solid #ccc;
    height: 100%;
    margin: 0 10px;
}

/* Shared styles for warning modal and disable all modal */

.vc-text-selectable {
    user-select: none;
}

.vc-warning-info {
    gap: 15px;
    display: grid !important;
    flex-direction: column;
    user-select: none;
}

.vc-warning-info img {
    width: 70%;
    height: auto;
    display: block;
    margin: auto auto 10px;
}

.vc-warning-info strong {
    font-weight: bold;
}

.text-danger {
    color: var(--text-feedback-critical) !important;
    font-size: 1.2rem;
    font-weight: bold;
}

.text-normal {
    color: var(--text-default);
    font-size: 1.2rem;
}

.text-normal.margin-bottom {
    margin-bottom: 10px;
}

.vc-plugins-disable-warning,
.vc-plugin-modal-disable-warning {
    background-color: color-mix(in srgb, var(--redesign-button-danger-background) 10%, transparent) !important;
    border-style: solid !important;
    border-width: .1rem !important;
    border-color: color-mix(in srgb, var(--redesign-button-danger-background) 80%, transparent) !important;
    border-radius: 5px !important;
    color: color-mix(in srgb, var(--redesign-button-danger-background) 100%, transparent) !important;
}

.vc-plugins-disable-warning:hover,
.vc-plugin-modal-disable-warning:hover {
    background-color: color-mix(in srgb, var(--redesign-button-danger-background) 40%, transparent) !important;
}

.vc-plugins-confirm-reset,
.vc-plugin-modal-confirm-reset {
    background-color: var(--redesign-button-danger-background) !important;
    color: var(--redesign-button-danger-pressed-text);
}

.vc-plugins-confirm-reset:hover,
.vc-plugin-modal-confirm-reset:hover {
    background-color: var(--redesign-button-danger-pressed-background) !important;
    color: var(--redesign-button-danger-pressed-text);
}

.vc-modal-close-button {
    margin-left: auto !important;
}

.vc-modal-align-reset {
    align-self: end;
}

.vc-modal-footer {
    display: flex;
    flex-direction: column;
    width: 100%;
    box-sizing: border-box;
}

.vc-modal-footer .vc-button-container {
    gap: 10px;
    align-items: center;
    justify-content: space-between !important;
}

/* Specific to disable all modal */

.warning-text {
    color: var(--text-feedback-critical) !important;
    font-size: 1.2rem !important;
}

.warning-text span {
    font-weight: bold;
    text-decoration: underline;
}

.visual-refresh .button-danger-background {
    font-size: 16px;
    background-color: rgb(240 71 71 / 10%) !important;
    color: rgb(240 71 71) !important;
    border: 1px solid rgb(240 71 71 / 60%) !important;
    border-radius: 4px;
    font-weight: 500;
    padding: 6px 10px;
    text-align: center;
}

.visual-refresh .button-danger-background:hover {
    background-color: var(--status-danger-background) !important;
    color: var(--status-danger-text) !important;
}

.visual-refresh .vc-plugins-info-card {
    background-color: var(--background-surface-high) !important;
    border: 1px solid var(--border-subtle) !important;

    &:hover {
        background-color: var(--background-surface-high) !important;
    }
}

.visual-refresh .vc-plugin-stats {
    background-color: var(--background-surface-high) !important;
    border: 1px solid var(--border-subtle) !important;

    &:hover {
        background-color: var(--background-surface-high) !important;
    }
}

.vc-plugins-settings {
    display: flex;
    flex-direction: column;
    gap: 1.25em;
}

.vc-plugins-page-buttons {
    margin-top: 12px;
    display: flex;
    align-items: center;
    justify-content: center;
    gap: 8px;
}

.vc-plugins-source {
    width: 22px;
    height: 22px;
    margin-top: 2px;
    margin-right: 8px;
}

.vc-plugins-stats-container {
    margin-top: 16px;
    gap: 16px;
    display: flex;
    flex-direction: row;
    width: 100%;
}

.vc-plugins-ui-elements {
    margin-top: 16px;
}<|MERGE_RESOLUTION|>--- conflicted
+++ resolved
@@ -76,18 +76,11 @@
     gap: 0.25em;
 }
 
-<<<<<<< HEAD
 .vc-plugins-restart-card {
     padding: 1em;
-    background: var(--icon-status-idle, var(--info-warning-foreground)) !important;
-    border: 1px solid var(--icon-status-idle, var(--info-warning-foreground)) !important;
-    ;
+    background: var(--icon-status-idle) !important;
+    border: 1px solid var(--icon-status-idle) !important;
     color: var(--text-status-idle);
-=======
-.vc-plugins-restart-button {
-    margin-top: 0.5em;
-    background: var(--icon-status-idle) !important;
->>>>>>> 6827b8a3
 }
 
 .vc-plugins-info-icon:not(:hover, :focus) {
