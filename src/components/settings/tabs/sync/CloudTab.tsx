--- conflicted
+++ resolved
@@ -26,11 +26,7 @@
 import { authorizeCloud, cloudLogger, deauthorizeCloud, getCloudAuth, getCloudUrl } from "@utils/cloud";
 import { Margins } from "@utils/margins";
 import { deleteCloudSettings, getCloudSettings, putCloudSettings } from "@utils/settingsSync";
-<<<<<<< HEAD
-import { Alerts, Button, Forms, Switch, Tooltip, useState } from "@webpack/common";
-=======
-import { Alerts, Button, Forms, Tooltip } from "@webpack/common";
->>>>>>> 163e716d
+import { Alerts, Button, Forms, Tooltip, useState } from "@webpack/common";
 
 function validateUrl(url: string) {
     try {
