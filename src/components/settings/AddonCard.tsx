/*
 * Vencord, a modification for Discord's desktop app
 * Copyright (c) 2023 Vendicated and contributors
 *
 * This program is free software: you can redistribute it and/or modify
 * it under the terms of the GNU General Public License as published by
 * the Free Software Foundation, either version 3 of the License, or
 * (at your option) any later version.
 *
 * This program is distributed in the hope that it will be useful,
 * but WITHOUT ANY WARRANTY; without even the implied warranty of
 * MERCHANTABILITY or FITNESS FOR A PARTICULAR PURPOSE.  See the
 * GNU General Public License for more details.
 *
 * You should have received a copy of the GNU General Public License
 * along with this program.  If not, see <https://www.gnu.org/licenses/>.
*/

import "./AddonCard.css";

<<<<<<< HEAD
import { classNameFactory } from "@api/Styles";
import { BaseText } from "@components/BaseText";
import { AddonBadge } from "@components/settings/PluginBadge";
import { Switch } from "@components/Switch";
import { Tooltip, useRef } from "@webpack/common";
=======
import { AddonBadge } from "@components/settings/PluginBadge";
import { Switch } from "@components/Switch";
import { classNameFactory } from "@utils/css";
import { Text, useRef } from "@webpack/common";
>>>>>>> ce8e48bb
import type { MouseEventHandler, ReactNode } from "react";

const cl = classNameFactory("vc-addon-");

interface Props {
    name: ReactNode;
    description: ReactNode;
    enabled: boolean;
    setEnabled: (enabled: boolean) => void;
    disabled?: boolean;
    isNew?: boolean;
    sourceBadge?: ReactNode;
    tooltip?: string;
    onMouseEnter?: MouseEventHandler<HTMLDivElement>;
    onMouseLeave?: MouseEventHandler<HTMLDivElement>;

    infoButton?: ReactNode;
    footer?: ReactNode;
    author?: ReactNode;
}

export function AddonCard({ disabled, isNew, sourceBadge, tooltip, name, infoButton, footer, author, enabled, setEnabled, description, onMouseEnter, onMouseLeave }: Props) {
    const titleRef = useRef<HTMLDivElement>(null);
    const titleContainerRef = useRef<HTMLDivElement>(null);

    return (
        <div
            className={cl("card", { "card-disabled": disabled })}
            onMouseEnter={onMouseEnter}
            onMouseLeave={onMouseLeave}
        >
            <div className={cl("header")}>
                <div className={cl("name-author")}>
                    <BaseText size="md" weight="bold" className={cl("name")}>
                        <div ref={titleContainerRef} className={cl("title-container")}>
                            <div
                                ref={titleRef}
                                className={cl("title")}
                                onMouseOver={() => {
                                    const title = titleRef.current!;
                                    const titleContainer = titleContainerRef.current!;

                                    title.style.setProperty("--offset", `${titleContainer.clientWidth - title.scrollWidth}px`);
                                    title.style.setProperty("--duration", `${Math.max(0.5, (title.scrollWidth - titleContainer.clientWidth) / 7)}s`);
                                }}
                            >
                                {name}
                            </div>
                        </div>
                        {isNew && <AddonBadge text="NEW" color="#ED4245" />}
                    </BaseText>

                    {!!author && (
                        <BaseText size="md" color="text-subtle" className={cl("author")}>
                            {author}
                        </BaseText>
                    )}
                </div>

                <Tooltip text={tooltip}>
                    {({ onMouseEnter, onMouseLeave }) => (
                        <div
                            className={cl("source")}
                            onMouseEnter={onMouseEnter}
                            onMouseLeave={onMouseLeave}
                        >
                            {sourceBadge}
                        </div>
                    )}
                </Tooltip>

                {infoButton}

                <Switch
                    checked={enabled}
                    onChange={setEnabled}
                    disabled={disabled}
                />
            </div>

            <div
                className={cl("note")}
                style={{ lineHeight: "1.25em", fontSize: "small" }}
                title={description ? description.toString() : ""}
            >
                {description}
            </div>

            {footer && <div className={cl("footer")}>{footer}</div>}
        </div>
    );
}<|MERGE_RESOLUTION|>--- conflicted
+++ resolved
@@ -18,18 +18,11 @@
 
 import "./AddonCard.css";
 
-<<<<<<< HEAD
-import { classNameFactory } from "@api/Styles";
 import { BaseText } from "@components/BaseText";
 import { AddonBadge } from "@components/settings/PluginBadge";
 import { Switch } from "@components/Switch";
+import { classNameFactory } from "@utils/css";
 import { Tooltip, useRef } from "@webpack/common";
-=======
-import { AddonBadge } from "@components/settings/PluginBadge";
-import { Switch } from "@components/Switch";
-import { classNameFactory } from "@utils/css";
-import { Text, useRef } from "@webpack/common";
->>>>>>> ce8e48bb
 import type { MouseEventHandler, ReactNode } from "react";
 
 const cl = classNameFactory("vc-addon-");
