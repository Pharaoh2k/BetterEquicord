.vc-addon-card {
<<<<<<< HEAD
    background-color: var(--background-surface-high);
    color: var(--interactive-icon-active);
=======
    background-color: var(--card-background-default, var(--card-primary-bg));
    color: var(--interactive-icon-active, var(--interactive-active));
>>>>>>> 6b64cf38
    border: 1px solid var(--border-subtle);
    border-radius: 8px;
    display: block;
    height: 100%;
    padding: 12px;
    width: 100%;
    transition: 0.1s ease-out;
    transition-property: box-shadow, transform, background, opacity;
    box-sizing: border-box;
}

.vc-addon-card-disabled {
    opacity: 0.6;
}

.vc-addon-card:hover {
    transform: translateY(-1px);
    box-shadow: var(--elevation-high);
}

.vc-addon-header {
    margin-top: auto;
    display: flex;
    width: 100%;
    justify-content: flex-end;
    align-items: center;
    gap: 8px;
    margin-bottom: 0.5em;
}

.vc-addon-note {
    height: 36px;
    overflow: hidden;
    text-overflow: ellipsis;
    display: -webkit-box;
    -webkit-line-clamp: 2;
    line-clamp: 2;
    -webkit-box-orient: vertical;
    /* stylelint-disable-next-line property-no-unknown */
    box-orient: vertical;
    color: var(--text-default);
}

.vc-addon-name-author {
    width: 100%;
}

.vc-addon-name {
    display: flex;
    width: 100%;
    align-items: center;
    flex-grow: 1;
}

.vc-addon-author {
    font-size: 0.8em;
}

.vc-addon-author::before {
    content: "by ";
}

.vc-addon-title-container {
    width: 100%;
    overflow: hidden;
    height: 1.25em;
    position: relative;
}

.vc-addon-title {
    position: absolute;
    inset: 0;
    overflow: hidden;
    text-overflow: ellipsis;
}

@keyframes vc-addon-title {
    0% {
        transform: translateX(0);
    }

    50% {
        transform: translateX(var(--offset));
    }

    100% {
        transform: translateX(0);
    }
}

.vc-addon-title:hover {
    overflow: visible;
    animation: vc-addon-title var(--duration) linear infinite;
}

.vc-addon-editable {
    border: none;
    background: transparent;
    color: inherit;
    font: inherit;
}<|MERGE_RESOLUTION|>--- conflicted
+++ resolved
@@ -1,11 +1,6 @@
 .vc-addon-card {
-<<<<<<< HEAD
-    background-color: var(--background-surface-high);
-    color: var(--interactive-icon-active);
-=======
     background-color: var(--card-background-default, var(--card-primary-bg));
     color: var(--interactive-icon-active, var(--interactive-active));
->>>>>>> 6b64cf38
     border: 1px solid var(--border-subtle);
     border-radius: 8px;
     display: block;
