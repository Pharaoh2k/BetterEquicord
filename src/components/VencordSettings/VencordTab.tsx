--- conflicted
+++ resolved
@@ -9,47 +9,19 @@
 import { openNotificationLogModal } from "@api/Notifications/notificationLog";
 import { useSettings } from "@api/Settings";
 import { classNameFactory } from "@api/Styles";
-<<<<<<< HEAD
-import { openPluginModal } from "@components/PluginSettings/PluginModal";
-import { gitRemote } from "@shared/vencordUserAgent";
-import { openInviteModal } from "@utils/discord";
-=======
 import DonateButton from "@components/DonateButton";
 import { openContributorModal } from "@components/PluginSettings/ContributorModal";
 import { openPluginModal } from "@components/PluginSettings/PluginModal";
 import { gitRemote } from "@shared/vencordUserAgent";
-import { DONOR_ROLE_ID, VENCORD_GUILD_ID } from "@utils/constants";
->>>>>>> e4380632
+import { DONOR_ROLE_ID, GUILD_ID, VC_DONOR_ROLE_ID, VC_GUILD_ID } from "@utils/constants";
 import { Margins } from "@utils/margins";
-import { identity, isPluginDev } from "@utils/misc";
+import { identity, isEquicordPluginDev, isPluginDev } from "@utils/misc";
 import { relaunch, showItemInFolder } from "@utils/native";
 import { useAwaiter } from "@utils/react";
-<<<<<<< HEAD
-import {
-  Button,
-  Card,
-  Forms,
-  React,
-  Select,
-  showToast,
-  Switch,
-} from "@webpack/common";
-
-import {
-  Flex,
-  FolderIcon,
-  GithubIcon,
-  Heart,
-  LogIcon,
-  PaintbrushIcon,
-  RestartIcon,
-} from "..";
-=======
 import { Button, Forms, GuildMemberStore, React, Select, Switch, UserStore } from "@webpack/common";
 
 import BadgeAPI from "../../plugins/_api/badges";
 import { Flex, FolderIcon, GithubIcon, LogIcon, PaintbrushIcon, RestartIcon } from "..";
->>>>>>> e4380632
 import { openNotificationSettingsModal } from "./NotificationSettings";
 import { QuickAction, QuickActionCard } from "./quickActions";
 import { SettingsTab, wrapTab } from "./shared";
@@ -57,8 +29,7 @@
 
 const cl = classNameFactory("vc-settings-");
 
-const DEFAULT_DONATE_IMAGE =
-  "https://cdn.discordapp.com/emojis/1026533090627174460.png";
+const DEFAULT_DONATE_IMAGE = "https://cdn.discordapp.com/emojis/1026533090627174460.png";
 const SHIGGY_DONATE_IMAGE = "https://i.imgur.com/57ATLZu.png";
 
 const VENNIE_DONATOR_IMAGE = "https://cdn.discordapp.com/emojis/1238120638020063377.png";
@@ -68,179 +39,122 @@
 const CONTRIB_BACKGROUND_IMAGE = "https://media.discordapp.net/stickers/1311070166481895484.png?size=2048";
 
 type KeysOfType<Object, Type> = {
-  [K in keyof Object]: Object[K] extends Type ? K : never;
+    [K in keyof Object]: Object[K] extends Type ? K : never;
 }[keyof Object];
 
-<<<<<<< HEAD
 function EquicordSettings() {
-  const [settingsDir, , settingsDirPending] = useAwaiter(
-    VencordNative.settings.getSettingsDir,
-    {
-      fallbackValue: "Loading...",
-    },
-  );
-  const settings = useSettings();
-
-  const discordInvite = "bFp57wxCkv";
-  const donateImage = React.useMemo(
-    () => (Math.random() > 0.5 ? DEFAULT_DONATE_IMAGE : SHIGGY_DONATE_IMAGE),
-    [],
-  );
-=======
-function VencordSettings() {
     const [settingsDir, , settingsDirPending] = useAwaiter(VencordNative.settings.getSettingsDir, {
         fallbackValue: "Loading..."
     });
     const settings = useSettings();
 
-    const donateImage = React.useMemo(() => Math.random() > 0.5 ? DEFAULT_DONATE_IMAGE : SHIGGY_DONATE_IMAGE, []);
->>>>>>> e4380632
-
-  const isWindows = navigator.platform.toLowerCase().startsWith("win");
-  const isMac = navigator.platform.toLowerCase().startsWith("mac");
-  const needsVibrancySettings = IS_DISCORD_DESKTOP && isMac;
-
-<<<<<<< HEAD
-  const Switches: Array<
-    | false
-    | {
-=======
+    const discordInvite = "bFp57wxCkv";
+    const vcDiscordInvite = "https://discord.gg/KGgvd6jPFu";
+    const donateImage = React.useMemo(
+        () => (Math.random() > 0.5 ? DEFAULT_DONATE_IMAGE : SHIGGY_DONATE_IMAGE),
+        [],
+    );
+
+    const isWindows = navigator.platform.toLowerCase().startsWith("win");
+    const isMac = navigator.platform.toLowerCase().startsWith("mac");
+    const needsVibrancySettings = IS_DISCORD_DESKTOP && isMac;
+
     const user = UserStore.getCurrentUser();
 
     const Switches: Array<false | {
->>>>>>> e4380632
         key: KeysOfType<typeof settings, boolean>;
         title: string;
         note: string;
-        warning: { enabled: boolean; message?: string };
-      }
-  > = [
-    {
-      key: "useQuickCss",
-      title: "Enable Custom CSS",
-      note: "Loads your Custom CSS",
-      warning: { enabled: false },
-    },
-    !IS_WEB && {
-      key: "enableReactDevtools",
-      title: "Enable React Developer Tools",
-      note: "Requires a full restart",
-      warning: { enabled: false },
-    },
-    !IS_WEB &&
-      (!IS_DISCORD_DESKTOP || !isWindows
-        ? {
-            key: "frameless",
-            title: "Disable the window frame",
-            note: "Requires a full restart",
-            warning: { enabled: false },
-          }
-        : {
-            key: "winNativeTitleBar",
-            title:
-              "Use Windows' native title bar instead of Discord's custom one",
-            note: "Requires a full restart",
-            warning: { enabled: false },
-          }),
-    !IS_WEB && {
-      key: "transparent",
-      title: "Enable window transparency.",
-      note: "You need a theme that supports transparency or this will do nothing. Requires a full restart!",
-      warning: {
-        enabled: isWindows,
-        message: "Enabling this will prevent you from snapping this window.",
-      },
-    },
-    !IS_WEB &&
-      isWindows && {
-        key: "winCtrlQ",
-        title:
-          "Register Ctrl+Q as shortcut to close Discord (Alternative to Alt+F4)",
-        note: "Requires a full restart",
-        warning: { enabled: false },
-      },
-    IS_DISCORD_DESKTOP && {
-      key: "disableMinSize",
-      title: "Disable minimum window size",
-      note: "Requires a full restart",
-      warning: { enabled: false },
-    },
-  ];
-
-<<<<<<< HEAD
-  return (
-    <SettingsTab title="Equicord Settings">
-      <DiscordInviteCard invite={discordInvite} image={donateImage} />
-      <Forms.FormSection title="Quick Actions">
-        <QuickActionCard>
-          <QuickAction
-            Icon={LogIcon}
-            text="Notification Log"
-            action={openNotificationLogModal}
-          />
-          <QuickAction
-            Icon={PaintbrushIcon}
-            text="Edit QuickCSS"
-            action={() => VencordNative.quickCss.openEditor()}
-          />
-          {!IS_WEB && (
-            <QuickAction
-              Icon={RestartIcon}
-              text="Relaunch Discord"
-              action={relaunch}
-            />
-          )}
-          {!IS_WEB && (
-            <QuickAction
-              Icon={FolderIcon}
-              text="Open Settings Folder"
-              action={() => showItemInFolder(settingsDir)}
-            />
-          )}
-          <QuickAction
-            Icon={GithubIcon}
-            text="View Source Code"
-            action={() =>
-              VencordNative.native.openExternal(
-                "https://github.com/" + gitRemote,
-              )
-            }
-          />
-        </QuickActionCard>
-      </Forms.FormSection>
-=======
+        warning: { enabled: boolean; message?: string; };
+    }
+    > = [
+            {
+                key: "useQuickCss",
+                title: "Enable Custom CSS",
+                note: "Loads your Custom CSS",
+                warning: { enabled: false },
+            },
+            !IS_WEB && {
+                key: "enableReactDevtools",
+                title: "Enable React Developer Tools",
+                note: "Requires a full restart",
+                warning: { enabled: false },
+            },
+            !IS_WEB &&
+            (!IS_DISCORD_DESKTOP || !isWindows
+                ? {
+                    key: "frameless",
+                    title: "Disable the window frame",
+                    note: "Requires a full restart",
+                    warning: { enabled: false },
+                }
+                : {
+                    key: "winNativeTitleBar",
+                    title:
+                        "Use Windows' native title bar instead of Discord's custom one",
+                    note: "Requires a full restart",
+                    warning: { enabled: false },
+                }),
+            !IS_WEB && {
+                key: "transparent",
+                title: "Enable window transparency.",
+                note: "You need a theme that supports transparency or this will do nothing. Requires a full restart!",
+                warning: {
+                    enabled: isWindows,
+                    message: "Enabling this will prevent you from snapping this window.",
+                },
+            },
+            !IS_WEB &&
+            isWindows && {
+                key: "winCtrlQ",
+                title:
+                    "Register Ctrl+Q as shortcut to close Discord (Alternative to Alt+F4)",
+                note: "Requires a full restart",
+                warning: { enabled: false },
+            },
+            IS_DISCORD_DESKTOP && {
+                key: "disableMinSize",
+                title: "Disable minimum window size",
+                note: "Requires a full restart",
+                warning: { enabled: false },
+            },
+        ];
+
     return (
-        <SettingsTab title="Vencord Settings">
-            {isDonor(user?.id)
-                ? (
-                    <SpecialCard
-                        title="Donations"
-                        subtitle="Thank you for donating!"
-                        description="All Vencord users can see your badge! You can change it at any time by messaging @vending.machine."
-                        cardImage={VENNIE_DONATOR_IMAGE}
-                        backgroundImage={DONOR_BACKGROUND_IMAGE}
-                        backgroundColor="#ED87A9"
-                    >
-                        <DonateButtonComponent />
-                    </SpecialCard>
-                )
-                : (
-                    <SpecialCard
-                        title="Support the Project"
-                        description="Please consider supporting the development of Vencord by donating!"
-                        cardImage={donateImage}
-                        backgroundImage={DONOR_BACKGROUND_IMAGE}
-                        backgroundColor="#c3a3ce"
-                    >
-                        <DonateButtonComponent />
-                    </SpecialCard>
-                )
-            }
-            {isPluginDev(user?.id) && (
+        <SettingsTab title="Equicord Settings">
+            {(isDonor(user?.id) || isVCDonor(user?.id)) ? (
+                <SpecialCard
+                    title="Donations"
+                    subtitle="Thank you for donating!"
+                    description={
+                        isDonor(user?.id) && isVCDonor(user?.id)
+                            ? "All Vencord users can see your Vencord donor badge, and Equicord users can see your Equicord donor badge. To change your Vencord donor badge, contact @vending.machine. For your Equicord donor badge, make a ticket in Equicord's server."
+                            : isVCDonor(user?.id)
+                                ? "All Vencord users can see your badge! You can change it at any time by messaging @vending.machine."
+                                : "All Equicord users can see your badge! You can change it at any time by making a ticket in Equicord's server."
+                    }
+                    cardImage={VENNIE_DONATOR_IMAGE}
+                    backgroundImage={DONOR_BACKGROUND_IMAGE}
+                    backgroundColor="#ED87A9"
+                >
+                    <DonateButtonComponent />
+                </SpecialCard>
+            ) : (
+                <SpecialCard
+                    title="Support the Project"
+                    description="Please consider supporting the development of Equicord by donating!"
+                    cardImage={donateImage}
+                    backgroundImage={DONOR_BACKGROUND_IMAGE}
+                    backgroundColor="#c3a3ce"
+                >
+                    <DonateButtonComponent />
+                </SpecialCard>
+            )}
+            {isPluginDev(user?.id) || isEquicordPluginDev(user?.id) && (
                 <SpecialCard
                     title="Contributions"
                     subtitle="Thank you for contributing!"
-                    description="Since you've contributed to Vencord you now have a cool new badge!"
+                    description="Since you've contributed to Equicord you now have a cool new badge!"
                     cardImage={COZY_CONTRIB_IMAGE}
                     backgroundImage={CONTRIB_BACKGROUND_IMAGE}
                     backgroundColor="#EDCC87"
@@ -248,7 +162,6 @@
                     buttonOnClick={() => openContributorModal(user)}
                 />
             )}
-
             <Forms.FormSection title="Quick Actions">
                 <QuickActionCard>
                     <QuickAction
@@ -278,220 +191,165 @@
                     <QuickAction
                         Icon={GithubIcon}
                         text="View Source Code"
-                        action={() => VencordNative.native.openExternal("https://github.com/" + gitRemote)}
+                        action={() =>
+                            VencordNative.native.openExternal(
+                                "https://github.com/" + gitRemote,
+                            )
+                        }
                     />
                 </QuickActionCard>
             </Forms.FormSection>
 
             <Forms.FormDivider />
->>>>>>> e4380632
-
-      <Forms.FormDivider />
-
-      <Forms.FormSection className={Margins.top16} title="Settings" tag="h5">
-        <Forms.FormText
-          className={Margins.bottom20}
-          style={{ color: "var(--text-muted)" }}
-        >
-          Hint: You can change the position of this settings section in the{" "}
-          <Button
-            look={Button.Looks.BLANK}
-            style={{ color: "var(--text-link)", display: "inline-block" }}
-            onClick={() => openPluginModal(Vencord.Plugins.plugins.Settings)}
-          >
-            settings of the Settings plugin
-          </Button>
-          !
-        </Forms.FormText>
-
-        {Switches.map(
-          s =>
-            s && (
-              <Switch
-                key={s.key}
-                value={settings[s.key]}
-                onChange={v => (settings[s.key] = v)}
-                note={
-                  s.warning.enabled ? (
-                    <>
-                      {s.note}
-                      <div className="form-switch-warning">
-                        {s.warning.message}
-                      </div>
-                    </>
-                  ) : (
-                    s.note
-                  )
-                }
-              >
-                {s.title}
-              </Switch>
-            ),
-        )}
-      </Forms.FormSection>
-
-      {needsVibrancySettings && (
-        <>
-          <Forms.FormTitle tag="h5">
-            Window vibrancy style (requires restart)
-          </Forms.FormTitle>
-          <Select
-            className={Margins.bottom20}
-            placeholder="Window vibrancy style"
-            options={[
-              // Sorted from most opaque to most transparent
-              {
-                label: "No vibrancy",
-                value: undefined,
-              },
-              {
-                label: "Under Page (window tinting)",
-                value: "under-page",
-              },
-              {
-                label: "Content",
-                value: "content",
-              },
-              {
-                label: "Window",
-                value: "window",
-              },
-              {
-                label: "Selection",
-                value: "selection",
-              },
-              {
-                label: "Titlebar",
-                value: "titlebar",
-              },
-              {
-                label: "Header",
-                value: "header",
-              },
-              {
-                label: "Sidebar",
-                value: "sidebar",
-              },
-              {
-                label: "Tooltip",
-                value: "tooltip",
-              },
-              {
-                label: "Menu",
-                value: "menu",
-              },
-              {
-                label: "Popover",
-                value: "popover",
-              },
-              {
-                label: "Fullscreen UI (transparent but slightly muted)",
-                value: "fullscreen-ui",
-              },
-              {
-                label: "HUD (Most transparent)",
-                value: "hud",
-              },
-            ]}
-            select={v => (settings.macosVibrancyStyle = v)}
-            isSelected={v => settings.macosVibrancyStyle === v}
-            serialize={identity}
-          />
-        </>
-      )}
-
-      <Forms.FormSection
-        className={Margins.top16}
-        title="Equicord Notifications"
-        tag="h5"
-      >
-        <Flex>
-          <Button onClick={openNotificationSettingsModal}>
-            Notification Settings
-          </Button>
-          <Button onClick={openNotificationLogModal}>
-            View Notification Log
-          </Button>
-        </Flex>
-      </Forms.FormSection>
-    </SettingsTab>
-  );
+
+            <Forms.FormSection className={Margins.top16} title="Settings" tag="h5">
+                <Forms.FormText
+                    className={Margins.bottom20}
+                    style={{ color: "var(--text-muted)" }}
+                >
+                    Hint: You can change the position of this settings section in the{" "}
+                    <Button
+                        look={Button.Looks.BLANK}
+                        style={{ color: "var(--text-link)", display: "inline-block" }}
+                        onClick={() => openPluginModal(Vencord.Plugins.plugins.Settings)}
+                    >
+                        settings of the Settings plugin
+                    </Button>
+                    !
+                </Forms.FormText>
+
+                {Switches.map(
+                    s =>
+                        s && (
+                            <Switch
+                                key={s.key}
+                                value={settings[s.key]}
+                                onChange={v => (settings[s.key] = v)}
+                                note={
+                                    s.warning.enabled ? (
+                                        <>
+                                            {s.note}
+                                            <div className="form-switch-warning">
+                                                {s.warning.message}
+                                            </div>
+                                        </>
+                                    ) : (
+                                        s.note
+                                    )
+                                }
+                            >
+                                {s.title}
+                            </Switch>
+                        ),
+                )}
+            </Forms.FormSection>
+
+            {needsVibrancySettings && (
+                <>
+                    <Forms.FormTitle tag="h5">
+                        Window vibrancy style (requires restart)
+                    </Forms.FormTitle>
+                    <Select
+                        className={Margins.bottom20}
+                        placeholder="Window vibrancy style"
+                        options={[
+                            // Sorted from most opaque to most transparent
+                            {
+                                label: "No vibrancy",
+                                value: undefined,
+                            },
+                            {
+                                label: "Under Page (window tinting)",
+                                value: "under-page",
+                            },
+                            {
+                                label: "Content",
+                                value: "content",
+                            },
+                            {
+                                label: "Window",
+                                value: "window",
+                            },
+                            {
+                                label: "Selection",
+                                value: "selection",
+                            },
+                            {
+                                label: "Titlebar",
+                                value: "titlebar",
+                            },
+                            {
+                                label: "Header",
+                                value: "header",
+                            },
+                            {
+                                label: "Sidebar",
+                                value: "sidebar",
+                            },
+                            {
+                                label: "Tooltip",
+                                value: "tooltip",
+                            },
+                            {
+                                label: "Menu",
+                                value: "menu",
+                            },
+                            {
+                                label: "Popover",
+                                value: "popover",
+                            },
+                            {
+                                label: "Fullscreen UI (transparent but slightly muted)",
+                                value: "fullscreen-ui",
+                            },
+                            {
+                                label: "HUD (Most transparent)",
+                                value: "hud",
+                            },
+                        ]}
+                        select={v => (settings.macosVibrancyStyle = v)}
+                        isSelected={v => settings.macosVibrancyStyle === v}
+                        serialize={identity}
+                    />
+                </>
+            )}
+
+            <Forms.FormSection
+                className={Margins.top16}
+                title="Equicord Notifications"
+                tag="h5"
+            >
+                <Flex>
+                    <Button onClick={openNotificationSettingsModal}>
+                        Notification Settings
+                    </Button>
+                    <Button onClick={openNotificationLogModal}>
+                        View Notification Log
+                    </Button>
+                </Flex>
+            </Forms.FormSection>
+        </SettingsTab>
+    );
 }
 
-<<<<<<< HEAD
-interface DiscordInviteProps {
-  invite: string;
-  image: string;
-}
-
-function DiscordInviteCard({ invite, image }: DiscordInviteProps) {
-  return (
-    <Card className={cl("card", "discordinvite")}>
-      <div>
-        <Forms.FormTitle tag="h5">Join the discord!</Forms.FormTitle>
-        <Forms.FormText>
-          Please consider joining the discord for any news on breaking changes,
-          or new bigger updates!
-        </Forms.FormText>
-        <Forms.FormText>
-          <Heart />
-          You can also donate to me if you'd like to support this project.
-        </Forms.FormText>
-
-        <div className={cl("card-buttons")}>
-          <Button
-            className="vc-joindiscordbutton vc-settingbuttons"
-            onClick={async e => {
-              e.preventDefault();
-              openInviteModal(invite).catch(() =>
-                showToast("Invalid or expired invite"),
-              );
-            }}
-          >
-            Join
-          </Button>
-
-          <Button
-            className="vc-donatebutton vc-settingbuttons"
-            onClick={() => {
-              VencordNative.native.openExternal(
-                "https://github.com/sponsors/verticalsync",
-              );
-            }}
-          >
-            Donate
-          </Button>
-        </div>
-      </div>
-      <img
-        role="presentation"
-        src={image}
-        alt=""
-        height={128}
-        style={{
-          marginLeft: "auto",
-        }}
-      />
-    </Card>
-  );
-}
-
-export default wrapTab(EquicordSettings, "Equicord Settings");
-=======
 function DonateButtonComponent() {
     return (
         <DonateButton
             look={Button.Looks.FILLED}
-            color={Button.Colors.WHITE}
+            color={Button.Colors.TRANSPARENT}
             style={{ marginTop: "1em" }}
         />
     );
 }
 
+function isVCDonor(userId: string): boolean {
+    const donorBadges = BadgeAPI.getDonorBadges(userId);
+    return GuildMemberStore.getMember(VC_GUILD_ID, userId)?.roles.includes(VC_DONOR_ROLE_ID) || !!donorBadges;
+}
+
 function isDonor(userId: string): boolean {
     const donorBadges = BadgeAPI.getDonorBadges(userId);
-    return GuildMemberStore.getMember(VENCORD_GUILD_ID, userId)?.roles.includes(DONOR_ROLE_ID) || !!donorBadges;
+    return GuildMemberStore.getMember(GUILD_ID, userId)?.roles.includes(DONOR_ROLE_ID) || !!donorBadges;
 }
 
-export default wrapTab(VencordSettings, "Vencord Settings");
->>>>>>> e4380632
+export default wrapTab(EquicordSettings, "Equicord Settings");