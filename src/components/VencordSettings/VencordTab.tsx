--- conflicted
+++ resolved
@@ -100,11 +100,7 @@
 
     return (
         <SettingsTab title="Equicord Settings">
-<<<<<<< HEAD
-            <DonateCard image={donateImage} />
-=======
             <DiscordInviteCard invite={discordInvite} image={donateImage} />
->>>>>>> d1f698b8
             <Forms.FormSection title="Quick Actions">
                 <QuickActionCard>
                     <QuickAction
@@ -254,11 +250,6 @@
     return (
         <Card className={cl("card", "discordinvite")}>
             <div>
-<<<<<<< HEAD
-                <Forms.FormTitle tag="h5">Support the Project</Forms.FormTitle>
-                <Forms.FormText>Please consider supporting the development of Equicord by donating!</Forms.FormText>
-                <DonateButton style={{ transform: "translateX(-1em)" }} />
-=======
                 <Forms.FormTitle tag="h5">Join the discord!</Forms.FormTitle>
                 <Forms.FormText>Please consider joining the discord for any news on breaking changes, or new bigger updates!</Forms.FormText>
                 <Forms.FormText>You can also donate to me if you'd like to support this project. <Heart /></Forms.FormText>
@@ -279,7 +270,6 @@
                         Donate
                     </Button>
                 </div>
->>>>>>> d1f698b8
             </div>
             <img
                 role="presentation"
