.vc-settings-theme-grid {
    display: grid;
    grid-gap: 16px;
    grid-template-columns: repeat(auto-fill, minmax(250px, 1fr));
}

.vc-settings-theme-card {
    display: flex;
    flex-direction: column;
    background-color: var(--background-secondary-alt);
    color: var(--interactive-active);
    border-radius: 8px;
    padding: 1em;
    width: 100%;
    transition: 0.1s ease-out;
    transition-property: box-shadow, transform, background, opacity;
}

.vc-settings-theme-card-text {
    text-overflow: ellipsis;
    height: 1.2em;
    margin-bottom: 2px;
    white-space: nowrap;
    overflow: hidden;
}

.vc-settings-theme-author::before {
    content: "by ";
}

<<<<<<< HEAD
.vc-settings-theme-link-input {
    width: 100%;
}

.vc-settings-theme-add-card {
    padding: 1em;
    margin-bottom: 16px;
=======
.vc-settings-csp-list {
    display: flex;
    flex-direction: column;
    gap: 8px;
}

.vc-settings-csp-row {
    display: flex;
    justify-content: space-between;
    align-items: center;
    gap: 8px;


    & a {
        text-overflow: ellipsis;
        overflow: hidden;
        white-space: nowrap;
        line-height: 1.2em;
    }

    --custom-button-button-md-height: 26px;
>>>>>>> b35b72c0
}<|MERGE_RESOLUTION|>--- conflicted
+++ resolved
@@ -28,15 +28,6 @@
     content: "by ";
 }
 
-<<<<<<< HEAD
-.vc-settings-theme-link-input {
-    width: 100%;
-}
-
-.vc-settings-theme-add-card {
-    padding: 1em;
-    margin-bottom: 16px;
-=======
 .vc-settings-csp-list {
     display: flex;
     flex-direction: column;
@@ -58,5 +49,4 @@
     }
 
     --custom-button-button-md-height: 26px;
->>>>>>> b35b72c0
 }