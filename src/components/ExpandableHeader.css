.vc-expandableheader-center-flex {
    display: flex;
<<<<<<< HEAD
    place-content: center;
=======
    place-items: center;
>>>>>>> e99eec50
}

.vc-expandableheader-btn {
    all: unset;
    cursor: pointer;
    width: 24px;
    height: 24px;
}<|MERGE_RESOLUTION|>--- conflicted
+++ resolved
@@ -1,10 +1,6 @@
 .vc-expandableheader-center-flex {
     display: flex;
-<<<<<<< HEAD
-    place-content: center;
-=======
     place-items: center;
->>>>>>> e99eec50
 }
 
 .vc-expandableheader-btn {
