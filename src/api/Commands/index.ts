--- conflicted
+++ resolved
@@ -45,13 +45,8 @@
  */
 export let RequiredMessageOption: Option = ReqPlaceholder;
 
-<<<<<<< HEAD
-// Discords command list has random gaps for some reason, which can cause issues while rendering the commands
-// add this offset too every added command to keep them unique
-=======
 // Discord's command list has random gaps for some reason, which can cause issues while rendering the commands
 // Add this offset to every added command to keep them unique
->>>>>>> b3bff83d
 let commandIdOffset: number;
 
 export const _init = function (cmds: Command[]) {
@@ -59,11 +54,7 @@
         BUILT_IN = cmds;
         OptionalMessageOption = cmds.find(c => (c.untranslatedName || c.displayName) === "shrug")!.options![0];
         RequiredMessageOption = cmds.find(c => (c.untranslatedName || c.displayName) === "me")!.options![0];
-<<<<<<< HEAD
-        commandIdOffset = Math.abs(BUILT_IN.map(x => +x.id!).toSorted((x, y) => x - y)[0]) - BUILT_IN.length;
-=======
         commandIdOffset = Math.abs(BUILT_IN.map(x => Number(x.id)).sort((x, y) => x - y)[0]) - BUILT_IN.length;
->>>>>>> b3bff83d
     } catch (e) {
         new Logger("CommandsAPI").error("Failed to load CommandsApi", e, " - cmds is", cmds);
     }
