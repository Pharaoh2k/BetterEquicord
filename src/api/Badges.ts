/*
 * Vencord, a modification for Discord's desktop app
 * Copyright (c) 2022 Vendicated and contributors
 *
 * This program is free software: you can redistribute it and/or modify
 * it under the terms of the GNU General Public License as published by
 * the Free Software Foundation, either version 3 of the License, or
 * (at your option) any later version.
 *
 * This program is distributed in the hope that it will be useful,
 * but WITHOUT ANY WARRANTY; without even the implied warranty of
 * MERCHANTABILITY or FITNESS FOR A PARTICULAR PURPOSE.  See the
 * GNU General Public License for more details.
 *
 * You should have received a copy of the GNU General Public License
 * along with this program.  If not, see <https://www.gnu.org/licenses/>.
*/

import ErrorBoundary from "@components/ErrorBoundary";
import { ComponentType, HTMLProps } from "react";

import Plugins from "~plugins";

export const enum BadgePosition {
    START,
    END
}

export interface ProfileBadge {
    /** The tooltip to show on hover. Required for image badges */
    description?: string;
    /** Custom component for the badge (tooltip not included) */
    component?: ComponentType<ProfileBadge & BadgeUserArgs>;
    /** The custom image to use */
    image?: string;
    link?: string;
    /** Action to perform when you click the badge */
    onClick?(event: React.MouseEvent<HTMLButtonElement, MouseEvent>, props: BadgeUserArgs): void;
    /** Should the user display this badge? */
    shouldShow?(userInfo: BadgeUserArgs): boolean;
    /** Optional props (e.g. style) for the badge, ignored for component badges */
    props?: HTMLProps<HTMLImageElement>;
    /** Insert at start or end? */
    position?: BadgePosition;
    /** The badge name to display, Discord uses this. Required for component badges */
    key?: string;
}

const Badges = new Set<ProfileBadge>();

/**
 * Register a new badge with the Badges API
 * @param badge The badge to register
 */
export function addBadge(badge: ProfileBadge) {
    badge.component &&= ErrorBoundary.wrap(badge.component, { noop: true });
    Badges.add(badge);
}

/**
 * Unregister a badge from the Badges API
 * @param badge The badge to remove
 */
export function removeBadge(badge: ProfileBadge) {
    return Badges.delete(badge);
}

/**
 * Inject badges into the profile badges array.
 * You probably don't need to use this.
 */
export function _getBadges(args: BadgeUserArgs) {
    const badges = [] as ProfileBadge[];
    for (const badge of Badges) {
        if (!badge.shouldShow || badge.shouldShow(args)) {
            badge.position === BadgePosition.START
                ? badges.unshift({ ...badge, ...args })
                : badges.push({ ...badge, ...args });
        }
    }
<<<<<<< HEAD
    const donorBadges = (Plugins.BadgeAPI as unknown as typeof import("../plugins/_api/badges").default).getDonorBadges(args.user.id);
    const equicordDonorBadges = (Plugins.BadgeAPI as unknown as typeof import("../plugins/_api/badges").default).getEquicordDonorBadges(args.user.id);
    const suncordDonorBadges = (Plugins.BadgeAPI as unknown as typeof import("../plugins/_api/badges").default).getSuncordDonorBadges(args.user.id);
=======
    const donorBadges = (Plugins.BadgeAPI as unknown as typeof import("../plugins/_api/badges").default).getDonorBadges(args.userId);
>>>>>>> 65970618
    if (donorBadges) badges.unshift(...donorBadges);
    if (equicordDonorBadges) badges.unshift(...equicordDonorBadges);
    if (suncordDonorBadges) badges.unshift(...suncordDonorBadges);

    return badges;
}

export interface BadgeUserArgs {
    userId: string;
    guildId: string;
}

interface ConnectedAccount {
    type: string;
    id: string;
    name: string;
    verified: boolean;
}

interface Profile {
    connectedAccounts: ConnectedAccount[];
    premiumType: number;
    premiumSince: string;
    premiumGuildSince?: any;
    lastFetched: number;
    profileFetchFailed: boolean;
    application?: any;
}<|MERGE_RESOLUTION|>--- conflicted
+++ resolved
@@ -78,13 +78,9 @@
                 : badges.push({ ...badge, ...args });
         }
     }
-<<<<<<< HEAD
-    const donorBadges = (Plugins.BadgeAPI as unknown as typeof import("../plugins/_api/badges").default).getDonorBadges(args.user.id);
-    const equicordDonorBadges = (Plugins.BadgeAPI as unknown as typeof import("../plugins/_api/badges").default).getEquicordDonorBadges(args.user.id);
-    const suncordDonorBadges = (Plugins.BadgeAPI as unknown as typeof import("../plugins/_api/badges").default).getSuncordDonorBadges(args.user.id);
-=======
     const donorBadges = (Plugins.BadgeAPI as unknown as typeof import("../plugins/_api/badges").default).getDonorBadges(args.userId);
->>>>>>> 65970618
+    const equicordDonorBadges = (Plugins.BadgeAPI as unknown as typeof import("../plugins/_api/badges").default).getEquicordDonorBadges(args.userId);
+    const suncordDonorBadges = (Plugins.BadgeAPI as unknown as typeof import("../plugins/_api/badges").default).getSuncordDonorBadges(args.userId);
     if (donorBadges) badges.unshift(...donorBadges);
     if (equicordDonorBadges) badges.unshift(...equicordDonorBadges);
     if (suncordDonorBadges) badges.unshift(...suncordDonorBadges);
