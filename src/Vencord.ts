--- conflicted
+++ resolved
@@ -127,7 +127,7 @@
             await update();
             if (Settings.autoUpdateNotification) {
                 notify({
-                    title: "Vencord has been updated!",
+                    title: "Equicord has been updated!",
                     body: "Click here to restart",
                     onClick: relaunch
                 });
@@ -136,7 +136,7 @@
         }
 
         notify({
-            title: "A Vencord update is available!",
+            title: "A Equicord update is available!",
             body: "Click here to view the update",
             onClick: openUpdaterModal!
         });
@@ -152,39 +152,8 @@
     syncSettings();
 
     if (!IS_WEB && !IS_UPDATER_DISABLED) {
-<<<<<<< HEAD
-        try {
-            const isOutdated = await checkForUpdates();
-            if (!isOutdated) return;
-
-            if (Settings.autoUpdate) {
-                await update();
-                if (Settings.updateRelaunch) return relaunch;
-                if (Settings.autoUpdateNotification)
-                    setTimeout(() => showNotification({
-                        title: "Equicord has been updated!",
-                        body: "Click here to restart",
-                        permanent: true,
-                        noPersist: true,
-                        onClick: relaunch
-                    }), 10_000);
-                return;
-            }
-
-            setTimeout(() => showNotification({
-                title: "A Equicord update is available!",
-                body: "Click here to view the update",
-                permanent: true,
-                noPersist: true,
-                onClick: openUpdaterModal!
-            }), 10_000);
-        } catch (err) {
-            UpdateLogger.error("Failed to check for updates", err);
-        }
-=======
         runUpdateCheck();
         setInterval(runUpdateCheck, 1000 * 60 * 30); // 30 minutes
->>>>>>> 98b1b11d
     }
 
     if (IS_DEV) {
