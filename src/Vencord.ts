--- conflicted
+++ resolved
@@ -52,8 +52,11 @@
 }
 
 async function syncSettings() {
-<<<<<<< HEAD
     // Check if cloud auth exists for current user before attempting sync
+    if (localStorage.Vencord_cloudSyncDirection === undefined) {
+        // by default, sync bi-directionally
+        localStorage.Vencord_cloudSyncDirection = "both";
+    }
     const hasCloudAuth = await dsGet("Vencord_cloudSecret");
     if (!hasCloudAuth) {
         if (Settings.cloud.authenticated) {
@@ -68,11 +71,6 @@
             Settings.cloud.authenticated = false;
         }
         return;
-=======
-    if (localStorage.Vencord_cloudSyncDirection === undefined) {
-        // by default, sync bi-directionally
-        localStorage.Vencord_cloudSyncDirection = "both";
->>>>>>> ce8e48bb
     }
 
     // pre-check for local shared settings
@@ -98,13 +96,7 @@
     ) {
         if (localStorage.Vencord_settingsDirty && shouldCloudSync("push")) {
             await putCloudSettings();
-<<<<<<< HEAD
-            delete localStorage.Vencord_settingsDirty;
-        } else if (await getCloudSettings(false)) {
-            // if we synchronized something (false means no sync)
-=======
         } else if (shouldCloudSync("pull") && await getCloudSettings(false)) { // if we synchronized something (false means no sync)
->>>>>>> ce8e48bb
             // we show a notification here instead of allowing getCloudSettings() to show one to declutter the amount of
             // potential notifications that might occur. getCloudSettings() will always send a notification regardless if
             // there was an error to notify the user, but besides that we only want to show one notification instead of all
