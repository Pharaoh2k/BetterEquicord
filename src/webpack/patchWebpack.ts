/*
 * Vencord, a Discord client mod
 * Copyright (c) 2024 Vendicated, Nuckyz, and contributors
 * SPDX-License-Identifier: GPL-3.0-or-later
 */

import { Settings } from "@api/Settings";
import { makeLazy } from "@utils/lazy";
import { Logger } from "@utils/Logger";
import { interpolateIfDefined } from "@utils/misc";
import { canonicalizeReplacement } from "@utils/patches";
import { PatchReplacement } from "@utils/types";
<<<<<<< HEAD
import { reporterData } from "debug/reporterData";
import { WebpackInstance } from "discord-types/other";
=======
>>>>>>> e8639e2e

import { traceFunctionWithResults } from "../debug/Tracer";
import { patches } from "../plugins";
import { _initWebpack, _shouldIgnoreModule, AnyModuleFactory, AnyWebpackRequire, factoryListeners, findModuleId, MaybeWrappedModuleFactory, ModuleExports, moduleListeners, waitForSubscriptions, WebpackRequire, WrappedModuleFactory, wreq } from ".";

export const SYM_ORIGINAL_FACTORY = Symbol("WebpackPatcher.originalFactory");
export const SYM_PATCHED_SOURCE = Symbol("WebpackPatcher.patchedSource");
export const SYM_PATCHED_BY = Symbol("WebpackPatcher.patchedBy");
/** A set with all the Webpack instances */
export const allWebpackInstances = new Set<AnyWebpackRequire>();
export const patchTimings = [] as Array<[plugin: string, moduleId: PropertyKey, match: string | RegExp, totalTime: number]>;

const logger = new Logger("WebpackInterceptor", "#8caaee");
/** Whether we tried to fallback to factory WebpackRequire, or disabled patches */
let wreqFallbackApplied = false;
/** Whether we should be patching factories.
 *
 * This should be disabled if we start searching for the module to get the build number, and then resumed once it's done.
 * */
let shouldPatchFactories = true;

export const getBuildNumber = makeLazy(() => {
    try {
        shouldPatchFactories = false;

        try {
            if (wreq.m[128014]?.toString().includes("Trying to open a changelog for an invalid build number")) {
                const hardcodedGetBuildNumber = wreq(128014).b as () => number;

                if (typeof hardcodedGetBuildNumber === "function" && typeof hardcodedGetBuildNumber() === "number") {
                    return hardcodedGetBuildNumber();
                }
            }
        } catch { }

        const moduleId = findModuleId("Trying to open a changelog for an invalid build number");
        if (moduleId == null) {
            return -1;
        }

        const exports = Object.values<ModuleExports>(wreq(moduleId));
        if (exports.length !== 1 || typeof exports[0] !== "function") {
            return -1;
        }

        const buildNumber = exports[0]();
        return typeof buildNumber === "number" ? buildNumber : -1;
    } catch {
        return -1;
    } finally {
        shouldPatchFactories = true;
    }
});

type Define = typeof Reflect.defineProperty;
const define: Define = (target, p, attributes) => {
    if (Object.hasOwn(attributes, "value")) {
        attributes.writable = true;
    }

    return Reflect.defineProperty(target, p, {
        configurable: true,
        enumerable: true,
        ...attributes
    });
};

export function getOriginalFactory(id: PropertyKey, webpackRequire = wreq as AnyWebpackRequire) {
    const moduleFactory = webpackRequire.m[id];
    return (moduleFactory?.[SYM_ORIGINAL_FACTORY] ?? moduleFactory) as AnyModuleFactory | undefined;
}

export function getFactoryPatchedSource(id: PropertyKey, webpackRequire = wreq as AnyWebpackRequire) {
    return webpackRequire.m[id]?.[SYM_PATCHED_SOURCE];
}

export function getFactoryPatchedBy(id: PropertyKey, webpackRequire = wreq as AnyWebpackRequire) {
    return webpackRequire.m[id]?.[SYM_PATCHED_BY];
}

// wreq.m is the Webpack object containing module factories. It is pre-populated with module factories, and is also populated via webpackGlobal.push
// We use this setter to intercept when wreq.m is defined and apply the patching in its module factories.
// We wrap wreq.m with our proxy, which is responsible for patching the module factories when they are set, or defining getters for the patched versions.

// If this is the main Webpack, we also set up the internal references to WebpackRequire.
define(Function.prototype, "m", {
    enumerable: false,

    set(this: AnyWebpackRequire, originalModules: AnyWebpackRequire["m"]) {
        define(this, "m", { value: originalModules });

        // Ensure this is one of Discord main Webpack instances.
        // We may catch Discord bundled libs, React Devtools or other extensions Webpack instances here.
        const { stack } = new Error();
        if (!stack?.includes("http") || stack.match(/at \d+? \(/) || !String(this).includes("exports:{}")) {
            return;
        }

        const fileName = stack.match(/\/assets\/(.+?\.js)/)?.[1];
        logger.info("Found Webpack module factories" + interpolateIfDefined` in ${fileName}`);

        allWebpackInstances.add(this);

        // Define a setter for the ensureChunk property of WebpackRequire. Only the main Webpack (which is the only that includes chunk loading) has this property.
        // So if the setter is called, this means we can initialize the internal references to WebpackRequire.
        define(this, "e", {
            enumerable: false,

            set(this: WebpackRequire, ensureChunk: WebpackRequire["e"]) {
                define(this, "e", { value: ensureChunk });
                clearTimeout(setterTimeout);

                logger.info("Main WebpackInstance found" + interpolateIfDefined` in ${fileName}` + ", initializing internal references to WebpackRequire");
                _initWebpack(this);
            }
        });
        // setImmediate to clear this property setter if this is not the main Webpack.
        // If this is the main Webpack, wreq.e will always be set before the timeout runs.
        const setterTimeout = setTimeout(() => Reflect.deleteProperty(this, "e"), 0);

        // Patch the pre-populated factories
        for (const id in originalModules) {
            if (updateExistingFactory(originalModules, id, originalModules[id], true)) {
                continue;
            }

            notifyFactoryListeners(originalModules[id]);
            defineModulesFactoryGetter(id, Settings.eagerPatches && shouldPatchFactories ? wrapAndPatchFactory(id, originalModules[id]) : originalModules[id]);
        }

        define(originalModules, Symbol.toStringTag, {
            value: "ModuleFactories",
            enumerable: false
        });

        // The proxy responsible for patching the module factories when they are set, or defining getters for the patched versions
        const proxiedModuleFactories = new Proxy(originalModules, moduleFactoriesHandler);
        /*
        If Webpack ever decides to set module factories using the variable of the modules object directly, instead of wreq.m, switch the proxy to the prototype
        Reflect.setPrototypeOf(originalModules, new Proxy(originalModules, moduleFactoriesHandler));
        */

        define(this, "m", { value: proxiedModuleFactories });
    }
});

const moduleFactoriesHandler: ProxyHandler<AnyWebpackRequire["m"]> = {
    /*
    If Webpack ever decides to set module factories using the variable of the modules object directly instead of wreq.m, we need to switch the proxy to the prototype
    and that requires defining additional traps for keeping the object working

    // Proxies on the prototype don't intercept "get" when the property is in the object itself. But in case it isn't we need to return undefined,
    // to avoid Reflect.get having no effect and causing a stack overflow
    get(target, p, receiver) {
        return undefined;
    },
    // Same thing as get
    has(target, p) {
        return false;
    },
    */

    // The set trap for patching or defining getters for the module factories when new module factories are loaded
    set(target, p, newValue, receiver) {
        if (updateExistingFactory(target, p, newValue)) {
            return true;
        }

        notifyFactoryListeners(newValue);
        defineModulesFactoryGetter(p, Settings.eagerPatches && shouldPatchFactories ? wrapAndPatchFactory(p, newValue) : newValue);

        return true;
    }
};

/**
 * Update a factory that exists in any Webpack instance with a new original factory.
 *
 * @target The module factories where this new original factory is being set
 * @param id The id of the module
 * @param newFactory The new original factory
 * @param ignoreExistingInTarget Whether to ignore checking if the factory already exists in the moduleFactoriesTarget
 * @returns Whether the original factory was updated, or false if it doesn't exist in any Webpack instance
 */
function updateExistingFactory(moduleFactoriesTarget: AnyWebpackRequire["m"], id: PropertyKey, newFactory: AnyModuleFactory, ignoreExistingInTarget: boolean = false) {
    let existingFactory: TypedPropertyDescriptor<AnyModuleFactory> | undefined;
    let moduleFactoriesWithFactory: AnyWebpackRequire["m"] | undefined;
    for (const wreq of allWebpackInstances) {
        if (ignoreExistingInTarget && wreq.m === moduleFactoriesTarget) continue;

        if (Object.hasOwn(wreq.m, id)) {
            existingFactory = Reflect.getOwnPropertyDescriptor(wreq.m, id);
            moduleFactoriesWithFactory = wreq.m;
            break;
        }
    }

    if (existingFactory != null) {
        // If existingFactory exists in any Webpack instance, it's either wrapped in defineModuleFactoryGetter, or it has already been required.
        // So define the descriptor of it on this current Webpack instance (if it doesn't exist already), call Reflect.set with the new original,
        // and let the correct logic apply (normal set, or defineModuleFactoryGetter setter)

        if (moduleFactoriesWithFactory !== moduleFactoriesTarget) {
            Reflect.defineProperty(moduleFactoriesTarget, id, existingFactory);
        }

        // Persist patched source and patched by in the new original factory, if the patched one has already been required
        if (IS_DEV && existingFactory.value != null) {
            newFactory[SYM_PATCHED_SOURCE] = existingFactory.value[SYM_PATCHED_SOURCE];
            newFactory[SYM_PATCHED_BY] = existingFactory.value[SYM_PATCHED_BY];
        }

        return Reflect.set(moduleFactoriesTarget, id, newFactory, moduleFactoriesTarget);
    }

    return false;
}

/**
 * Notify all factory listeners.
 *
 * @param factory The original factory to notify for
 */
function notifyFactoryListeners(factory: AnyModuleFactory) {
    for (const factoryListener of factoryListeners) {
        try {
            factoryListener(factory);
        } catch (err) {
            logger.error("Error in Webpack factory listener:\n", err, factoryListener);
        }
    }
}

/**
 * Define the getter for returning the patched version of the module factory.
 *
 * If eagerPatches is enabled, the factory argument should already be the patched version, else it will be the original
 * and only be patched when accessed for the first time.
 *
 * @param id The id of the module
 * @param factory The original or patched module factory
 */
function defineModulesFactoryGetter(id: PropertyKey, factory: MaybeWrappedModuleFactory) {
    const descriptor: PropertyDescriptor = {
        get() {
            // SYM_ORIGINAL_FACTORY means the factory is already patched
            if (!shouldPatchFactories || factory[SYM_ORIGINAL_FACTORY] != null) {
                return factory;
            }

            return (factory = wrapAndPatchFactory(id, factory));
        },
        set(newFactory: MaybeWrappedModuleFactory) {
            if (IS_DEV) {
                newFactory[SYM_PATCHED_SOURCE] = factory[SYM_PATCHED_SOURCE];
                newFactory[SYM_PATCHED_BY] = factory[SYM_PATCHED_BY];
            }

            if (factory[SYM_ORIGINAL_FACTORY] != null) {
                factory.toString = newFactory.toString.bind(newFactory);
                factory[SYM_ORIGINAL_FACTORY] = newFactory;
            } else {
                factory = newFactory;
            }
        }
    };

    // Define the getter in all the module factories objects. Patches are only executed once, so make sure all module factories object
    // have the patched version
    for (const wreq of allWebpackInstances) {
        define(wreq.m, id, descriptor);
    }
}

/**
 * Wraps and patches a module factory.
 *
 * @param id The id of the module
 * @param factory The original or patched module factory
 * @returns The wrapper for the patched module factory
 */
function wrapAndPatchFactory(id: PropertyKey, originalFactory: AnyModuleFactory) {
    const [patchedFactory, patchedSource, patchedBy] = patchFactory(id, originalFactory);

    const wrappedFactory: WrappedModuleFactory = function (...args) {
        // Restore the original factory in all the module factories objects. We want to make sure the original factory is restored properly, no matter what is the Webpack instance
        for (const wreq of allWebpackInstances) {
            define(wreq.m, id, { value: wrappedFactory[SYM_ORIGINAL_FACTORY] });
        }

        // eslint-disable-next-line prefer-const
        let [module, exports, require] = args;

        if (wreq == null) {
            if (!wreqFallbackApplied) {
                wreqFallbackApplied = true;

                // Make sure the require argument is actually the WebpackRequire function
                if (typeof require === "function" && require.m != null) {
                    const { stack } = new Error();
                    const webpackInstanceFileName = stack?.match(/\/assets\/(.+?\.js)/)?.[1];

                    logger.warn(
                        "WebpackRequire was not initialized, falling back to WebpackRequire passed to the first called patched module factory (" +
                        `id: ${String(id)}` + interpolateIfDefined`, WebpackInstance origin: ${webpackInstanceFileName}` +
                        ")"
                    );

                    _initWebpack(require as WebpackRequire);
                } else if (IS_DEV) {
                    logger.error("WebpackRequire was not initialized, running modules without patches instead.");
                    return wrappedFactory[SYM_ORIGINAL_FACTORY].apply(this, args);
                }
            } else if (IS_DEV) {
                return wrappedFactory[SYM_ORIGINAL_FACTORY].apply(this, args);
            }
        }

        let factoryReturn: unknown;
        try {
            // Call the patched factory
            factoryReturn = patchedFactory.apply(this, args);
        } catch (err) {
            // Just re-throw Discord errors
            if (patchedFactory === wrappedFactory[SYM_ORIGINAL_FACTORY]) {
                throw err;
            }

            logger.error("Error in patched module factory:\n", err);
            return wrappedFactory[SYM_ORIGINAL_FACTORY].apply(this, args);
        }

        exports = module.exports;
        if (exports == null) {
            return factoryReturn;
        }

        if (typeof require === "function") {
            const shouldIgnoreModule = _shouldIgnoreModule(exports);

            if (shouldIgnoreModule) {
                if (require.c != null) {
                    Object.defineProperty(require.c, id, {
                        value: require.c[id],
                        enumerable: false,
                        configurable: true,
                        writable: true
                    });
                }

                return factoryReturn;
            }
        }

        for (const callback of moduleListeners) {
            try {
                callback(exports, id);
            } catch (err) {
                logger.error("Error in Webpack module listener:\n", err, callback);
            }
        }

        for (const [filter, callback] of waitForSubscriptions) {
            try {
                if (filter(exports)) {
                    waitForSubscriptions.delete(filter);
                    callback(exports, id);
                    continue;
                }

                if (typeof exports !== "object") {
                    continue;
                }

                for (const exportKey in exports) {
                    const exportValue = exports[exportKey];

                    if (exportValue != null && filter(exportValue)) {
                        waitForSubscriptions.delete(filter);
                        callback(exportValue, id);
                        break;
                    }
                }
            } catch (err) {
                logger.error("Error while firing callback for Webpack waitFor subscription:\n", err, filter, callback);
            }
        }

        return factoryReturn;
    };

    wrappedFactory.toString = originalFactory.toString.bind(originalFactory);
    wrappedFactory[SYM_ORIGINAL_FACTORY] = originalFactory;

    if (IS_DEV && patchedFactory !== originalFactory) {
        wrappedFactory[SYM_PATCHED_SOURCE] = patchedSource;
        wrappedFactory[SYM_PATCHED_BY] = patchedBy;
        originalFactory[SYM_PATCHED_SOURCE] = patchedSource;
        originalFactory[SYM_PATCHED_BY] = patchedBy;
    }

    // @ts-expect-error Allow GC to get into action, if possible
    originalFactory = undefined;
    return wrappedFactory;
}

/**
 * Patches a module factory.
 *
 * @param id The id of the module
 * @param factory The original module factory
 * @returns The patched module factory, the patched source of it, and the plugins that patched it
 */
function patchFactory(id: PropertyKey, factory: AnyModuleFactory): [patchedFactory: AnyModuleFactory, patchedSource: string, patchedBy: Set<string>] {
    // 0, prefix to turn it into an expression: 0,function(){} would be invalid syntax without the 0,
    let code: string = "0," + String(factory);
    let patchedSource = code;
    let patchedFactory = factory;

    const patchedBy = new Set<string>();

    for (let i = 0; i < patches.length; i++) {
        const patch = patches[i];

        const moduleMatches = typeof patch.find === "string"
            ? code.includes(patch.find)
            : (patch.find.global && (patch.find.lastIndex = 0), patch.find.test(code));

        if (!moduleMatches) {
            continue;
        }

<<<<<<< HEAD
        // Discords Webpack chunks for some ungodly reason contain random
        // newlines. Cyn recommended this workaround and it seems to work fine,
        // however this could potentially break code, so if anything goes weird,
        // this is probably why.
        // Additionally, `[actual newline]` is one less char than "\n", so if Discord
        // ever targets newer browsers, the minifier could potentially use this trick and
        // cause issues.
        //
        // 0, prefix is to turn it into an expression: 0,function(){} would be invalid syntax without the 0,
        let code: string = "0," + mod.toString().replaceAll("\n", "");

        for (let i = 0; i < patches.length; i++) {
            const patch = patches[i];

            const moduleMatches = typeof patch.find === "string"
                ? code.includes(patch.find)
                : patch.find.test(code);

            if (!moduleMatches) continue;

            patchedBy.add(patch.plugin);

            const executePatch = traceFunction(`patch by ${patch.plugin}`, (match: string | RegExp, replace: string) => code.replace(match, replace));
            const previousMod = mod;
            const previousCode = code;

            // We change all patch.replacement to array in plugins/index
            for (const replacement of patch.replacement as PatchReplacement[]) {
                const lastMod = mod;
                const lastCode = code;

                canonicalizeReplacement(replacement, patch.plugin);

                try {
                    const newCode = executePatch(replacement.match, replacement.replace as string);
                    if (newCode === code) {
                        if (!patch.noWarn) {
                            logger.warn(`Patch by ${patch.plugin} had no effect (Module id is ${id}): ${replacement.match}`);
                            if (IS_DEV) {
                                logger.debug("Function Source:\n", code);
                            }
                            if (IS_COMPANION_TEST)
                                reporterData.failedPatches.hadNoEffect.push({
                                    ...patch,
                                    id
                                });
                        }

                        if (patch.group) {
                            logger.warn(`Undoing patch group ${patch.find} by ${patch.plugin} because replacement ${replacement.match} had no effect`);
                            mod = previousMod;
                            code = previousCode;
                            patchedBy.delete(patch.plugin);
                            if (IS_COMPANION_TEST)
                                reporterData.failedPatches.undoingPatchGroup.push({
                                    ...patch,
                                    id
                                });
                            break;
                        }
=======
        const buildNumber = getBuildNumber();
        const shouldCheckBuildId = !Settings.eagerPatches && buildNumber !== -1;

        if (
            shouldCheckBuildId &&
            (patch.fromBuild != null && buildNumber < patch.fromBuild) ||
            (patch.toBuild != null && buildNumber > patch.toBuild)
        ) {
            continue;
        }
>>>>>>> e8639e2e

        const executePatch = traceFunctionWithResults(`patch by ${patch.plugin}`, (match: string | RegExp, replace: string) => {
            if (typeof match !== "string" && match.global) {
                match.lastIndex = 0;
            }

<<<<<<< HEAD
                    code = newCode;
                    mod = (0, eval)(`// Webpack Module ${id} - Patched by ${[...patchedBy].join(", ")}\n${newCode}\n//# sourceURL=WebpackModule${id}`);
                } catch (err) {
                    logger.error(`Patch by ${patch.plugin} errored (Module id is ${id}): ${replacement.match}\n`, err);
                    if (IS_COMPANION_TEST)
                        reporterData.failedPatches.erroredPatch.push({
                            ...patch,
                            oldModule: lastCode,
                            newModule: code,
                            id
                        });
                    if (IS_DEV) {
                        const changeSize = code.length - lastCode.length;
                        const match = lastCode.match(replacement.match)!;

                        // Use 200 surrounding characters of context
                        const start = Math.max(0, match.index! - 200);
                        const end = Math.min(lastCode.length, match.index! + match[0].length + 200);
                        // (changeSize may be negative)
                        const endPatched = end + changeSize;

                        const context = lastCode.slice(start, end);
                        const patchedContext = code.slice(start, endPatched);

                        // inline require to avoid including it in !IS_DEV builds
                        const diff = (require("diff") as typeof import("diff")).diffWordsWithSpace(context, patchedContext);
                        let fmt = "%c %s ";
                        const elements = [] as string[];
                        for (const d of diff) {
                            const color = d.removed
                                ? "red"
                                : d.added
                                    ? "lime"
                                    : "grey";
                            fmt += "%c%s";
                            elements.push("color:" + color, d.value);
                        }
=======
            return code.replace(match, replace);
        });
>>>>>>> e8639e2e

        const previousCode = code;
        const previousFactory = factory;
        let markedAsPatched = false;

        // We change all patch.replacement to array in plugins/index
        for (const replacement of patch.replacement as PatchReplacement[]) {
            if (
                shouldCheckBuildId &&
                (replacement.fromBuild != null && buildNumber < replacement.fromBuild) ||
                (replacement.toBuild != null && buildNumber > replacement.toBuild)
            ) {
                continue;
            }

            // TODO: remove once Vesktop has been updated to use addPatch
            if (patch.plugin === "Vesktop") {
                canonicalizeReplacement(replacement, "VCDP");
            }

            const lastCode = code;
            const lastFactory = factory;

            try {
                const [newCode, totalTime] = executePatch(replacement.match, replacement.replace as string);

                if (IS_REPORTER) {
                    patchTimings.push([patch.plugin, id, replacement.match, totalTime]);
                }

                if (newCode === code) {
                    if (!patch.noWarn) {
                        logger.warn(`Patch by ${patch.plugin} had no effect (Module id is ${String(id)}): ${replacement.match}`);
                        if (IS_DEV) {
                            logger.debug("Function Source:\n", code);
                        }
                    }

                    if (patch.group) {
<<<<<<< HEAD
                        logger.warn(`Undoing patch group ${patch.find} by ${patch.plugin} because replacement ${replacement.match} errored`);
                        if (IS_COMPANION_TEST)
                            reporterData.failedPatches.undoingPatchGroup.push({
                                ...patch,
                                id
                            });
                        mod = previousMod;
=======
                        logger.warn(`Undoing patch group ${patch.find} by ${patch.plugin} because replacement ${replacement.match} had no effect`);
>>>>>>> e8639e2e
                        code = previousCode;
                        patchedFactory = previousFactory;

                        if (markedAsPatched) {
                            patchedBy.delete(patch.plugin);
                        }

                        break;
                    }

                    continue;
                }

                code = newCode;
                patchedSource = `// Webpack Module ${String(id)} - Patched by ${[...patchedBy, patch.plugin].join(", ")}\n${newCode}\n//# sourceURL=WebpackModule${String(id)}`;
                patchedFactory = (0, eval)(patchedSource);

                if (!patchedBy.has(patch.plugin)) {
                    patchedBy.add(patch.plugin);
                    markedAsPatched = true;
                }
            } catch (err) {
                logger.error(`Patch by ${patch.plugin} errored (Module id is ${String(id)}): ${replacement.match}\n`, err);

                if (IS_DEV) {
                    diffErroredPatch(code, lastCode, lastCode.match(replacement.match)!);
                }

                if (markedAsPatched) {
                    patchedBy.delete(patch.plugin);
                }

                if (patch.group) {
                    logger.warn(`Undoing patch group ${patch.find} by ${patch.plugin} because replacement ${replacement.match} errored`);
                    code = previousCode;
                    patchedFactory = previousFactory;
                    break;
                }

                code = lastCode;
                patchedFactory = lastFactory;
            }
        }

        if (!patch.all) {
            patches.splice(i--, 1);
        }
    }

    return [patchedFactory, patchedSource, patchedBy];
}

function diffErroredPatch(code: string, lastCode: string, match: RegExpMatchArray) {
    const changeSize = code.length - lastCode.length;

    // Use 200 surrounding characters of context
    const start = Math.max(0, match.index! - 200);
    const end = Math.min(lastCode.length, match.index! + match[0].length + 200);
    // (changeSize may be negative)
    const endPatched = end + changeSize;

    const context = lastCode.slice(start, end);
    const patchedContext = code.slice(start, endPatched);

    // Inline require to avoid including it in !IS_DEV builds
    const diff = (require("diff") as typeof import("diff")).diffWordsWithSpace(context, patchedContext);
    let fmt = "%c %s ";
    const elements: string[] = [];
    for (const d of diff) {
        const color = d.removed
            ? "red"
            : d.added
                ? "lime"
                : "grey";
        fmt += "%c%s";
        elements.push("color:" + color, d.value);
    }

    logger.errorCustomFmt(...Logger.makeTitle("white", "Before"), context);
    logger.errorCustomFmt(...Logger.makeTitle("white", "After"), patchedContext);
    const [titleFmt, ...titleElements] = Logger.makeTitle("white", "Diff");
    logger.errorCustomFmt(titleFmt + fmt, ...titleElements, ...elements);
}<|MERGE_RESOLUTION|>--- conflicted
+++ resolved
@@ -10,11 +10,7 @@
 import { interpolateIfDefined } from "@utils/misc";
 import { canonicalizeReplacement } from "@utils/patches";
 import { PatchReplacement } from "@utils/types";
-<<<<<<< HEAD
 import { reporterData } from "debug/reporterData";
-import { WebpackInstance } from "discord-types/other";
-=======
->>>>>>> e8639e2e
 
 import { traceFunctionWithResults } from "../debug/Tracer";
 import { patches } from "../plugins";
@@ -447,68 +443,6 @@
             continue;
         }
 
-<<<<<<< HEAD
-        // Discords Webpack chunks for some ungodly reason contain random
-        // newlines. Cyn recommended this workaround and it seems to work fine,
-        // however this could potentially break code, so if anything goes weird,
-        // this is probably why.
-        // Additionally, `[actual newline]` is one less char than "\n", so if Discord
-        // ever targets newer browsers, the minifier could potentially use this trick and
-        // cause issues.
-        //
-        // 0, prefix is to turn it into an expression: 0,function(){} would be invalid syntax without the 0,
-        let code: string = "0," + mod.toString().replaceAll("\n", "");
-
-        for (let i = 0; i < patches.length; i++) {
-            const patch = patches[i];
-
-            const moduleMatches = typeof patch.find === "string"
-                ? code.includes(patch.find)
-                : patch.find.test(code);
-
-            if (!moduleMatches) continue;
-
-            patchedBy.add(patch.plugin);
-
-            const executePatch = traceFunction(`patch by ${patch.plugin}`, (match: string | RegExp, replace: string) => code.replace(match, replace));
-            const previousMod = mod;
-            const previousCode = code;
-
-            // We change all patch.replacement to array in plugins/index
-            for (const replacement of patch.replacement as PatchReplacement[]) {
-                const lastMod = mod;
-                const lastCode = code;
-
-                canonicalizeReplacement(replacement, patch.plugin);
-
-                try {
-                    const newCode = executePatch(replacement.match, replacement.replace as string);
-                    if (newCode === code) {
-                        if (!patch.noWarn) {
-                            logger.warn(`Patch by ${patch.plugin} had no effect (Module id is ${id}): ${replacement.match}`);
-                            if (IS_DEV) {
-                                logger.debug("Function Source:\n", code);
-                            }
-                            if (IS_COMPANION_TEST)
-                                reporterData.failedPatches.hadNoEffect.push({
-                                    ...patch,
-                                    id
-                                });
-                        }
-
-                        if (patch.group) {
-                            logger.warn(`Undoing patch group ${patch.find} by ${patch.plugin} because replacement ${replacement.match} had no effect`);
-                            mod = previousMod;
-                            code = previousCode;
-                            patchedBy.delete(patch.plugin);
-                            if (IS_COMPANION_TEST)
-                                reporterData.failedPatches.undoingPatchGroup.push({
-                                    ...patch,
-                                    id
-                                });
-                            break;
-                        }
-=======
         const buildNumber = getBuildNumber();
         const shouldCheckBuildId = !Settings.eagerPatches && buildNumber !== -1;
 
@@ -519,55 +453,14 @@
         ) {
             continue;
         }
->>>>>>> e8639e2e
 
         const executePatch = traceFunctionWithResults(`patch by ${patch.plugin}`, (match: string | RegExp, replace: string) => {
             if (typeof match !== "string" && match.global) {
                 match.lastIndex = 0;
             }
 
-<<<<<<< HEAD
-                    code = newCode;
-                    mod = (0, eval)(`// Webpack Module ${id} - Patched by ${[...patchedBy].join(", ")}\n${newCode}\n//# sourceURL=WebpackModule${id}`);
-                } catch (err) {
-                    logger.error(`Patch by ${patch.plugin} errored (Module id is ${id}): ${replacement.match}\n`, err);
-                    if (IS_COMPANION_TEST)
-                        reporterData.failedPatches.erroredPatch.push({
-                            ...patch,
-                            oldModule: lastCode,
-                            newModule: code,
-                            id
-                        });
-                    if (IS_DEV) {
-                        const changeSize = code.length - lastCode.length;
-                        const match = lastCode.match(replacement.match)!;
-
-                        // Use 200 surrounding characters of context
-                        const start = Math.max(0, match.index! - 200);
-                        const end = Math.min(lastCode.length, match.index! + match[0].length + 200);
-                        // (changeSize may be negative)
-                        const endPatched = end + changeSize;
-
-                        const context = lastCode.slice(start, end);
-                        const patchedContext = code.slice(start, endPatched);
-
-                        // inline require to avoid including it in !IS_DEV builds
-                        const diff = (require("diff") as typeof import("diff")).diffWordsWithSpace(context, patchedContext);
-                        let fmt = "%c %s ";
-                        const elements = [] as string[];
-                        for (const d of diff) {
-                            const color = d.removed
-                                ? "red"
-                                : d.added
-                                    ? "lime"
-                                    : "grey";
-                            fmt += "%c%s";
-                            elements.push("color:" + color, d.value);
-                        }
-=======
             return code.replace(match, replace);
         });
->>>>>>> e8639e2e
 
         const previousCode = code;
         const previousFactory = factory;
@@ -584,7 +477,7 @@
             }
 
             // TODO: remove once Vesktop has been updated to use addPatch
-            if (patch.plugin === "Vesktop") {
+            if (patch.plugin === "Equibop") {
                 canonicalizeReplacement(replacement, "VCDP");
             }
 
@@ -604,26 +497,27 @@
                         if (IS_DEV) {
                             logger.debug("Function Source:\n", code);
                         }
+                        if (IS_COMPANION_TEST)
+                            reporterData.failedPatches.hadNoEffect.push({
+                                ...patch,
+                                id
+                            });
                     }
 
                     if (patch.group) {
-<<<<<<< HEAD
-                        logger.warn(`Undoing patch group ${patch.find} by ${patch.plugin} because replacement ${replacement.match} errored`);
+                        logger.warn(`Undoing patch group ${patch.find} by ${patch.plugin} because replacement ${replacement.match} had no effect`);
+                        code = previousCode;
+                        patchedFactory = previousFactory;
+
+                        if (markedAsPatched) {
+                            patchedBy.delete(patch.plugin);
+                        }
+
                         if (IS_COMPANION_TEST)
                             reporterData.failedPatches.undoingPatchGroup.push({
                                 ...patch,
                                 id
                             });
-                        mod = previousMod;
-=======
-                        logger.warn(`Undoing patch group ${patch.find} by ${patch.plugin} because replacement ${replacement.match} had no effect`);
->>>>>>> e8639e2e
-                        code = previousCode;
-                        patchedFactory = previousFactory;
-
-                        if (markedAsPatched) {
-                            patchedBy.delete(patch.plugin);
-                        }
 
                         break;
                     }
@@ -642,6 +536,14 @@
             } catch (err) {
                 logger.error(`Patch by ${patch.plugin} errored (Module id is ${String(id)}): ${replacement.match}\n`, err);
 
+                if (IS_COMPANION_TEST)
+                    reporterData.failedPatches.erroredPatch.push({
+                        ...patch,
+                        oldModule: lastCode,
+                        newModule: code,
+                        id
+                    });
+
                 if (IS_DEV) {
                     diffErroredPatch(code, lastCode, lastCode.match(replacement.match)!);
                 }
@@ -652,6 +554,11 @@
 
                 if (patch.group) {
                     logger.warn(`Undoing patch group ${patch.find} by ${patch.plugin} because replacement ${replacement.match} errored`);
+                    if (IS_COMPANION_TEST)
+                        reporterData.failedPatches.undoingPatchGroup.push({
+                            ...patch,
+                            id
+                        });
                     code = previousCode;
                     patchedFactory = previousFactory;
                     break;
