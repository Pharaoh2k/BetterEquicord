/*
 * Vencord, a modification for Discord's desktop app
 * Copyright (c) 2023 Vendicated and contributors
 *
 * This program is free software: you can redistribute it and/or modify
 * it under the terms of the GNU General Public License as published by
 * the Free Software Foundation, either version 3 of the License, or
 * (at your option) any later version.
 *
 * This program is distributed in the hope that it will be useful,
 * but WITHOUT ANY WARRANTY; without even the implied warranty of
 * MERCHANTABILITY or FITNESS FOR A PARTICULAR PURPOSE.  See the
 * GNU General Public License for more details.
 *
 * You should have received a copy of the GNU General Public License
 * along with this program.  If not, see <https://www.gnu.org/licenses/>.
*/

import { _resolveReady, filters, findByCodeLazy, findByPropsLazy, findLazy, mapMangledModuleLazy, waitFor } from "@webpack";
import type { Channel } from "discord-types/general";

<<<<<<< HEAD
import { _resolveReady, filters, findByCodeLazy, findByPropsLazy, findLazy, mapMangledModuleLazy, waitFor } from "../webpack";
=======
>>>>>>> cb8e8bd4
import type * as t from "./types/utils";

export let FluxDispatcher: t.FluxDispatcher;
waitFor(["dispatch", "subscribe"], m => {
    FluxDispatcher = m;
    // Non import access to avoid circular dependency
    Vencord.Plugins.subscribeAllPluginsFluxEvents(m);

    const cb = () => {
        m.unsubscribe("CONNECTION_OPEN", cb);
        _resolveReady();
    };
    m.subscribe("CONNECTION_OPEN", cb);
});

export let ComponentDispatch: any;
waitFor(["dispatchToLastSubscribed"], m => ComponentDispatch = m);

export const Constants: t.Constants = mapMangledModuleLazy('ME:"/users/@me"', {
    Endpoints: filters.byProps("USER", "ME"),
    UserFlags: filters.byProps("STAFF", "SPAMMER"),
    FriendsSections: m => m.PENDING === "PENDING" && m.ADD_FRIEND
});

export const RestAPI: t.RestAPI = findLazy(m => typeof m === "object" && m.del && m.put);
export const moment: typeof import("moment") = findByPropsLazy("parseTwoDigitYear");

export const hljs: typeof import("highlight.js").default = findByPropsLazy("highlight", "registerLanguage");

export const useDrag = findByCodeLazy("useDrag::spec.begin was deprecated");
// you cant make a better finder i love that they remove display names sm
export const useDrop = findByCodeLazy(".options);return", ".collect,");

export const { match, P }: Pick<typeof import("ts-pattern"), "match" | "P"> = mapMangledModuleLazy("@ts-pattern/matcher", {
    match: filters.byCode("return new"),
    P: filters.byProps("when")
});

export const lodash: typeof import("lodash") = findByPropsLazy("debounce", "cloneDeep");

export const i18n = mapMangledModuleLazy('defaultLocale:"en-US"', {
    t: m => m?.[Symbol.toStringTag] === "IntlMessagesProxy",
    intl: m => m != null && Object.getPrototypeOf(m)?.withFormatters != null
}, true);

export let SnowflakeUtils: t.SnowflakeUtils;
waitFor(["fromTimestamp", "extractTimestamp"], m => SnowflakeUtils = m);

export let Parser: t.Parser;
waitFor("parseTopic", m => Parser = m);
export let Alerts: t.Alerts;
waitFor(["show", "close"], m => Alerts = m);

const ToastType = {
    MESSAGE: "message",
    SUCCESS: "success",
    FAILURE: "failure",
    CUSTOM: "custom",
    CLIP: "clip",
    LINK: "link",
    FORWARD: "forward",
    BOOKMARK: "bookmark",
    CLOCK: "clock"
};
const ToastPosition = {
    TOP: 0,
    BOTTOM: 1
};

export interface ToastData {
    message: string,
    id: string,
    /**
     * Toasts.Type
     */
    type: string,
    options?: ToastOptions;
}

export interface ToastOptions {
    /**
     * Toasts.Position
     */
    position?: number;
    component?: React.ReactNode,
    duration?: number;
}

export const Toasts = {
    Type: ToastType,
    Position: ToastPosition,
    // what's less likely than getting 0 from Math.random()? Getting it twice in a row
    genId: () => (Math.random() || Math.random()).toString(36).slice(2),

    // hack to merge with the following interface, dunno if there's a better way
    ...{} as {
        show(data: ToastData): void;
        pop(): void;
        create(message: string, type: string, options?: ToastOptions): ToastData;
    }
};

// This is the same module but this is easier
waitFor("showToast", m => {
    Toasts.show = m.showToast;
    Toasts.pop = m.popToast;
    Toasts.create = m.createToast;
});

/**
 * Show a simple toast. If you need more options, use Toasts.show manually
 */
export function showToast(message: string, type = ToastType.MESSAGE, options?: ToastOptions) {
    Toasts.show(Toasts.create(message, type, options));
}

export const UserUtils = {
    getUser: findByCodeLazy(".USER(")
};

export const UploadManager = findByPropsLazy("clearAll", "addFile");
export const UploadHandler = {
    promptToUpload: findByCodeLazy("#{intl::ATTACHMENT_TOO_MANY_ERROR_TITLE}") as (files: File[], channel: Channel, draftType: Number) => void
};

export const ApplicationAssetUtils = mapMangledModuleLazy("getAssetImage: size must === [", {
    fetchAssetIds: filters.byCode('.startsWith("http:")', ".dispatch({"),
    getAssetFromImageURL: filters.byCode("].serialize(", ',":"'),
    getAssetImage: filters.byCode("getAssetImage: size must === ["),
    getAssets: filters.byCode(".assets")
});

export const NavigationRouter: t.NavigationRouter = mapMangledModuleLazy("Transitioning to ", {
    transitionTo: filters.byCode("transitionTo -"),
    transitionToGuild: filters.byCode("transitionToGuild -"),
    back: filters.byCode("goBack()"),
    forward: filters.byCode("goForward()"),
});
export const ChannelRouter: t.ChannelRouter = mapMangledModuleLazy('"Thread must have a parent ID."', {
    transitionToChannel: filters.byCode(".preload"),
    transitionToThread: filters.byCode('"Thread must have a parent ID."')
});

export let SettingsRouter: any;
waitFor(["open", "saveAccountChanges"], m => SettingsRouter = m);

export const PermissionsBits: t.PermissionsBits = findLazy(m => typeof m.ADMINISTRATOR === "bigint");

export const { zustandCreate } = mapMangledModuleLazy(["useSyncExternalStoreWithSelector:", "Object.assign"], {
    zustandCreate: filters.byCode(/=>(\i)\?\i\(\1/)
});

export const { zustandPersist } = mapMangledModuleLazy(".onRehydrateStorage)?", {
    zustandPersist: filters.byCode(/(\(\i,\i\))=>.+?\i\1/)
});

export const MessageActions = findByPropsLazy("editMessage", "sendMessage");
export const MessageCache = findByPropsLazy("clearCache", "_channelMessages");
export const UserProfileActions = findByPropsLazy("openUserProfileModal", "closeUserProfileModal");
export const InviteActions = findByPropsLazy("resolveInvite");
export const ChannelActionCreators = findByPropsLazy("openPrivateChannel");

export const IconUtils: t.IconUtils = findByPropsLazy("getGuildBannerURL", "getUserAvatarURL");

export const ReadStateUtils = mapMangledModuleLazy('type:"ENABLE_AUTOMATIC_ACK",', {
    ackChannel: filters.byCode(".isForumLikeChannel(")
});

export const ExpressionPickerStore: t.ExpressionPickerStore = mapMangledModuleLazy("expression-picker-last-active-view", {
    openExpressionPicker: filters.byCode(/setState\({activeView:(?:(?!null)\i),activeViewType:/),
    closeExpressionPicker: filters.byCode("setState({activeView:null"),
    toggleMultiExpressionPicker: filters.byCode(".EMOJI,"),
    toggleExpressionPicker: filters.byCode(/getState\(\)\.activeView===\i\?\i\(\):\i\(/),
    setExpressionPickerView: filters.byCode(/setState\({activeView:\i,lastActiveView:/),
    setSearchQuery: filters.byCode("searchQuery:"),
    useExpressionPickerStore: filters.byCode(/\(\i,\i=\i\)=>/)
});

export const PopoutActions: t.PopoutActions = mapMangledModuleLazy('type:"POPOUT_WINDOW_OPEN"', {
    open: filters.byCode('type:"POPOUT_WINDOW_OPEN"'),
    close: filters.byCode('type:"POPOUT_WINDOW_CLOSE"'),
    setAlwaysOnTop: filters.byCode('type:"POPOUT_WINDOW_SET_ALWAYS_ON_TOP"'),
});

export const UsernameUtils: t.UsernameUtils = findByPropsLazy("useName", "getGlobalName");
export const DisplayProfileUtils: t.DisplayProfileUtils = mapMangledModuleLazy(/=\i\.getUserProfile\(\i\),\i=\i\.getGuildMemberProfile\(/, {
    getDisplayProfile: filters.byCode(".getGuildMemberProfile("),
    useDisplayProfile: filters.byCode(/\[\i\.\i,\i\.\i],\(\)=>/)
});

export const DateUtils: t.DateUtils = mapMangledModuleLazy("millisecondsInUnit:", {
    calendarFormat: filters.byCode("sameElse"),
    dateFormat: filters.byCode('":'),
    isSameDay: filters.byCode("Math.abs(+"),
    diffAsUnits: filters.byCode("days:0", "millisecondsInUnit")
});<|MERGE_RESOLUTION|>--- conflicted
+++ resolved
@@ -19,10 +19,6 @@
 import { _resolveReady, filters, findByCodeLazy, findByPropsLazy, findLazy, mapMangledModuleLazy, waitFor } from "@webpack";
 import type { Channel } from "discord-types/general";
 
-<<<<<<< HEAD
-import { _resolveReady, filters, findByCodeLazy, findByPropsLazy, findLazy, mapMangledModuleLazy, waitFor } from "../webpack";
-=======
->>>>>>> cb8e8bd4
 import type * as t from "./types/utils";
 
 export let FluxDispatcher: t.FluxDispatcher;
