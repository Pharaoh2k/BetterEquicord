/*
 * Vencord, a modification for Discord's desktop app
 * Copyright (c) 2023 Vendicated and contributors
 *
 * This program is free software: you can redistribute it and/or modify
 * it under the terms of the GNU General Public License as published by
 * the Free Software Foundation, either version 3 of the License, or
 * (at your option) any later version.
 *
 * This program is distributed in the hope that it will be useful,
 * but WITHOUT ANY WARRANTY; without even the implied warranty of
 * MERCHANTABILITY or FITNESS FOR A PARTICULAR PURPOSE.  See the
 * GNU General Public License for more details.
 *
 * You should have received a copy of the GNU General Public License
 * along with this program.  If not, see <https://www.gnu.org/licenses/>.
*/

import type { Channel } from "discord-types/general";

import { _resolveReady, filters, findByCodeLazy, findByPropsLazy, findLazy, mapMangledModuleLazy, waitFor } from "../webpack";
import type * as t from "./types/utils";

export let FluxDispatcher: t.FluxDispatcher;
waitFor(["dispatch", "subscribe"], m => {
    FluxDispatcher = m;
    // Non import call to avoid circular dependency
    Vencord.Plugins.subscribeAllPluginsFluxEvents(m);

    const cb = () => {
        m.unsubscribe("CONNECTION_OPEN", cb);
        _resolveReady();
    };
    m.subscribe("CONNECTION_OPEN", cb);
});

export let ComponentDispatch;
waitFor(["dispatchToLastSubscribed"], m => ComponentDispatch = m);

export const Constants: t.Constants = mapMangledModuleLazy('ME:"/users/@me"', {
    Endpoints: filters.byProps("USER", "ME"),
    UserFlags: filters.byProps("STAFF", "SPAMMER"),
    FriendsSections: m => m.PENDING === "PENDING" && m.ADD_FRIEND
});

export const RestAPI: t.RestAPI = findLazy(m => typeof m === "object" && m.del && m.put);
export const moment: typeof import("moment") = findByPropsLazy("parseTwoDigitYear");

export const hljs: typeof import("highlight.js").default = findByPropsLazy("highlight", "registerLanguage");

export const useDrag = findByCodeLazy("useDrag::spec.begin was deprecated");
// you cant make a better finder i love that they remove display names sm
export const useDrop = findByCodeLazy(".options);return", ".collect,");

export const { match, P }: Pick<typeof import("ts-pattern"), "match" | "P"> = mapMangledModuleLazy("@ts-pattern/matcher", {
    match: filters.byCode("return new"),
    P: filters.byProps("when")
});

export const lodash: typeof import("lodash") = findByPropsLazy("debounce", "cloneDeep");

export const i18n = mapMangledModuleLazy('defaultLocale:"en-US"', {
    t: m => m?.[Symbol.toStringTag] === "IntlMessagesProxy",
    intl: m => m != null && Object.getPrototypeOf(m)?.withFormatters != null
}, true);

export let SnowflakeUtils: t.SnowflakeUtils;
waitFor(["fromTimestamp", "extractTimestamp"], m => SnowflakeUtils = m);

export let Parser: t.Parser;
waitFor("parseTopic", m => Parser = m);
export let Alerts: t.Alerts;
waitFor(["show", "close"], m => Alerts = m);

const ToastType = {
    MESSAGE: "message",
    SUCCESS: "success",
    FAILURE: "failure",
    CUSTOM: "custom",
    CLIP: "clip",
    LINK: "link",
    FORWARD: "forward",
    BOOKMARK: "bookmark",
    CLOCK: "clock"
};
const ToastPosition = {
    TOP: 0,
    BOTTOM: 1
};

export interface ToastData {
    message: string,
    id: string,
    /**
     * Toasts.Type
     */
    type: string,
    options?: ToastOptions;
}

export interface ToastOptions {
    /**
     * Toasts.Position
     */
    position?: number;
    component?: React.ReactNode,
    duration?: number;
}

export const Toasts = {
    Type: ToastType,
    Position: ToastPosition,
    // what's less likely than getting 0 from Math.random()? Getting it twice in a row
    genId: () => (Math.random() || Math.random()).toString(36).slice(2),

    // hack to merge with the following interface, dunno if there's a better way
    ...{} as {
        show(data: ToastData): void;
        pop(): void;
        create(message: string, type: string, options?: ToastOptions): ToastData;
    }
};

// This is the same module but this is easier
waitFor("showToast", m => {
    Toasts.show = m.showToast;
    Toasts.pop = m.popToast;
    Toasts.create = m.createToast;
});

/**
 * Show a simple toast. If you need more options, use Toasts.show manually
 */
export function showToast(message: string, type = ToastType.MESSAGE, options?: ToastOptions) {
    Toasts.show(Toasts.create(message, type, options));
}

export const UserUtils = {
    getUser: findByCodeLazy(".USER(")
};

export const UploadManager = findByPropsLazy("clearAll", "addFile");
export const UploadHandler = {
    promptToUpload: findByCodeLazy("#{intl::ATTACHMENT_TOO_MANY_ERROR_TITLE}") as (files: File[], channel: Channel, draftType: Number) => void
};

export const ApplicationAssetUtils = mapMangledModuleLazy("getAssetImage: size must === [", {
    fetchAssetIds: filters.byCode('.startsWith("http:")', ".dispatch({"),
    getAssetFromImageURL: filters.byCode("].serialize(", ',":"'),
    getAssetImage: filters.byCode("getAssetImage: size must === ["),
    getAssets: filters.byCode(".assets")
});

<<<<<<< HEAD
export const Clipboard: t.Clipboard = mapMangledModuleLazy("await window.navigator.clipboard.writeText(", {
    copy: filters.byCode(".writeText("),
    SUPPORTS_COPY: e => typeof e === "boolean"
});

=======
>>>>>>> e99e89e9
export const NavigationRouter: t.NavigationRouter = mapMangledModuleLazy("Transitioning to ", {
    transitionTo: filters.byCode("transitionTo -"),
    transitionToGuild: filters.byCode("transitionToGuild -"),
    back: filters.byCode("goBack()"),
    forward: filters.byCode("goForward()"),
});
export const ChannelRouter: t.ChannelRouter = mapMangledModuleLazy('"Thread must have a parent ID."', {
    transitionToChannel: filters.byCode(".preload"),
    transitionToThread: filters.byCode('"Thread must have a parent ID."')
});

export let SettingsRouter: any;
waitFor(["open", "saveAccountChanges"], m => SettingsRouter = m);

export const PermissionsBits: t.PermissionsBits = findLazy(m => typeof m.ADMINISTRATOR === "bigint");

export const { zustandCreate } = mapMangledModuleLazy(["useSyncExternalStoreWithSelector:", "Object.assign"], {
    zustandCreate: filters.byCode(/=>(\i)\?\i\(\1/)
});

export const { zustandPersist } = mapMangledModuleLazy(".onRehydrateStorage)?", {
    zustandPersist: filters.byCode(/(\(\i,\i\))=>.+?\i\1/)
});

export const MessageActions = findByPropsLazy("editMessage", "sendMessage");
export const MessageCache = findByPropsLazy("clearCache", "_channelMessages");
export const UserProfileActions = findByPropsLazy("openUserProfileModal", "closeUserProfileModal");
export const InviteActions = findByPropsLazy("resolveInvite");

export const IconUtils: t.IconUtils = findByPropsLazy("getGuildBannerURL", "getUserAvatarURL");

export const ReadStateUtils = mapMangledModuleLazy('type:"ENABLE_AUTOMATIC_ACK",', {
    ackChannel: filters.byCode(".isForumLikeChannel(")
});

export const ExpressionPickerStore: t.ExpressionPickerStore = mapMangledModuleLazy("expression-picker-last-active-view", {
    openExpressionPicker: filters.byCode(/setState\({activeView:(?:(?!null)\i),activeViewType:/),
    closeExpressionPicker: filters.byCode("setState({activeView:null"),
    toggleMultiExpressionPicker: filters.byCode(".EMOJI,"),
    toggleExpressionPicker: filters.byCode(/getState\(\)\.activeView===\i\?\i\(\):\i\(/),
    setExpressionPickerView: filters.byCode(/setState\({activeView:\i,lastActiveView:/),
    setSearchQuery: filters.byCode("searchQuery:"),
    useExpressionPickerStore: filters.byCode(/\(\i,\i=\i\)=>/)
});

export const PopoutActions: t.PopoutActions = mapMangledModuleLazy('type:"POPOUT_WINDOW_OPEN"', {
    open: filters.byCode('type:"POPOUT_WINDOW_OPEN"'),
    close: filters.byCode('type:"POPOUT_WINDOW_CLOSE"'),
    setAlwaysOnTop: filters.byCode('type:"POPOUT_WINDOW_SET_ALWAYS_ON_TOP"'),
});

export const UsernameUtils: t.UsernameUtils = findByPropsLazy("useName", "getGlobalName");
export const DisplayProfileUtils: t.DisplayProfileUtils = mapMangledModuleLazy(/=\i\.getUserProfile\(\i\),\i=\i\.getGuildMemberProfile\(/, {
    getDisplayProfile: filters.byCode(".getGuildMemberProfile("),
    useDisplayProfile: filters.byCode(/\[\i\.\i,\i\.\i],\(\)=>/)
});

export const DateUtils: t.DateUtils = mapMangledModuleLazy("millisecondsInUnit:", {
    calendarFormat: filters.byCode("sameElse"),
    dateFormat: filters.byCode('":'),
    isSameDay: filters.byCode("Math.abs(+"),
    diffAsUnits: filters.byCode("days:0", "millisecondsInUnit")
});<|MERGE_RESOLUTION|>--- conflicted
+++ resolved
@@ -151,14 +151,6 @@
     getAssets: filters.byCode(".assets")
 });
 
-<<<<<<< HEAD
-export const Clipboard: t.Clipboard = mapMangledModuleLazy("await window.navigator.clipboard.writeText(", {
-    copy: filters.byCode(".writeText("),
-    SUPPORTS_COPY: e => typeof e === "boolean"
-});
-
-=======
->>>>>>> e99e89e9
 export const NavigationRouter: t.NavigationRouter = mapMangledModuleLazy("Transitioning to ", {
     transitionTo: filters.byCode("transitionTo -"),
     transitionToGuild: filters.byCode("transitionToGuild -"),
