--- conflicted
+++ resolved
@@ -48,15 +48,11 @@
 
 export const hljs: typeof import("highlight.js").default = findByPropsLazy("highlight", "registerLanguage");
 
-<<<<<<< HEAD
 export const useDrag = findByCodeLazy("useDrag::spec.begin was deprecated");
 // you cant make a better finder i love that they remove display names sm
 export const useDrop = findByCodeLazy(".options);return", ".collect,");
 
-export const { match, P }: Pick<typeof TSPattern, "match" | "P"> = mapMangledModuleLazy("@ts-pattern/matcher", {
-=======
 export const { match, P }: { match: typeof TSPattern["match"], P: typeof TSPattern["P"]; } = mapMangledModuleLazy("@ts-pattern/matcher", {
->>>>>>> 960f49ba
     match: filters.byCode("return new"),
     P: filters.byProps("when")
 });
@@ -179,6 +175,11 @@
     zustandPersist: filters.byCode(/(\(\i,\i\))=>.+?\i\1/)
 });
 
+export const { openUserSettings } = findByPropsLazy("openUserSettings");
+export function openUserSettingsPanel(panel: string) {
+    openUserSettings(panel + "_panel");
+}
+
 export const MessageActions = findByPropsLazy("editMessage", "sendMessage");
 export const MessageCache = findByPropsLazy("clearCache", "_channelMessages");
 export const UserProfileActions = findByPropsLazy("openUserProfileModal", "closeUserProfileModal");
