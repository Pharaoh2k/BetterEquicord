/*
 * Vencord, a modification for Discord's desktop app
 * Copyright (c) 2023 Vendicated and contributors
 *
 * This program is free software: you can redistribute it and/or modify
 * it under the terms of the GNU General Public License as published by
 * the Free Software Foundation, either version 3 of the License, or
 * (at your option) any later version.
 *
 * This program is distributed in the hope that it will be useful,
 * but WITHOUT ANY WARRANTY; without even the implied warranty of
 * MERCHANTABILITY or FITNESS FOR A PARTICULAR PURPOSE.  See the
 * GNU General Public License for more details.
 *
 * You should have received a copy of the GNU General Public License
 * along with this program.  If not, see <https://www.gnu.org/licenses/>.
*/

<<<<<<< HEAD
import { findByPropsLazy } from "@webpack";

import * as t from "./types/classes";

=======
import * as t from "@vencord/discord-types";
import { findByPropsLazy, findLazy } from "@webpack";

export const ModalImageClasses: t.ImageModalClasses = findLazy(m => m.image && m.modal && !m.applicationIcon);
>>>>>>> 19f4d7cd
export const ButtonWrapperClasses: t.ButtonWrapperClasses = findByPropsLazy("buttonWrapper", "buttonContent");<|MERGE_RESOLUTION|>--- conflicted
+++ resolved
@@ -16,15 +16,8 @@
  * along with this program.  If not, see <https://www.gnu.org/licenses/>.
 */
 
-<<<<<<< HEAD
-import { findByPropsLazy } from "@webpack";
-
-import * as t from "./types/classes";
-
-=======
 import * as t from "@vencord/discord-types";
 import { findByPropsLazy, findLazy } from "@webpack";
 
 export const ModalImageClasses: t.ImageModalClasses = findLazy(m => m.image && m.modal && !m.applicationIcon);
->>>>>>> 19f4d7cd
 export const ButtonWrapperClasses: t.ButtonWrapperClasses = findByPropsLazy("buttonWrapper", "buttonContent");