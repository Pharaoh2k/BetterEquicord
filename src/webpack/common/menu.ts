--- conflicted
+++ resolved
@@ -16,24 +16,15 @@
  * along with this program.  If not, see <https://www.gnu.org/licenses/>.
 */
 
-<<<<<<< HEAD
-import { findByPropsLazy, waitFor } from "../webpack";
-=======
-// eslint-disable-next-line path-alias/no-relative
 import { filters, mapMangledModuleLazy, waitFor } from "../webpack";
->>>>>>> d6f12094
 import type * as t from "./types/menu";
 
 export let Menu = {} as t.Menu;
 
 waitFor(["MenuItem", "MenuSliderControl"], m => Menu = m);
 
-<<<<<<< HEAD
-export const ContextMenuApi: t.ContextMenuApi = findByPropsLazy("closeContextMenu", "openContextMenu");
-=======
 export const ContextMenuApi: t.ContextMenuApi = mapMangledModuleLazy('type:"CONTEXT_MENU_OPEN', {
     closeContextMenu: filters.byCode("CONTEXT_MENU_CLOSE"),
     openContextMenu: filters.byCode("renderLazy:"),
     openContextMenuLazy: e => typeof e === "function" && e.toString().length < 100
 });
->>>>>>> d6f12094
