/*
 * Vencord, a modification for Discord's desktop app
 * Copyright (c) 2023 Vendicated and contributors
 *
 * This program is free software: you can redistribute it and/or modify
 * it under the terms of the GNU General Public License as published by
 * the Free Software Foundation, either version 3 of the License, or
 * (at your option) any later version.
 *
 * This program is distributed in the hope that it will be useful,
 * but WITHOUT ANY WARRANTY; without even the implied warranty of
 * MERCHANTABILITY or FITNESS FOR A PARTICULAR PURPOSE.  See the
 * GNU General Public License for more details.
 *
 * You should have received a copy of the GNU General Public License
 * along with this program.  If not, see <https://www.gnu.org/licenses/>.
*/

import { findByCodeLazy, findByPropsLazy } from "@webpack";
import type * as Stores from "discord-types/stores";

import { waitForStore } from "./internal";
import * as t from "./types/stores";

export const Flux: t.Flux = findByPropsLazy("connectStores");

export type GenericStore = t.FluxStore & Record<string, any>;

export const DraftType = findByPropsLazy("ChannelMessage", "SlashCommand");

export let MessageStore: Omit<Stores.MessageStore, "getMessages"> & {
    getMessages(chanId: string): any;
};

// this is not actually a FluxStore
export const PrivateChannelsStore = findByPropsLazy("openPrivateChannel");
export let PermissionStore: GenericStore;
export let GuildChannelStore: GenericStore;
export let ReadStateStore: GenericStore;
export let PresenceStore: GenericStore;

export let GuildStore: t.GuildStore;
export let UserStore: Stores.UserStore & t.FluxStore;
export let UserProfileStore: GenericStore;
export let SelectedChannelStore: Stores.SelectedChannelStore & t.FluxStore;
export let SelectedGuildStore: t.FluxStore & Record<string, any>;
export let ChannelStore: Stores.ChannelStore & t.FluxStore;
export let TypingStore: GenericStore;
export let GuildMemberStore: Stores.GuildMemberStore & t.FluxStore;
export let RelationshipStore: Stores.RelationshipStore & t.FluxStore & {
    /** Get the date (as a string) that the relationship was created */
    getSince(userId: string): string;
};

export let EmojiStore: t.EmojiStore;
export let ThemeStore: t.ThemeStore;
export let WindowStore: t.WindowStore;
export let DraftStore: t.DraftStore;

/**
 * React hook that returns stateful data for one or more stores
 * You might need a custom comparator (4th argument) if your store data is an object
 * @param stores The stores to listen to
 * @param mapper A function that returns the data you need
 * @param dependencies An array of reactive values which the hook depends on. Use this if your mapper or equality function depends on the value of another hook
 * @param isEqual A custom comparator for the data returned by mapper
 *
 * @example const user = useStateFromStores([UserStore], () => UserStore.getCurrentUser(), null, (old, current) => old.id === current.id);
 */
export const useStateFromStores: t.useStateFromStores = findByCodeLazy("useStateFromStores");

waitForStore("DraftStore", s => DraftStore = s);
waitForStore("UserStore", s => UserStore = s);
waitForStore("UserProfileStore", m => UserProfileStore = m);
waitForStore("ChannelStore", m => ChannelStore = m);
waitForStore("SelectedChannelStore", m => SelectedChannelStore = m);
waitForStore("SelectedGuildStore", m => SelectedGuildStore = m);
waitForStore("GuildStore", m => GuildStore = m);
waitForStore("GuildMemberStore", m => GuildMemberStore = m);
waitForStore("RelationshipStore", m => RelationshipStore = m);
waitForStore("PermissionStore", m => PermissionStore = m);
waitForStore("PresenceStore", m => PresenceStore = m);
waitForStore("ReadStateStore", m => ReadStateStore = m);
waitForStore("GuildChannelStore", m => GuildChannelStore = m);
waitForStore("MessageStore", m => MessageStore = m);
waitForStore("WindowStore", m => WindowStore = m);
waitForStore("EmojiStore", m => EmojiStore = m);
<<<<<<< HEAD
waitForStore("TypingStore", m => TypingStore = m);
=======
waitForStore("ThemeStore", m => ThemeStore = m);
>>>>>>> 4c4f2894
<|MERGE_RESOLUTION|>--- conflicted
+++ resolved
@@ -85,8 +85,5 @@
 waitForStore("MessageStore", m => MessageStore = m);
 waitForStore("WindowStore", m => WindowStore = m);
 waitForStore("EmojiStore", m => EmojiStore = m);
-<<<<<<< HEAD
 waitForStore("TypingStore", m => TypingStore = m);
-=======
-waitForStore("ThemeStore", m => ThemeStore = m);
->>>>>>> 4c4f2894
+waitForStore("ThemeStore", m => ThemeStore = m);