/*
 * Vencord, a modification for Discord's desktop app
 * Copyright (c) 2022 Vendicated and contributors
 *
 * This program is free software: you can redistribute it and/or modify
 * it under the terms of the GNU General Public License as published by
 * the Free Software Foundation, either version 3 of the License, or
 * (at your option) any later version.
 *
 * This program is distributed in the hope that it will be useful,
 * but WITHOUT ANY WARRANTY; without even the implied warranty of
 * MERCHANTABILITY or FITNESS FOR A PARTICULAR PURPOSE.  See the
 * GNU General Public License for more details.
 *
 * You should have received a copy of the GNU General Public License
 * along with this program.  If not, see <https://www.gnu.org/licenses/>.
*/

<<<<<<< HEAD
import { ChannelStore, GuildMemberStore, Toasts } from "@webpack/common";

import { copyToClipboard } from "./clipboard";
import { EQUICORD_HELPERS, EquicordDevsById, GUILD_ID, SUPPORT_CHANNEL_ID, VencordDevsById } from "./constants";
=======
import { DevsById } from "./constants";
>>>>>>> bb3f333a

/**
 * Calls .join(" ") on the arguments
 * classes("one", "two") => "one two"
 */
export function classes(...classes: Array<string | null | undefined | false>) {
    return classes.filter(Boolean).join(" ");
}

/**
 * Returns a promise that resolves after the specified amount of time
 */
export function sleep(ms: number): Promise<void> {
    return new Promise(r => setTimeout(r, ms));
}

/**
 * Check if obj is a true object: of type "object" and not null or array
 */
export function isObject(obj: unknown): obj is object {
    return typeof obj === "object" && obj !== null && !Array.isArray(obj);
}

/**
 * Check if an object is empty or in other words has no own properties
 */
export function isObjectEmpty(obj: object) {
    for (const k in obj)
        if (Object.hasOwn(obj, k)) return false;

    return true;
}

/**
 * Returns null if value is not a URL, otherwise return URL object.
 * Avoids having to wrap url checks in a try/catch
 */
export function parseUrl(urlString: string): URL | null {
    try {
        return new URL(urlString);
    } catch {
        return null;
    }
}

/**
 * Checks whether an element is on screen
 */
export const checkIntersecting = (el: Element) => {
    const elementBox = el.getBoundingClientRect();
    const documentHeight = Math.max(document.documentElement.clientHeight, window.innerHeight);
    return !(elementBox.bottom < 0 || elementBox.top - documentHeight >= 0);
};

export function identity<T>(value: T): T {
    return value;
}

<<<<<<< HEAD
// https://developer.mozilla.org/en-US/docs/Web/HTTP/Browser_detection_using_the_user_agent#mobile_tablet_or_desktop
// "In summary, we recommend looking for the string Mobi anywhere in the User Agent to detect a mobile device."
export const isMobile = navigator.userAgent.includes("Mobi");

export const isPluginDev = (id: string) => Object.hasOwn(VencordDevsById, id);
export const shouldShowContributorBadge = (id: string) => isPluginDev(id) && VencordDevsById[id].badge !== false;

export const isEquicordPluginDev = (id: string) => Object.hasOwn(EquicordDevsById, id);
export const shouldShowEquicordContributorBadge = (id: string) => isEquicordPluginDev(id) && EquicordDevsById[id].badge !== false;

export const isAnyPluginDev = (id: string) => Object.hasOwn(VencordDevsById, id) || Object.hasOwn(EquicordDevsById, id);
=======
export const isPluginDev = (id: string) => Object.hasOwn(DevsById, id);
export const shouldShowContributorBadge = (id: string) => isPluginDev(id) && DevsById[id].badge !== false;
>>>>>>> bb3f333a

export function pluralise(amount: number, singular: string, plural = singular + "s") {
    return amount === 1 ? `${amount} ${singular}` : `${amount} ${plural}`;
}

export function interpolateIfDefined(strings: TemplateStringsArray, ...args: any[]) {
    if (args.some(arg => arg == null)) return "";
    return String.raw({ raw: strings }, ...args);
}

export function tryOrElse<T>(func: () => T, fallback: T): T {
    try {
        const res = func();
        return res instanceof Promise
            ? res.catch(() => fallback) as T
            : res;
    } catch {
        return fallback;
    }
}

export function isEquicordGuild(id: string | null | undefined, isGuildId: boolean = false): boolean {
    if (!id) return false;
    if (isGuildId) return id === GUILD_ID;
    const channel = ChannelStore.getChannel(id);
    return channel.guild_id === GUILD_ID;
}

export function isSupportChannel(channelId: string | null | undefined): boolean {
    if (!channelId) return false;
    return channelId === SUPPORT_CHANNEL_ID;
}

export function isEquicordSupport(userId: string | null | undefined): boolean {
    if (!userId) return false;

    const member = GuildMemberStore.getMember(GUILD_ID, userId);
    return member?.roles?.includes(EQUICORD_HELPERS) || false;
}<|MERGE_RESOLUTION|>--- conflicted
+++ resolved
@@ -16,14 +16,9 @@
  * along with this program.  If not, see <https://www.gnu.org/licenses/>.
 */
 
-<<<<<<< HEAD
-import { ChannelStore, GuildMemberStore, Toasts } from "@webpack/common";
+import { ChannelStore, GuildMemberStore } from "@webpack/common";
 
-import { copyToClipboard } from "./clipboard";
 import { EQUICORD_HELPERS, EquicordDevsById, GUILD_ID, SUPPORT_CHANNEL_ID, VencordDevsById } from "./constants";
-=======
-import { DevsById } from "./constants";
->>>>>>> bb3f333a
 
 /**
  * Calls .join(" ") on the arguments
@@ -82,11 +77,6 @@
     return value;
 }
 
-<<<<<<< HEAD
-// https://developer.mozilla.org/en-US/docs/Web/HTTP/Browser_detection_using_the_user_agent#mobile_tablet_or_desktop
-// "In summary, we recommend looking for the string Mobi anywhere in the User Agent to detect a mobile device."
-export const isMobile = navigator.userAgent.includes("Mobi");
-
 export const isPluginDev = (id: string) => Object.hasOwn(VencordDevsById, id);
 export const shouldShowContributorBadge = (id: string) => isPluginDev(id) && VencordDevsById[id].badge !== false;
 
@@ -94,10 +84,6 @@
 export const shouldShowEquicordContributorBadge = (id: string) => isEquicordPluginDev(id) && EquicordDevsById[id].badge !== false;
 
 export const isAnyPluginDev = (id: string) => Object.hasOwn(VencordDevsById, id) || Object.hasOwn(EquicordDevsById, id);
-=======
-export const isPluginDev = (id: string) => Object.hasOwn(DevsById, id);
-export const shouldShowContributorBadge = (id: string) => isPluginDev(id) && DevsById[id].badge !== false;
->>>>>>> bb3f333a
 
 export function pluralise(amount: number, singular: string, plural = singular + "s") {
     return amount === 1 ? `${amount} ${singular}` : `${amount} ${plural}`;
