--- conflicted
+++ resolved
@@ -91,13 +91,11 @@
 // "In summary, we recommend looking for the string Mobi anywhere in the User Agent to detect a mobile device."
 export const isMobile = navigator.userAgent.includes("Mobi");
 
-<<<<<<< HEAD
 export const isPluginDev = (id: string) => Object.hasOwn(VencordDevsById, id);
+export const shouldShowContributorBadge = (id: string) => isPluginDev(id) && VencordDevsById[id].badge !== false;
+
 export const isEquicordPluginDev = (id: string) => Object.hasOwn(EquicordDevsById, id);
-=======
-export const isPluginDev = (id: string) => Object.hasOwn(DevsById, id);
-export const shouldShowContributorBadge = (id: string) => isPluginDev(id) && DevsById[id].badge !== false;
->>>>>>> b706d539
+export const shouldShowEquicordContributorBadge = (id: string) => isEquicordPluginDev(id) && EquicordDevsById[id].badge !== false;
 
 export function pluralise(amount: number, singular: string, plural = singular + "s") {
     return amount === 1 ? `${amount} ${singular}` : `${amount} ${plural}`;
