/*
 * Vencord, a modification for Discord's desktop app
 * Copyright (c) 2022 Vendicated and contributors
 *
 * This program is free software: you can redistribute it and/or modify
 * it under the terms of the GNU General Public License as published by
 * the Free Software Foundation, either version 3 of the License, or
 * (at your option) any later version.
 *
 * This program is distributed in the hope that it will be useful,
 * but WITHOUT ANY WARRANTY; without even the implied warranty of
 * MERCHANTABILITY or FITNESS FOR A PARTICULAR PURPOSE.  See the
 * GNU General Public License for more details.
 *
 * You should have received a copy of the GNU General Public License
 * along with this program.  If not, see <https://www.gnu.org/licenses/>.
*/

import { runtimeHashMessageKey } from "./intlHash";
import { Patch, PatchReplacement, ReplaceFn } from "./types";

<<<<<<< HEAD
// TODO: remove legacy hashing function once Discord ships new one everywhere for a while

// @ts-expect-error "RegExp.escape" is very new and not yet in DOM types
const escapeRegex = RegExp.escape || ((s: string) => s.replace(/[.*+?^${}()|[\]\\]/g, "\\$&"));

export function getReplacement(isString: boolean, hashed: string, hash: boolean = false) {
    const hasSpecialChars = !Number.isNaN(Number(hashed[0])) || hashed.includes("+") || hashed.includes("/");

    if (hash) return hashed;

    if (hasSpecialChars) {
        return isString
            ? `["${hashed}"]`
            : String.raw`(?:\["${hashed}"\])`.replaceAll("+", "\\+");
    }

    return isString ? `.${hashed}` : String.raw`(?:\.${hashed})`;
}

function getCompatReplacement(key: string) {
    const hashed = getReplacement(false, runtimeHashMessageKey(key));
    const legacyHashed = getReplacement(false, runtimeHashMessageKeyLegacy(key));
    return String.raw`(?:${hashed}|${legacyHashed})`;
}

function canonicalizeMatchCompatString(str: string) {
    let result = "";
    let lastIndex = 0;
    const re = /#{intl::([\w$+/]*)(?:::(\w+))?}/g;
    for (const match of str.matchAll(re)) {
        result += escapeRegex(str.slice(lastIndex, match.index));
        result += match[2] === "raw" ? getReplacement(false, match[1]) : match[2] === "hash" ? getReplacement(false, runtimeHashMessageKey(match[1]), true) : getCompatReplacement(match[1]);
        lastIndex = (match.index ?? 0) + match[0].length;
    }
    result += escapeRegex(str.slice(lastIndex));
    return new RegExp(result);
}
=======
export function canonicalizeMatch<T extends RegExp | string>(match: T): T {
    let partialCanon = typeof match === "string" ? match : match.source;
    partialCanon = partialCanon.replaceAll(/#{intl::([\w$+/]*)(?:::(\w+))?}/g, (_, key, modifier) => {
        const hashed = modifier === "raw" ? key : runtimeHashMessageKey(key);

        const isString = typeof match === "string";
        const hasSpecialChars = !Number.isNaN(Number(hashed[0])) || hashed.includes("+") || hashed.includes("/");
>>>>>>> 6827b8a3

        if (hasSpecialChars) {
            return isString
                ? `["${hashed}"]`
                : String.raw`(?:\["${hashed}"\])`.replaceAll("+", "\\+");
        }

<<<<<<< HEAD
    let partialCanon = typeof match === "string" ? match : match.source;
    partialCanon = partialCanon.replaceAll(/#{intl::([\w$+/]*)(?:::(\w+))?}/g, (_, key, modifier) => {
        if (modifier === "raw") return getReplacement(false, key);
        if (modifier === "hash") return getReplacement(false, runtimeHashMessageKey(key), true);
        return getCompatReplacement(key);
=======
        return isString ? `.${hashed}` : String.raw`(?:\.${hashed})`;
>>>>>>> 6827b8a3
    });

    if (typeof match === "string") {
        return partialCanon as T;
    }

    const canonSource = partialCanon.replaceAll("\\i", String.raw`(?:[A-Za-z_$][\w$]*)`);
    const canonRegex = new RegExp(canonSource, match.flags);
    canonRegex.toString = match.toString.bind(match);

    return canonRegex as T;
}

export function canonicalizeReplace<T extends string | ReplaceFn>(replace: T, pluginPath: string): T {
    if (typeof replace !== "function")
        return replace.replaceAll("$self", pluginPath) as T;

    return ((...args) => replace(...args).replaceAll("$self", pluginPath)) as T;
}

export function canonicalizeDescriptor<T>(descriptor: TypedPropertyDescriptor<T>, canonicalize: (value: T) => T) {
    if (descriptor.get) {
        const original = descriptor.get;
        descriptor.get = function () {
            return canonicalize(original.call(this));
        };
    } else if (descriptor.value) {
        descriptor.value = canonicalize(descriptor.value);
    }
    return descriptor;
}

export function canonicalizeReplacement(replacement: Pick<PatchReplacement, "match" | "replace">, pluginPath: string) {
    const descriptors = Object.getOwnPropertyDescriptors(replacement);
    descriptors.match = canonicalizeDescriptor(descriptors.match, canonicalizeMatch);
    descriptors.replace = canonicalizeDescriptor(
        descriptors.replace,
        replace => canonicalizeReplace(replace, pluginPath),
    );
    Object.defineProperties(replacement, descriptors);
}

export function canonicalizeFind(patch: Patch) {
    const descriptors = Object.getOwnPropertyDescriptors(patch);
    descriptors.find = canonicalizeDescriptor(descriptors.find, canonicalizeMatch);
    Object.defineProperties(patch, descriptors);
}<|MERGE_RESOLUTION|>--- conflicted
+++ resolved
@@ -19,53 +19,14 @@
 import { runtimeHashMessageKey } from "./intlHash";
 import { Patch, PatchReplacement, ReplaceFn } from "./types";
 
-<<<<<<< HEAD
-// TODO: remove legacy hashing function once Discord ships new one everywhere for a while
-
-// @ts-expect-error "RegExp.escape" is very new and not yet in DOM types
-const escapeRegex = RegExp.escape || ((s: string) => s.replace(/[.*+?^${}()|[\]\\]/g, "\\$&"));
-
-export function getReplacement(isString: boolean, hashed: string, hash: boolean = false) {
-    const hasSpecialChars = !Number.isNaN(Number(hashed[0])) || hashed.includes("+") || hashed.includes("/");
-
-    if (hash) return hashed;
-
-    if (hasSpecialChars) {
-        return isString
-            ? `["${hashed}"]`
-            : String.raw`(?:\["${hashed}"\])`.replaceAll("+", "\\+");
-    }
-
-    return isString ? `.${hashed}` : String.raw`(?:\.${hashed})`;
-}
-
-function getCompatReplacement(key: string) {
-    const hashed = getReplacement(false, runtimeHashMessageKey(key));
-    const legacyHashed = getReplacement(false, runtimeHashMessageKeyLegacy(key));
-    return String.raw`(?:${hashed}|${legacyHashed})`;
-}
-
-function canonicalizeMatchCompatString(str: string) {
-    let result = "";
-    let lastIndex = 0;
-    const re = /#{intl::([\w$+/]*)(?:::(\w+))?}/g;
-    for (const match of str.matchAll(re)) {
-        result += escapeRegex(str.slice(lastIndex, match.index));
-        result += match[2] === "raw" ? getReplacement(false, match[1]) : match[2] === "hash" ? getReplacement(false, runtimeHashMessageKey(match[1]), true) : getCompatReplacement(match[1]);
-        lastIndex = (match.index ?? 0) + match[0].length;
-    }
-    result += escapeRegex(str.slice(lastIndex));
-    return new RegExp(result);
-}
-=======
 export function canonicalizeMatch<T extends RegExp | string>(match: T): T {
     let partialCanon = typeof match === "string" ? match : match.source;
     partialCanon = partialCanon.replaceAll(/#{intl::([\w$+/]*)(?:::(\w+))?}/g, (_, key, modifier) => {
         const hashed = modifier === "raw" ? key : runtimeHashMessageKey(key);
+        if (modifier === "hash") return hashed;
 
         const isString = typeof match === "string";
         const hasSpecialChars = !Number.isNaN(Number(hashed[0])) || hashed.includes("+") || hashed.includes("/");
->>>>>>> 6827b8a3
 
         if (hasSpecialChars) {
             return isString
@@ -73,15 +34,7 @@
                 : String.raw`(?:\["${hashed}"\])`.replaceAll("+", "\\+");
         }
 
-<<<<<<< HEAD
-    let partialCanon = typeof match === "string" ? match : match.source;
-    partialCanon = partialCanon.replaceAll(/#{intl::([\w$+/]*)(?:::(\w+))?}/g, (_, key, modifier) => {
-        if (modifier === "raw") return getReplacement(false, key);
-        if (modifier === "hash") return getReplacement(false, runtimeHashMessageKey(key), true);
-        return getCompatReplacement(key);
-=======
         return isString ? `.${hashed}` : String.raw`(?:\.${hashed})`;
->>>>>>> 6827b8a3
     });
 
     if (typeof match === "string") {
