--- conflicted
+++ resolved
@@ -16,32 +16,18 @@
  * along with this program.  If not, see <https://www.gnu.org/licenses/>.
 */
 
-<<<<<<< HEAD
 import type { ProfileBadge } from "@api/Badges";
-import type { ChatBarButtonFactory } from "@api/ChatButtons";
+import type { ChatBarButtonData, ChatBarButtonFactory } from "@api/ChatButtons";
 import type { NavContextMenuPatchCallback } from "@api/ContextMenu";
 import type { MemberListDecoratorFactory } from "@api/MemberListDecorators";
 import type { MessageAccessoryFactory } from "@api/MessageAccessories";
 import type { MessageDecorationFactory } from "@api/MessageDecorations";
 import type { MessageClickListener, MessageEditListener, MessageSendListener } from "@api/MessageEvents";
-import type { MessagePopoverButtonFactory } from "@api/MessagePopover";
+import type { MessagePopoverButtonData, MessagePopoverButtonFactory } from "@api/MessagePopover";
 import type { NicknameIconFactory } from "@api/NicknameIcons";
 import type { Command, FluxEvents } from "@vencord/discord-types";
 import type { ReactNode } from "react";
 import type { LiteralUnion } from "type-fest";
-=======
-import { ProfileBadge } from "@api/Badges";
-import { ChatBarButtonData } from "@api/ChatButtons";
-import { NavContextMenuPatchCallback } from "@api/ContextMenu";
-import { MemberListDecoratorFactory } from "@api/MemberListDecorators";
-import { MessageAccessoryFactory } from "@api/MessageAccessories";
-import { MessageDecorationFactory } from "@api/MessageDecorations";
-import { MessageClickListener, MessageEditListener, MessageSendListener } from "@api/MessageEvents";
-import { MessagePopoverButtonData } from "@api/MessagePopover";
-import { Command, FluxEvents } from "@vencord/discord-types";
-import { ReactNode } from "react";
-import { LiteralUnion } from "type-fest";
->>>>>>> eb5a42dd
 
 // exists to export default definePlugin({...})
 export default function definePlugin<P extends PluginDef>(p: P & Record<PropertyKey, any>) {
@@ -211,24 +197,20 @@
     renderMemberListDecorator?: MemberListDecoratorFactory;
     renderNicknameIcon?: NicknameIconFactory;
 
-<<<<<<< HEAD
+    // TODO: Remove eventually
+    /**
+     * @deprecated Use {@link chatBarButton} instead
+     */
     renderChatBarButton?: ChatBarButtonFactory;
+    /**
+     * @deprecated Use {@link messagePopoverButton} instead
+     */
+    renderMessagePopoverButton?: MessagePopoverButtonFactory;
 
     /**
      * A Vencord plugin that is modified for extra features in Equicord
      */
     isModified?: boolean;
-=======
-    // TODO: Remove eventually
-    /**
-     * @deprecated Use {@link chatBarButton} instead
-     */
-    renderChatBarButton?: never;
-    /**
-     * @deprecated Use {@link messagePopoverButton} instead
-     */
-    renderMessagePopoverButton?: never;
->>>>>>> eb5a42dd
 }
 
 export const enum StartAt {
