--- conflicted
+++ resolved
@@ -16,20 +16,6 @@
  * along with this program.  If not, see <https://www.gnu.org/licenses/>.
 */
 
-<<<<<<< HEAD
-import { ProfileBadge } from "@api/Badges";
-import { ChatBarButtonFactory } from "@api/ChatButtons";
-import { NavContextMenuPatchCallback } from "@api/ContextMenu";
-import { MemberListDecoratorFactory } from "@api/MemberListDecorators";
-import { MessageAccessoryFactory } from "@api/MessageAccessories";
-import { MessageDecorationFactory } from "@api/MessageDecorations";
-import { MessageClickListener, MessageEditListener, MessageSendListener } from "@api/MessageEvents";
-import { MessagePopoverButtonFactory } from "@api/MessagePopover";
-import { NicknameIconFactory } from "@api/NicknameIcons";
-import { Command, FluxEvents } from "@vencord/discord-types";
-import { ReactNode } from "react";
-import { LiteralUnion } from "type-fest";
-=======
 import type { ProfileBadge } from "@api/Badges";
 import type { ChatBarButtonFactory } from "@api/ChatButtons";
 import type { NavContextMenuPatchCallback } from "@api/ContextMenu";
@@ -38,10 +24,10 @@
 import type { MessageDecorationFactory } from "@api/MessageDecorations";
 import type { MessageClickListener, MessageEditListener, MessageSendListener } from "@api/MessageEvents";
 import type { MessagePopoverButtonFactory } from "@api/MessagePopover";
+import type { NicknameIconFactory } from "@api/NicknameIcons";
 import type { Command, FluxEvents } from "@vencord/discord-types";
 import type { ReactNode } from "react";
 import type { LiteralUnion } from "type-fest";
->>>>>>> bb3f333a
 
 // exists to export default definePlugin({...})
 export default function definePlugin<P extends PluginDef>(p: P & Record<PropertyKey, any>) {
