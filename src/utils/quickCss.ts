/*
 * Vencord, a modification for Discord's desktop app
 * Copyright (c) 2022 Vendicated and contributors
 *
 * This program is free software: you can redistribute it and/or modify
 * it under the terms of the GNU General Public License as published by
 * the Free Software Foundation, either version 3 of the License, or
 * (at your option) any later version.
 *
 * This program is distributed in the hope that it will be useful,
 * but WITHOUT ANY WARRANTY; without even the implied warranty of
 * MERCHANTABILITY or FITNESS FOR A PARTICULAR PURPOSE.  See the
 * GNU General Public License for more details.
 *
 * You should have received a copy of the GNU General Public License
 * along with this program.  If not, see <https://www.gnu.org/licenses/>.
*/

import { Settings, SettingsStore } from "@api/Settings";
import { ThemeStore } from "@webpack/common";

let style: HTMLStyleElement;
let themesStyle: HTMLStyleElement;

function createStyle(id: string) {
    const style = document.createElement("style");
    style.id = id;
    document.documentElement.append(style);
    return style;
}

async function initSystemValues() {
    const values = await VencordNative.themes.getSystemValues();
    const variables = Object.entries(values)
        .filter(([, v]) => v !== "#")
        .map(([k, v]) => `--${k}: ${v};`)
        .join("");

    createStyle("vencord-os-theme-values").textContent = `:root{${variables}}`;
}

export async function toggle(isEnabled: boolean) {
    if (!style) {
        if (isEnabled) {
            style = createStyle("vencord-custom-css");
            VencordNative.quickCss.addChangeListener(css => {
                style.textContent = css;
                // At the time of writing this, changing textContent resets the disabled state
                style.disabled = !Settings.useQuickCss;
            });
            style.textContent = await VencordNative.quickCss.get();
        }
    } else
        style.disabled = !isEnabled;
}

async function initThemes() {
    themesStyle ??= createStyle("vencord-themes");

    const { enabledThemeLinks, enabledThemes } = Settings;

    const enabledlinks: string[] = [...enabledThemeLinks];
    // "darker" and "midnight" both count as dark
    // This function is first called on DOMContentLoaded, so ThemeStore may not have been loaded yet
    const activeTheme = ThemeStore == null
        ? undefined
        : ThemeStore.theme === "light" ? "light" : "dark";

    const links = enabledlinks
        .map(rawLink => {
            const match = /^@(light|dark) (.*)/.exec(rawLink);
            if (!match) return rawLink;

            const [, mode, link] = match;
            return mode === activeTheme ? link : null;
        })
        .filter(link => link !== null);

    if (IS_WEB) {
        for (const theme of enabledThemes) {
            const themeData = await VencordNative.themes.getThemeData(theme);
            if (!themeData) continue;
            const blob = new Blob([themeData], { type: "text/css" });
            links.push(URL.createObjectURL(blob));
        }
    } else {
        const localThemes = enabledThemes.map(theme => `vencord:///themes/${theme}?v=${Date.now()}`);
        links.push(...localThemes);
    }

    themesStyle.textContent = links.map(link => `@import url("${link.trim()}");`).join("\n");
}

document.addEventListener("DOMContentLoaded", () => {
    initSystemValues();
    initThemes();

    if (!IS_WEB) {
        VencordNative.quickCss.addThemeChangeListener(initThemes);
    }
<<<<<<< HEAD

    initThemes();

    toggle(Settings.useQuickCss);
    SettingsStore.addChangeListener("useQuickCss", toggle);

    SettingsStore.addChangeListener("enabledThemeLinks", initThemes);
    SettingsStore.addChangeListener("enabledThemes", initThemes);
=======
>>>>>>> c7f38897
});

export function initQuickCssThemeStore() {
    initThemes();

    let currentTheme = ThemeStore.theme;
    ThemeStore.addChangeListener(() => {
        if (currentTheme === ThemeStore.theme) return;

        currentTheme = ThemeStore.theme;
        initThemes();
    });
}<|MERGE_RESOLUTION|>--- conflicted
+++ resolved
@@ -95,20 +95,15 @@
     initSystemValues();
     initThemes();
 
-    if (!IS_WEB) {
-        VencordNative.quickCss.addThemeChangeListener(initThemes);
-    }
-<<<<<<< HEAD
-
-    initThemes();
-
     toggle(Settings.useQuickCss);
     SettingsStore.addChangeListener("useQuickCss", toggle);
 
     SettingsStore.addChangeListener("enabledThemeLinks", initThemes);
     SettingsStore.addChangeListener("enabledThemes", initThemes);
-=======
->>>>>>> c7f38897
+
+    if (!IS_WEB) {
+        VencordNative.quickCss.addThemeChangeListener(initThemes);
+    }
 });
 
 export function initQuickCssThemeStore() {
