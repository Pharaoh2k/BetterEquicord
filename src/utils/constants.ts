/*
 * Vencord, a modification for Discord's desktop app
 * Copyright (c) 2022 Vendicated and contributors
 *
 * This program is free software: you can redistribute it and/or modify
 * it under the terms of the GNU General Public License as published by
 * the Free Software Foundation, either version 3 of the License, or
 * (at your option) any later version.
 *
 * This program is distributed in the hope that it will be useful,
 * but WITHOUT ANY WARRANTY; without even the implied warranty of
 * MERCHANTABILITY or FITNESS FOR A PARTICULAR PURPOSE.  See the
 * GNU General Public License for more details.
 *
 * You should have received a copy of the GNU General Public License
 * along with this program.  If not, see <https://www.gnu.org/licenses/>.
*/

export const WEBPACK_CHUNK = "webpackChunkdiscord_app";
export const REACT_GLOBAL = "Vencord.Webpack.Common.React";
export const SUPPORT_CHANNEL_ID = "1297590739911573585";
export const VC_SUPPORT_CHANNEL_ID = "1026515880080842772";
export const SUPPORT_CHANNEL_IDS = [SUPPORT_CHANNEL_ID, VC_SUPPORT_CHANNEL_ID];
export const GUILD_ID = "1173279886065029291";
export const VC_GUILD_ID = "1015060230222131221";
export const GUILD_IDS = [GUILD_ID, VC_GUILD_ID];

export interface Dev {
    name: string;
    id: bigint;
    badge?: boolean;
}

/**
 * If you made a plugin or substantial contribution, add yourself here.
 * This object is used for the plugin author list, as well as to add a contributor badge to your profile.
 * If you wish to stay fully anonymous, feel free to set ID to 0n.
 * If you are fine with attribution but don't want the badge, add badge: false
 */
export const Devs = /* #__PURE__*/ Object.freeze({
    Ven: {
        name: "Vee",
        id: 343383572805058560n
    },
    Arjix: {
        name: "ArjixWasTaken",
        id: 674710789138939916n,
        badge: false
    },
    Cyn: {
        name: "Cynosphere",
        id: 150745989836308480n
    },
    Trwy: {
        name: "trey",
        id: 354427199023218689n
    },
    Megu: {
        name: "Megumin",
        id: 545581357812678656n
    },
    botato: {
        name: "botato",
        id: 440990343899643943n
    },
    fawn: {
        name: "fawn",
        id: 336678828233588736n
    },
    rushii: {
        name: "rushii",
        id: 295190422244950017n
    },
    Glitch: {
        name: "Glitchy",
        id: 269567451199569920n
    },
    Samu: {
        name: "Samu",
        id: 702973430449832038n
    },
    Nyako: {
        name: "nyako",
        id: 118437263754395652n
    },
    MaiKokain: {
        name: "Mai",
        id: 722647978577363026n
    },
    echo: {
        name: "ECHO",
        id: 712639419785412668n
    },
    katlyn: {
        name: "katlyn",
        id: 250322741406859265n
    },
    nea: {
        name: "nea",
        id: 310702108997320705n
    },
    Nuckyz: {
        name: "Nuckyz",
        id: 235834946571337729n
    },
    D3SOX: {
        name: "D3SOX",
        id: 201052085641281538n
    },
    Nickyux: {
        name: "Nickyux",
        id: 427146305651998721n
    },
    mantikafasi: {
        name: "mantikafasi",
        id: 287555395151593473n
    },
    Xinto: {
        name: "Xinto",
        id: 423915768191647755n
    },
    JacobTm: {
        name: "Jacob.Tm",
        id: 302872992097107991n
    },
    DustyAngel47: {
        name: "DustyAngel47",
        id: 714583473804935238n
    },
    BanTheNons: {
        name: "BanTheNons",
        id: 460478012794863637n
    },
    BigDuck: {
        name: "BigDuck",
        id: 1024588272623681609n
    },
    AverageReactEnjoyer: {
        name: "Average React Enjoyer",
        id: 1004904120056029256n
    },
    adryd: {
        name: "adryd",
        id: 0n
    },
    Tyman: {
        name: "Tyman",
        id: 487443883127472129n
    },
    afn: {
        name: "afn",
        id: 420043923822608384n
    },
    KraXen72: {
        name: "KraXen72",
        id: 379304073515499530n
    },
    kemo: {
        name: "kemo",
        id: 715746190813298788n
    },
    dzshn: {
        name: "dzshn",
        id: 310449948011528192n
    },
    Ducko: {
        name: "Ducko",
        id: 506482395269169153n
    },
    jewdev: {
        name: "jewdev",
        id: 222369866529636353n
    },
    Luna: {
        name: "Luny",
        id: 821472922140803112n
    },
    Vap: {
        name: "Vap0r1ze",
        id: 454072114492866560n
    },
    KingFish: {
        name: "King Fish",
        id: 499400512559382538n
    },
    Commandtechno: {
        name: "Commandtechno",
        id: 296776625432035328n
    },
    TheSun: {
        name: "sunnie",
        id: 406028027768733696n
    },
    axyie: {
        name: "'ax",
        id: 273562710745284628n
    },
    pointy: {
        name: "pointy",
        id: 99914384989519872n
    },
    SammCheese: {
        name: "Samm-Cheese",
        id: 372148345894076416n
    },
    zt: {
        name: "zt",
        id: 289556910426816513n
    },
    captain: {
        name: "Captain",
        id: 347366054806159360n
    },
    nick: {
        name: "nick",
        id: 347884694408265729n,
        badge: false
    },
    whqwert: {
        name: "whqwert",
        id: 586239091520176128n
    },
    lewisakura: {
        name: "lewisakura",
        id: 96269247411400704n
    },
    RuiNtD: {
        name: "RuiNtD",
        id: 157917665162297344n
    },
    hunt: {
        name: "hunt-g",
        id: 222800179697287168n
    },
    cloudburst: {
        name: "cloudburst",
        id: 892128204150685769n
    },
    Aria: {
        name: "Syncxv",
        id: 549244932213309442n
    },
    TheKodeToad: {
        name: "TheKodeToad",
        id: 706152404072267788n
    },
    LordElias: {
        name: "LordElias",
        id: 319460781567639554n
    },
    juby: {
        name: "Juby210",
        id: 324622488644616195n
    },
    Alyxia: {
        name: "Alyxia Sother",
        id: 952185386350829688n
    },
    Remty: {
        name: "Remty",
        id: 335055032204656642n
    },
    skyevg: {
        name: "skyevg",
        id: 1090310844283363348n
    },
    Dziurwa: {
        name: "Dziurwa",
        id: 1001086404203389018n
    },
    arHSM: {
        name: "arHSM",
        id: 841509053422632990n
    },
    AutumnVN: {
        name: "AutumnVN",
        id: 393694671383166998n
    },
    pylix: {
        name: "pylix",
        id: 492949202121261067n
    },
    Tyler: {
        name: "\\\\GGTyler\\\\",
        id: 143117463788191746n
    },
    RyanCaoDev: {
        name: "RyanCaoDev",
        id: 952235800110694471n
    },
    FieryFlames: {
        name: "Fiery",
        id: 890228870559698955n
    },
    KannaDev: {
        name: "Kanna",
        id: 317728561106518019n
    },
    carince: {
        name: "carince",
        id: 818323528755314698n
    },
    PandaNinjas: {
        name: "PandaNinjas",
        id: 455128749071925248n
    },
    CatNoir: {
        name: "CatNoir",
        id: 260371016348336128n
    },
    outfoxxed: {
        name: "outfoxxed",
        id: 837425748435796060n
    },
    UwUDev: {
        name: "UwU",
        id: 691413039156690994n
    },
    amia: {
        name: "amia",
        id: 142007603549962240n
    },
    phil: {
        name: "phil",
        id: 305288513941667851n
    },
    ImLvna: {
        name: "lillith <3",
        id: 799319081723232267n
    },
    rad: {
        name: "rad",
        id: 610945092504780823n
    },
    AndrewDLO: {
        name: "Andrew-DLO",
        id: 434135504792059917n
    },
    HypedDomi: {
        name: "HypedDomi",
        id: 354191516979429376n
    },
    Rini: {
        name: "Rini",
        id: 1079479184478441643n
    },
    castdrian: {
        name: "castdrian",
        id: 224617799434108928n
    },
    Arrow: {
        name: "arrow",
        id: 958158495302176778n
    },
    bb010g: {
        name: "bb010g",
        id: 72791153467990016n
    },
    Dolfies: {
        name: "Dolfies",
        id: 852892297661906993n
    },
    RuukuLada: {
        name: "RuukuLada",
        id: 119705748346241027n
    },
    blahajZip: {
        name: "blahaj.zip",
        id: 683954422241427471n
    },
    archeruwu: {
        name: "archer_uwu",
        id: 160068695383736320n
    },
    ProffDea: {
        name: "ProffDea",
        id: 609329952180928513n
    },
    UlyssesZhan: {
        name: "UlyssesZhan",
        id: 586808226058862623n
    },
    ant0n: {
        name: "ant0n",
        id: 145224646868860928n
    },
    Board: {
        name: "BoardTM",
        id: 285475344817848320n
    },
    philipbry: {
        name: "philipbry",
        id: 554994003318276106n
    },
    Korbo: {
        name: "Korbo",
        id: 455856406420258827n
    },
    maisymoe: {
        name: "maisy",
        id: 257109471589957632n
    },
    Lexi: {
        name: "Lexi",
        id: 506101469787717658n
    },
    Mopi: {
        name: "Mopi",
        id: 1022189106614243350n
    },
    Grzesiek11: {
        name: "Grzesiek11",
        id: 368475654662127616n
    },
    Samwich: {
        name: "Samwich",
        id: 976176454511509554n
    },
    coolelectronics: {
        name: "coolelectronics",
        id: 696392247205298207n
    },
    Av32000: {
        name: "Av32000",
        id: 593436735380127770n
    },
    Noxillio: {
        name: "Noxillio",
        id: 138616536502894592n
    },
    Kyuuhachi: {
        name: "Kyuuhachi",
        id: 236588665420251137n
    },
    nin0dev: {
        name: "nin0dev",
        id: 886685857560539176n
    },
    Elvyra: {
        name: "Elvyra",
        id: 708275751816003615n
    },
    HappyEnderman: {
        name: "Happy enderman",
        id: 1083437693347827764n
    },
    Vishnya: {
        name: "Vishnya",
        id: 282541644484575233n
    },
    Inbestigator: {
        name: "Inbestigator",
        id: 761777382041714690n
    },
    newwares: {
        name: "newwares",
        id: 421405303951851520n
    },
    JohnyTheCarrot: {
        name: "JohnyTheCarrot",
        id: 132819036282159104n
    },
    puv: {
        name: "puv",
        id: 469441552251355137n
    },
    Kodarru: {
        name: "Kodarru",
        id: 785227396218748949n
    },
    nakoyasha: {
        name: "nakoyasha",
        id: 222069018507345921n
    },
    Sqaaakoi: {
        name: "Sqaaakoi",
        id: 259558259491340288n
    },
    Byron: {
        name: "byeoon",
        id: 1167275288036655133n
    },
    Kaitlyn: {
        name: "kaitlyn",
        id: 306158896630988801n
    },
    PolisanTheEasyNick: {
        name: "Oleh Polisan",
        id: 242305263313485825n
    },
    HAHALOSAH: {
        name: "HAHALOSAH",
        id: 903418691268513883n
    },
    GabiRP: {
        name: "GabiRP",
        id: 507955112027750401n
    },
    ImBanana: {
        name: "Im_Banana",
        id: 635250116688871425n
    },
    xocherry: {
        name: "xocherry",
        id: 221288171013406720n
    },
    ScattrdBlade: {
        name: "ScattrdBlade",
        id: 678007540608532491n
    },
    goodbee: {
        name: "goodbee",
        id: 658968552606400512n
    },
    Moxxie: {
        name: "Moxxie",
        id: 712653921692155965n
    },
    Ethan: {
        name: "Ethan",
        id: 721717126523781240n
    },
    nyx: {
        name: "verticalsync.",
        id: 1207087393929171095n
    },
    nekohaxx: {
        name: "nekohaxx",
        id: 1176270221628153886n
    },
    Antti: {
        name: "Antti",
        id: 312974985876471810n
    },
    Joona: {
        name: "Joona",
        id: 297410829589020673n
    },
    sadan: {
        name: "sadan",
        id: 521819891141967883n
    },
    Kylie: {
        name: "Cookie",
        id: 721853658941227088n
    },
    AshtonMemer: {
        name: "AshtonMemer",
        id: 373657230530052099n
    },
    surgedevs: {
        name: "Chloe",
        id: 1084592643784331324n
    },
    Lumap: {
        name: "Lumap",
        id: 585278686291427338n
    },
    Obsidian: {
        name: "Obsidian",
        id: 683171006717755446n
    },
    SerStars: {
        name: "SerStars",
        id: 861631850681729045n
    },
    niko: {
        name: "niko",
        id: 341377368075796483n
    },
    relitrix: {
        name: "Relitrix",
        id: 423165393901715456n
    },
    RamziAH: {
        name: "RamziAH",
        id: 1279957227612147747n
    },
    SomeAspy: {
        name: "SomeAspy",
        id: 516750892372852754n
    },
    jamesbt365: {
        name: "jamesbt365",
        id: 158567567487795200n,
    },
} satisfies Record<string, Dev>);

export const EquicordDevs = Object.freeze({
    nobody: {
        name: "nobody",
        id: 0n
    },
    thororen: {
        name: "thororen",
        id: 848339671629299742n
    },
    nyx: {
        name: "verticalsync",
        id: 1207087393929171095n
    },
    Cortex: {
        name: "Cortex",
        id: 825069530376044594n
    },
    KrystalSkull: {
        name: "krystalskullofficial",
        id: 929208515883569182n
    },
    Naibuu: {
        name: "hs50",
        id: 1120045713867423835n
    },
    Ven: {
        name: "Vee",
        id: 343383572805058560n
    },
    nexpid: {
        name: "Nexpid",
        id: 853550207039832084n
    },
    FoxStorm1: {
        name: "FoxStorm1",
        id: 789872551731527690n
    },
    camila314: {
        name: "camila314",
        id: 738592270617542716n
    },
    Wolfie: {
        name: "wolfieeeeeeee",
        id: 347096063569559553n
    },
    ryan: {
        name: "ryan",
        id: 479403382994632704n
    },
    MrDiamond: {
        name: "MrDiamond",
        id: 523338295644782592n
    },
    Fres: {
        name: "fres",
        id: 843448897737064448n
    },
    Dams: {
        name: "Dams",
        id: 769939285792653325n
    },
    KawaiianPizza: {
        name: "KawaiianPizza",
        id: 501000986735673347n
    },
    Perny: {
        name: "Perny",
        id: 1101508982570504244n
    },
    Jaxx: {
        name: "Jaxx",
        id: 901016640253227059n
    },
    Balaclava: {
        name: "Balaclava",
        id: 854886148455399436n
    },
    dat_insanity: {
        name: "dat_insanity",
        id: 0n
    },
    coolesding: {
        name: "cooles",
        id: 406084422308331522n
    },
    SerStars: {
        name: "SerStars",
        id: 861631850681729045n
    },
    MaxHerbold: {
        name: "MaxHerbold",
        id: 1189527130611138663n
    },
    Combatmaster: {
        name: "Combatmaster331",
        id: 790562534503612437n
    },
    Megal: {
        name: "Megal",
        id: 387790666484285441n
    },
    Woosh: {
        name: "w00shh.",
        id: 919239894327521361n
    },
    Hanzy: {
        name: "hanzydev",
        id: 1093131781043126322n
    },
    zoodogood: {
        name: "zoodogood",
        id: 921403577539387454n
    },
    Drag: {
        name: "dragalt_",
        id: 1189903210564038697n
    },
    bhop: {
        name: "femeie",
        id: 442626774841556992n
    },
    Panniku: {
        name: "Panniku",
        id: 703634705152606318n
    },
    Tolgchu: {
        name: "✨Tolgchu✨",
        id: 329671025312923648n
    },
    DaBluLite: {
        name: "DaBluLite",
        id: 582170007505731594n
    },
    kvba: {
        name: "kvba",
        id: 105170831130234880n
    },
    Fafa: {
        name: "Fafa",
        id: 428188716641812481n
    },
    Colorman: {
        name: "colorman",
        id: 298842558610800650n
    },
    walrus: {
        name: "walrus",
        id: 305317288775778306n
    },
    Prince527: {
        name: "Prince527",
        id: 364105797162237952n
    },
    unstream: {
        name: "Unstream",
        id: 1125315673829154837n
    },
    ThePirateStoner: {
        name: "ThePirateStoner",
        id: 1196220620376121381n
    },
    Sampath: {
        name: "Sampath",
        id: 984015688807100419n
    },
    catcraft: {
        name: "catcraft",
        id: 290162449213292546n
    },
    ShadyGoat: {
        name: "Shady Goat",
        id: 376079696489742338n
    },
    Joona: {
        name: "Joona",
        id: 297410829589020673n
    },
    SimplyData: {
        name: "SimplyData",
        id: 301494563514613762n
    },
    keifufu: {
        name: "keifufu",
        id: 469588398110146590n
    },
    Blackilykat: {
        name: "Blackilykat",
        id: 442033332952498177n
    },
    niko: {
        name: "niko",
        id: 341377368075796483n
    },
    sadan: {
        name: "sadan",
        id: 521819891141967883n
    },
    x3rt: {
        name: "x3rt",
        id: 131602100332396544n
    },
    Hen: {
        name: "Hen",
        id: 279266228151779329n
    },
    vmohammad: {
        name: "vMohammad",
        id: 921098159348924457n
    },
    SpikeHD: {
        name: "SpikeHD",
        id: 221757857836564485n
    },
    bep: {
        name: "bep",
        id: 0n
    },
    llytz: {
        name: "llytz",
        id: 1271128098301022240n
    },
    nin0dev: {
        name: "nin0dev",
        id: 886685857560539176n
    },
    D3SOX: {
        name: "D3SOX",
        id: 201052085641281538n
    },
    newwares: {
        name: "newwares",
        id: 421405303951851520n
    },
    Kyuuhachi: {
        name: "Kyuuhachi",
        id: 236588665420251137n
    },
    ImLvna: {
        name: "lillith <3",
        id: 799319081723232267n
    },
    AutumnVN: {
        name: "AutumnVN",
        id: 393694671383166998n
    },
    Arjix: {
        name: "ArjixWasTaken",
        id: 674710789138939916n,
        badge: false
    },
    Inbestigator: {
        name: "Inbestigator",
        id: 761777382041714690n
    },
    Sqaaakoi: {
        name: "Sqaaakoi",
        id: 259558259491340288n
    },
    Samwich: {
        name: "Samwich",
        id: 976176454511509554n
    },
    TheSun: {
        name: "sunnie",
        id: 406028027768733696n
    },
    TheKodeToad: {
        name: "TheKodeToad",
        id: 706152404072267788n
    },
    Nickyux: {
        name: "Nickyux",
        id: 427146305651998721n
    },
    Ethan: {
        name: "Ethan",
        id: 721717126523781240n
    },
    castdrian: {
        name: "castdrian",
        id: 224617799434108928n
    },
    echo: {
        name: "ECHO",
        id: 712639419785412668n
    },
    RyanCaoDev: {
        name: "RyanCaoDev",
        id: 952235800110694471n
    },
    HypedDomi: {
        name: "HypedDomi",
        id: 354191516979429376n
    },
    Grzesiek11: {
        name: "Grzesiek11",
        id: 368475654662127616n
    },
    Aria: {
        name: "Syncxv",
        id: 549244932213309442n
    },
    ProffDea: {
        name: "ProffDea",
        id: 609329952180928513n
    },
    HappyEnderman: {
        name: "Happy enderman",
        id: 1083437693347827764n
    },
    Nyako: {
        name: "nyako",
        id: 118437263754395652n
    },
    ant0n: {
        name: "ant0n",
        id: 145224646868860928n
    },
    MaiKokain: {
        name: "Mai",
        id: 722647978577363026n
    },
    Korbo: {
        name: "Korbo",
        id: 455856406420258827n
    },
    Moxxie: {
        name: "Moxxie",
        id: 712653921692155965n
    },
    arHSM: {
        name: "arHSM",
        id: 841509053422632990n
    },
    iamme: {
        name: "i am me",
        id: 984392761929256980n
    },
    creations: {
        name: "Creation's",
        id: 209830981060788225n
    },
    Leko: {
        name: "Leko",
        id: 108153734541942784n
    },
    SomeAspy: {
        name: "SomeAspy",
        id: 516750892372852754n
    },
    nvhhr: {
        name: "nvhhr",
        id: 165098921071345666n
    },
    Z1xus: {
        name: "Z1xus",
        id: 377450600797044746n,
    },
    Oggetto: {
        name: "Oggetto",
        id: 619203349954166804n,
    },
    zyqunix: {
        name: "zyqunix",
        id: 1201415921802170388n
    },
<<<<<<< HEAD
=======
    examplegit: {
        name: "example.user",
        id: 175411535357673473n,
    },
    Loukios: {
        name: "Loukios",
        id: 211461918127292416n
    },
>>>>>>> 7cb889c8
} satisfies Record<string, Dev>);

// iife so #__PURE__ works correctly
export const VencordDevsById = /* #__PURE__*/ (() =>
    Object.freeze(Object.fromEntries(
        Object.entries(Devs)
            .filter(d => d[1].id !== 0n)
            .map(([_, v]) => [v.id, v] as const)
    ))
)() as Record<string, Dev>;

export const EquicordDevsById = /* #__PURE__*/ (() =>
    Object.freeze(Object.fromEntries(
        Object.entries(EquicordDevs)
            .filter(d => d[1].id !== 0n)
            .map(([_, v]) => [v.id, v] as const)
    ))
)() as Record<string, Dev>;<|MERGE_RESOLUTION|>--- conflicted
+++ resolved
@@ -952,8 +952,6 @@
         name: "zyqunix",
         id: 1201415921802170388n
     },
-<<<<<<< HEAD
-=======
     examplegit: {
         name: "example.user",
         id: 175411535357673473n,
@@ -962,7 +960,6 @@
         name: "Loukios",
         id: 211461918127292416n
     },
->>>>>>> 7cb889c8
 } satisfies Record<string, Dev>);
 
 // iife so #__PURE__ works correctly
