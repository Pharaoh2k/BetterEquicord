--- conflicted
+++ resolved
@@ -641,7 +641,10 @@
         name: "VV",
         id: 254866377087778816n
     },
-<<<<<<< HEAD
+    u32: {
+        name: "u32",
+        id: 1063237286818488351n,
+    }
 } satisfies Record<string, Dev>);
 
 export const EquicordDevs = Object.freeze({
@@ -1229,11 +1232,6 @@
     keyages: {
         name: "Key",
         id: 1230319937155760131n
-=======
-    u32: {
-        name: "u32",
-        id: 1063237286818488351n,
->>>>>>> 58ef6585
     },
 } satisfies Record<string, Dev>);
 
