/*
 * Vencord, a modification for Discord's desktop app
 * Copyright (c) 2022 Vendicated and contributors
 *
 * This program is free software: you can redistribute it and/or modify
 * it under the terms of the GNU General Public License as published by
 * the Free Software Foundation, either version 3 of the License, or
 * (at your option) any later version.
 *
 * This program is distributed in the hope that it will be useful,
 * but WITHOUT ANY WARRANTY; without even the implied warranty of
 * MERCHANTABILITY or FITNESS FOR A PARTICULAR PURPOSE.  See the
 * GNU General Public License for more details.
 *
 * You should have received a copy of the GNU General Public License
 * along with this program.  If not, see <https://www.gnu.org/licenses/>.
*/

export const REACT_GLOBAL = "Vencord.Webpack.Common.React";

// Equicord
export const SUPPORT_CHANNEL_ID = "1297590739911573585";
export const GUILD_ID = "1173279886065029291";
export const DONOR_ROLE_ID = "1173316879083896912";
export const CONTRIB_ROLE_ID = "1222677964760682556";
export const EQUICORD_TEAM = "1173520023239786538";
export const EQUCORD_HELPERS = "1326406112144265257";
export const EQUIBOP_CONTRIB_ROLE_ID = "1287079931645263968";
export const VENCORD_CONTRIB_ROLE_ID = "1173343399470964856";

// Vencord
export const VC_SUPPORT_CHANNEL_ID = "1026515880080842772";
export const VC_GUILD_ID = "1015060230222131221";
export const VENBOT_USER_ID = "1017176847865352332";
export const VC_DONOR_ROLE_ID = "1042507929485586532";
export const VC_CONTRIB_ROLE_ID = "1026534353167208489";
export const VC_REGULAR_ROLE_ID = "1026504932959977532";
export const VC_SUPPORT_CATEGORY_ID = "1108135649699180705";
export const VC_KNOWN_ISSUES_CHANNEL_ID = "1222936386626129920";

export const GUILD_IDS = [GUILD_ID, VC_GUILD_ID];
export const SUPPORT_CHANNEL_IDS = [SUPPORT_CHANNEL_ID, VC_SUPPORT_CHANNEL_ID];
export const DONOR_ROLE_IDS = [DONOR_ROLE_ID, VC_DONOR_ROLE_ID];
export const CONTRIB_ROLE_IDS = [CONTRIB_ROLE_ID, EQUIBOP_CONTRIB_ROLE_ID, VENCORD_CONTRIB_ROLE_ID, VC_CONTRIB_ROLE_ID];

export interface Dev {
    name: string;
    id: bigint;
    badge?: boolean;
}

/**
 * If you made a plugin or substantial contribution, add yourself here.
 * This object is used for the plugin author list, as well as to add a contributor badge to your profile.
 * If you wish to stay fully anonymous, feel free to set ID to 0n.
 * If you are fine with attribution but don't want the badge, add badge: false
 */
export const Devs = /* #__PURE__*/ Object.freeze({
    Ven: {
        name: "V",
        id: 343383572805058560n
    },
    Arjix: {
        name: "ArjixWasTaken",
        id: 674710789138939916n,
        badge: false
    },
    Cyn: {
        name: "Cynosphere",
        id: 150745989836308480n
    },
    Trwy: {
        name: "trey",
        id: 354427199023218689n
    },
    Megu: {
        name: "Megumin",
        id: 545581357812678656n
    },
    botato: {
        name: "botato",
        id: 440990343899643943n
    },
    fawn: {
        name: "fawn",
        id: 336678828233588736n
    },
    rushii: {
        name: "rushii",
        id: 295190422244950017n
    },
    Glitch: {
        name: "Glitchy",
        id: 269567451199569920n
    },
    Samu: {
        name: "Samu",
        id: 702973430449832038n
    },
    Nyako: {
        name: "nyako",
        id: 118437263754395652n
    },
    MaiKokain: {
        name: "Mai",
        id: 722647978577363026n
    },
    echo: {
        name: "ECHO",
        id: 712639419785412668n
    },
    katlyn: {
        name: "katlyn",
        id: 250322741406859265n
    },
    nea: {
        name: "nea",
        id: 310702108997320705n
    },
    Nuckyz: {
        name: "Nuckyz",
        id: 235834946571337729n
    },
    D3SOX: {
        name: "D3SOX",
        id: 201052085641281538n
    },
    Nickyux: {
        name: "Nickyux",
        id: 427146305651998721n
    },
    mantikafasi: {
        name: "mantikafasi",
        id: 287555395151593473n
    },
    Xinto: {
        name: "Xinto",
        id: 423915768191647755n
    },
    JacobTm: {
        name: "Jacob.Tm",
        id: 302872992097107991n
    },
    DustyAngel47: {
        name: "DustyAngel47",
        id: 714583473804935238n
    },
    BanTheNons: {
        name: "BanTheNons",
        id: 460478012794863637n
    },
    BigDuck: {
        name: "BigDuck",
        id: 1024588272623681609n
    },
    AverageReactEnjoyer: {
        name: "Average React Enjoyer",
        id: 1004904120056029256n
    },
    adryd: {
        name: "adryd",
        id: 0n
    },
    Tyman: {
        name: "Tyman",
        id: 487443883127472129n
    },
    afn: {
        name: "afn",
        id: 420043923822608384n
    },
    KraXen72: {
        name: "KraXen72",
        id: 379304073515499530n
    },
    kemo: {
        name: "kemo",
        id: 715746190813298788n
    },
    dzshn: {
        name: "dzshn",
        id: 310449948011528192n
    },
    Ducko: {
        name: "Ducko",
        id: 506482395269169153n
    },
    jewdev: {
        name: "jewdev",
        id: 222369866529636353n
    },
    Luna: {
        name: "Luny",
        id: 821472922140803112n
    },
    Vap: {
        name: "Vap0r1ze",
        id: 454072114492866560n
    },
    KingFish: {
        name: "King Fish",
        id: 499400512559382538n
    },
    Commandtechno: {
        name: "Commandtechno",
        id: 296776625432035328n
    },
    TheSun: {
        name: "sunnie",
        id: 406028027768733696n
    },
    axyie: {
        name: "'ax",
<<<<<<< HEAD
        id: 273562710745284628n
=======
        id: 929877747151548487n,
>>>>>>> fae15dbd
    },
    pointy: {
        name: "pointy",
        id: 99914384989519872n
    },
    SammCheese: {
        name: "Samm-Cheese",
        id: 372148345894076416n
    },
    zt: {
        name: "zt",
        id: 289556910426816513n
    },
    captain: {
        name: "Captain",
        id: 347366054806159360n
    },
    nick: {
        name: "nick",
        id: 347884694408265729n,
        badge: false
    },
    whqwert: {
        name: "whqwert",
        id: 586239091520176128n
    },
    lewisakura: {
        name: "lewisakura",
        id: 96269247411400704n
    },
    RuiNtD: {
        name: "RuiNtD",
        id: 157917665162297344n
    },
    hunt: {
        name: "hunt-g",
        id: 222800179697287168n
    },
    cloudburst: {
        name: "cloudburst",
        id: 892128204150685769n
    },
    Aria: {
        name: "Syncxv",
        id: 549244932213309442n
    },
    TheKodeToad: {
        name: "TheKodeToad",
        id: 706152404072267788n
    },
    LordElias: {
        name: "LordElias",
        id: 319460781567639554n
    },
    juby: {
        name: "Juby210",
        id: 324622488644616195n
    },
    Alyxia: {
        name: "Alyxia Sother",
        id: 952185386350829688n
    },
    Remty: {
        name: "Remty",
        id: 335055032204656642n
    },
    skyevg: {
        name: "skyevg",
        id: 1090310844283363348n
    },
    Dziurwa: {
        name: "Dziurwa",
        id: 1001086404203389018n
    },
    arHSM: {
        name: "arHSM",
        id: 841509053422632990n
    },
    AutumnVN: {
        name: "AutumnVN",
        id: 393694671383166998n
    },
    pylix: {
        name: "pylix",
        id: 492949202121261067n
    },
    Tyler: {
        name: "\\\\GGTyler\\\\",
        id: 143117463788191746n
    },
    RyanCaoDev: {
        name: "RyanCaoDev",
        id: 952235800110694471n
    },
    FieryFlames: {
        name: "Fiery",
        id: 890228870559698955n
    },
    KannaDev: {
        name: "Kanna",
        id: 317728561106518019n
    },
    carince: {
        name: "carince",
        id: 818323528755314698n
    },
    PandaNinjas: {
        name: "PandaNinjas",
        id: 455128749071925248n
    },
    CatNoir: {
        name: "CatNoir",
        id: 260371016348336128n
    },
    outfoxxed: {
        name: "outfoxxed",
        id: 837425748435796060n
    },
    UwUDev: {
        name: "UwU",
        id: 691413039156690994n
    },
    amia: {
        name: "amia",
        id: 142007603549962240n
    },
    phil: {
        name: "phil",
        id: 305288513941667851n
    },
    ImLvna: {
        name: "lillith <3",
        id: 799319081723232267n
    },
    rad: {
        name: "rad",
        id: 610945092504780823n
    },
    AndrewDLO: {
        name: "Andrew-DLO",
        id: 434135504792059917n
    },
    HypedDomi: {
        name: "HypedDomi",
        id: 354191516979429376n
    },
    Rini: {
        name: "Rini",
        id: 1079479184478441643n
    },
    castdrian: {
        name: "castdrian",
        id: 224617799434108928n
    },
    Arrow: {
        name: "arrow",
        id: 958158495302176778n
    },
    bb010g: {
        name: "bb010g",
        id: 72791153467990016n
    },
    Dolfies: {
        name: "Dolfies",
        id: 852892297661906993n
    },
    RuukuLada: {
        name: "RuukuLada",
        id: 119705748346241027n
    },
    blahajZip: {
        name: "blahaj.zip",
        id: 683954422241427471n
    },
    archeruwu: {
        name: "archer_uwu",
        id: 160068695383736320n
    },
    ProffDea: {
        name: "ProffDea",
        id: 609329952180928513n
    },
    UlyssesZhan: {
        name: "UlyssesZhan",
        id: 586808226058862623n
    },
    ant0n: {
        name: "ant0n",
        id: 145224646868860928n
    },
    Board: {
        name: "BoardTM",
        id: 285475344817848320n
    },
    philipbry: {
        name: "philipbry",
        id: 554994003318276106n
    },
    Korbo: {
        name: "Korbo",
        id: 455856406420258827n
    },
    maisymoe: {
        name: "maisy",
        id: 257109471589957632n
    },
    Lexi: {
        name: "Lexi",
        id: 506101469787717658n
    },
    Mopi: {
        name: "Mopi",
        id: 1022189106614243350n
    },
    Grzesiek11: {
        name: "Grzesiek11",
        id: 368475654662127616n
    },
    Samwich: {
        name: "Samwich",
        id: 976176454511509554n
    },
    coolelectronics: {
        name: "coolelectronics",
        id: 696392247205298207n
    },
    Av32000: {
        name: "Av32000",
        id: 593436735380127770n
    },
    Noxillio: {
        name: "Noxillio",
        id: 138616536502894592n
    },
    Kyuuhachi: {
        name: "Kyuuhachi",
        id: 236588665420251137n
    },
    nin0dev: {
        name: "nin0dev",
        id: 886685857560539176n
    },
    Elvyra: {
        name: "Elvyra",
        id: 708275751816003615n
    },
    HappyEnderman: {
        name: "Happy enderman",
        id: 1083437693347827764n
    },
    Vishnya: {
        name: "Vishnya",
        id: 282541644484575233n
    },
    Inbestigator: {
        name: "Inbestigator",
        id: 761777382041714690n
    },
    newwares: {
        name: "newwares",
        id: 421405303951851520n
    },
    JohnyTheCarrot: {
        name: "JohnyTheCarrot",
        id: 132819036282159104n
    },
    puv: {
        name: "puv",
        id: 469441552251355137n
    },
    Kodarru: {
        name: "Kodarru",
        id: 785227396218748949n
    },
    nakoyasha: {
        name: "nakoyasha",
        id: 222069018507345921n
    },
    Sqaaakoi: {
        name: "Sqaaakoi",
        id: 259558259491340288n
    },
    Byeoon: {
        name: "byeoon",
        id: 1167275288036655133n
    },
    Kaitlyn: {
        name: "kaitlyn",
        id: 306158896630988801n
    },
    PolisanTheEasyNick: {
        name: "Oleh Polisan",
        id: 242305263313485825n
    },
    HAHALOSAH: {
        name: "HAHALOSAH",
        id: 903418691268513883n
    },
    GabiRP: {
        name: "GabiRP",
        id: 507955112027750401n
    },
    ImBanana: {
        name: "Im_Banana",
        id: 635250116688871425n
    },
    xocherry: {
        name: "xocherry",
        id: 221288171013406720n
    },
    ScattrdBlade: {
        name: "ScattrdBlade",
        id: 678007540608532491n
    },
    goodbee: {
        name: "goodbee",
        id: 658968552606400512n
    },
    Moxxie: {
        name: "Moxxie",
        id: 712653921692155965n
    },
    Ethan: {
        name: "Ethan",
        id: 721717126523781240n
    },
    nyx: {
        name: "verticalsync.",
        id: 1207087393929171095n
    },
    nekohaxx: {
        name: "nekohaxx",
        id: 1176270221628153886n
    },
    Antti: {
        name: "Antti",
        id: 312974985876471810n
    },
    Joona: {
        name: "Joona",
        id: 297410829589020673n
    },
    sadan: {
        name: "sadan",
        id: 521819891141967883n
    },
    Kylie: {
        name: "Cookie",
        id: 721853658941227088n
    },
    AshtonMemer: {
        name: "AshtonMemer",
        id: 373657230530052099n
    },
    surgedevs: {
        name: "Chloe",
        id: 1084592643784331324n
    },
    Lumap: {
        name: "Lumap",
        id: 585278686291427338n
    },
    Obsidian: {
        name: "Obsidian",
        id: 683171006717755446n
    },
    SerStars: {
        name: "SerStars",
        id: 861631850681729045n
    },
    niko: {
        name: "niko",
        id: 341377368075796483n
    },
    relitrix: {
        name: "Relitrix",
        id: 423165393901715456n
    },
    RamziAH: {
        name: "RamziAH",
        id: 1279957227612147747n
    },
    SomeAspy: {
        name: "SomeAspy",
        id: 516750892372852754n
    },
    jamesbt365: {
        name: "jamesbt365",
        id: 158567567487795200n,
    },
    samsam: {
        name: "samsam",
        id: 400482410279469056n,
    },
    Cootshk: {
        name: "Cootshk",
        id: 921605971577548820n
    },
} satisfies Record<string, Dev>);

export const EquicordDevs = Object.freeze({
    nobody: {
        name: "nobody",
        id: 0n
    },
    thororen: {
        name: "thororen",
        id: 848339671629299742n
    },
    nyx: {
        name: "verticalsync",
        id: 1207087393929171095n
    },
    Cortex: {
        name: "Cortex",
        id: 400111022901559298n
    },
    KrystalSkull: {
        name: "krystalskullofficial",
        id: 929208515883569182n
    },
    Naibuu: {
        name: "hs50",
        id: 1120045713867423835n
    },
    Ven: {
        name: "Vee",
        id: 343383572805058560n
    },
    nexpid: {
        name: "Nexpid",
        id: 853550207039832084n
    },
    FoxStorm1: {
        name: "FoxStorm1",
        id: 789872551731527690n
    },
    camila314: {
        name: "camila314",
        id: 738592270617542716n
    },
    Wolfie: {
        name: "wolfieeeeeeee",
        id: 347096063569559553n
    },
    ryan: {
        name: "ryan",
        id: 479403382994632704n
    },
    MrDiamond: {
        name: "MrDiamond",
        id: 523338295644782592n
    },
    Fres: {
        name: "fres",
        id: 843448897737064448n
    },
    Dams: {
        name: "Dams",
        id: 769939285792653325n
    },
    KawaiianPizza: {
        name: "KawaiianPizza",
        id: 501000986735673347n
    },
    Perny: {
        name: "Perny",
        id: 1101508982570504244n
    },
    Jaxx: {
        name: "Jaxx",
        id: 901016640253227059n
    },
    Balaclava: {
        name: "Balaclava",
        id: 854886148455399436n
    },
    dat_insanity: {
        name: "dat_insanity",
        id: 0n
    },
    coolesding: {
        name: "cooles",
        id: 406084422308331522n
    },
    SerStars: {
        name: "SerStars",
        id: 861631850681729045n
    },
    MaxHerbold: {
        name: "MaxHerbold",
        id: 1189527130611138663n
    },
    Combatmaster: {
        name: "Combatmaster331",
        id: 790562534503612437n
    },
    Megal: {
        name: "Megal",
        id: 387790666484285441n
    },
    Synth: {
        name: "synthxcx",
        id: 934393331562205195n
    },
    Hanzy: {
        name: "hanzydev",
        id: 1093131781043126322n
    },
    zoodogood: {
        name: "zoodogood",
        id: 921403577539387454n
    },
    Drag: {
        name: "dragalt_",
        id: 1189903210564038697n
    },
    bhop: {
        name: "femeie",
        id: 442626774841556992n
    },
    Panniku: {
        name: "Panniku",
        id: 703634705152606318n
    },
    Tolgchu: {
        name: "✨Tolgchu✨",
        id: 329671025312923648n
    },
    DaBluLite: {
        name: "DaBluLite",
        id: 582170007505731594n
    },
    kvba: {
        name: "kvba",
        id: 105170831130234880n
    },
    Fafa: {
        name: "Fafa",
        id: 428188716641812481n
    },
    Colorman: {
        name: "colorman",
        id: 298842558610800650n
    },
    walrus: {
        name: "walrus",
        id: 305317288775778306n
    },
    Prince527: {
        name: "Prince527",
        id: 364105797162237952n
    },
    ThePirateStoner: {
        name: "ThePirateStoner",
        id: 1196220620376121381n
    },
    Sampath: {
        name: "Sampath",
        id: 984015688807100419n
    },
    catcraft: {
        name: "catcraft",
        id: 290162449213292546n
    },
    ShadyGoat: {
        name: "Shady Goat",
        id: 376079696489742338n
    },
    Joona: {
        name: "Joona",
        id: 297410829589020673n
    },
    SimplyData: {
        name: "SimplyData",
        id: 301494563514613762n
    },
    keifufu: {
        name: "keifufu",
        id: 469588398110146590n
    },
    Blackilykat: {
        name: "Blackilykat",
        id: 442033332952498177n
    },
    niko: {
        name: "niko",
        id: 341377368075796483n
    },
    sadan: {
        name: "sadan",
        id: 521819891141967883n
    },
    x3rt: {
        name: "x3rt",
        id: 131602100332396544n
    },
    Hen: {
        name: "Hen",
        id: 279266228151779329n
    },
    Crxa: {
        name: "Crxa",
        id: 376637472588824587n
    },
    vmohammad: {
        name: "vMohammad",
        id: 840854894881538079n
    },
    SpikeHD: {
        name: "SpikeHD",
        id: 221757857836564485n
    },
    bep: {
        name: "bep",
        id: 0n
    },
    llytz: {
        name: "llytz",
        id: 1271128098301022240n
    },
    nin0dev: {
        name: "nin0dev",
        id: 886685857560539176n
    },
    D3SOX: {
        name: "D3SOX",
        id: 201052085641281538n
    },
    newwares: {
        name: "newwares",
        id: 421405303951851520n
    },
    Kyuuhachi: {
        name: "Kyuuhachi",
        id: 236588665420251137n
    },
    ImLvna: {
        name: "lillith <3",
        id: 799319081723232267n
    },
    AutumnVN: {
        name: "AutumnVN",
        id: 393694671383166998n
    },
    Arjix: {
        name: "ArjixWasTaken",
        id: 674710789138939916n,
        badge: false
    },
    Inbestigator: {
        name: "Inbestigator",
        id: 761777382041714690n
    },
    Sqaaakoi: {
        name: "Sqaaakoi",
        id: 259558259491340288n
    },
    Samwich: {
        name: "Samwich",
        id: 976176454511509554n
    },
    TheSun: {
        name: "sunnie",
        id: 406028027768733696n
    },
    TheKodeToad: {
        name: "TheKodeToad",
        id: 706152404072267788n
    },
    Nickyux: {
        name: "Nickyux",
        id: 427146305651998721n
    },
    Ethan: {
        name: "Ethan",
        id: 721717126523781240n
    },
    castdrian: {
        name: "castdrian",
        id: 224617799434108928n
    },
    echo: {
        name: "ECHO",
        id: 712639419785412668n
    },
    RyanCaoDev: {
        name: "RyanCaoDev",
        id: 952235800110694471n
    },
    HypedDomi: {
        name: "HypedDomi",
        id: 354191516979429376n
    },
    Grzesiek11: {
        name: "Grzesiek11",
        id: 368475654662127616n
    },
    Aria: {
        name: "Syncxv",
        id: 549244932213309442n
    },
    ProffDea: {
        name: "ProffDea",
        id: 609329952180928513n
    },
    HappyEnderman: {
        name: "Happy enderman",
        id: 1083437693347827764n
    },
    Nyako: {
        name: "nyako",
        id: 118437263754395652n
    },
    ant0n: {
        name: "ant0n",
        id: 145224646868860928n
    },
    MaiKokain: {
        name: "Mai",
        id: 722647978577363026n
    },
    Korbo: {
        name: "Korbo",
        id: 455856406420258827n
    },
    Moxxie: {
        name: "Moxxie",
        id: 712653921692155965n
    },
    arHSM: {
        name: "arHSM",
        id: 841509053422632990n
    },
    iamme: {
        name: "i am me",
        id: 984392761929256980n
    },
    creations: {
        name: "Creation's",
        id: 209830981060788225n
    },
    Leko: {
        name: "Leko",
        id: 108153734541942784n
    },
    SomeAspy: {
        name: "SomeAspy",
        id: 516750892372852754n
    },
    nvhhr: {
        name: "nvhhr",
        id: 165098921071345666n
    },
    Z1xus: {
        name: "Z1xus",
        id: 377450600797044746n
    },
    Oggetto: {
        name: "Oggetto",
        id: 619203349954166804n
    },
    zyqunix: {
        name: "zyqunix",
        id: 1201415921802170388n
    },
    examplegit: {
        name: "example.user",
        id: 175411535357673473n
    },
    Loukios: {
        name: "Loukios",
        id: 211461918127292416n
    },
    vappstar: {
        name: "vappstar",
        id: 747192967311261748n
    },
    voidbbg: {
        name: "voidbbg",
        id: 117126234588184582n
    },
    OIRNOIR: {
        name: "OIRNOIR",
        id: 720842469024989195n
    },
    mochienya: {
        name: "mochie",
        id: 1043599230247374869n,
    },
    okiso: {
        name: "okiso",
        id: 274178934143451137n,
    },
    port22exposed: {
        name: "port",
        id: 1318383159645311009n,
    },
    PhoenixAceVFX: {
        name: "PhoenixAceVFX",
        id: 1016895892055396484n,
    },
    TheArmagan: {
        name: "TheArmagan",
        id: 707309693449535599n
    },
    seth: {
        name: "S€th",
        id: 1273447359417942128n
    },
    SteelTech: {
        name: "SteelTech",
        id: 1344190786476183643n
    },
    talhakf: {
        name: "talhakf",
        id: 1140716160560676976n
    },
    xijexo: {
        name: "xijexo",
        id: 1284113557201620995n
    },
    omaw: {
        name: "omaw",
        id: 1155026301791514655n
    },
    WKoA: {
        name: "WKoA",
        id: 724416180097384498n
    },
    smuki: {
        name: "smuki",
        id: 691517398523576331n
    },
    ItsAlex: {
        name: "ItsAlex",
        id: 551023598203043840n
    },
    Byeoon: {
        name: "byeoon",
        id: 1167275288036655133n
    },
    Skully: {
        name: "Skully",
        id: 150298098516754432n
    },
    Buzzy: {
        name: "Buzzy",
        id: 1273353654644117585n
    },
    Reycko: {
        name: "Reycko",
        id: 1123725368004726794n,
    },
    Campfire: {
        name: "Campfire",
        id: 376414446840578081n,
    },
    Cootshk: {
        name: "Cootshk",
        id: 921605971577548820n,
    },
    sliwka: {
        name: "sliwka",
        id: 1165286199628419129n,
    },
    bbgaming25k: {
        name: "bbgaming25k",
        id: 851222385528274964n,
    },
    davidkra230: {
        name: "davidkra230",
        id: 652699312631054356n,
    },
    GroupXyz: {
        name: "GroupXyz",
        id: 950033410229944331n
    },
} satisfies Record<string, Dev>);

// iife so #__PURE__ works correctly
export const VencordDevsById = /* #__PURE__*/ (() =>
    Object.freeze(Object.fromEntries(
        Object.entries(Devs)
            .filter(d => d[1].id !== 0n)
            .map(([_, v]) => [v.id, v] as const)
    ))
)() as Record<string, Dev>;

export const EquicordDevsById = /* #__PURE__*/ (() =>
    Object.freeze(Object.fromEntries(
        Object.entries(EquicordDevs)
            .filter(d => d[1].id !== 0n)
            .map(([_, v]) => [v.id, v] as const)
    ))
)() as Record<string, Dev>;<|MERGE_RESOLUTION|>--- conflicted
+++ resolved
@@ -211,11 +211,7 @@
     },
     axyie: {
         name: "'ax",
-<<<<<<< HEAD
-        id: 273562710745284628n
-=======
         id: 929877747151548487n,
->>>>>>> fae15dbd
     },
     pointy: {
         name: "pointy",
