/*
 * Vencord, a modification for Discord's desktop app
 * Copyright (c) 2022 Vendicated and contributors
 *
 * This program is free software: you can redistribute it and/or modify
 * it under the terms of the GNU General Public License as published by
 * the Free Software Foundation, either version 3 of the License, or
 * (at your option) any later version.
 *
 * This program is distributed in the hope that it will be useful,
 * but WITHOUT ANY WARRANTY; without even the implied warranty of
 * MERCHANTABILITY or FITNESS FOR A PARTICULAR PURPOSE.  See the
 * GNU General Public License for more details.
 *
 * You should have received a copy of the GNU General Public License
 * along with this program.  If not, see <https://www.gnu.org/licenses/>.
*/

export const REACT_GLOBAL = "Vencord.Webpack.Common.React";

// Equicord
export const SUPPORT_CHANNEL_ID = "1297590739911573585";
export const GUILD_ID = "1173279886065029291";
export const DONOR_ROLE_ID = "1173316879083896912";
export const CONTRIB_ROLE_ID = "1222677964760682556";
export const EQUICORD_TEAM = "1173520023239786538";
export const EQUICORD_HELPERS = "1326406112144265257";
export const EQUIBOP_CONTRIB_ROLE_ID = "1287079931645263968";
export const VENCORD_CONTRIB_ROLE_ID = "1173343399470964856";
export const EQUIBOT_USER_ID = "1243063117852835941";

// Vencord
export const VC_SUPPORT_CHANNEL_ID = "1026515880080842772";
export const VC_GUILD_ID = "1015060230222131221";
export const VENBOT_USER_ID = "1017176847865352332";
export const VC_DONOR_ROLE_ID = "1042507929485586532";
export const VC_CONTRIB_ROLE_ID = "1026534353167208489";
export const VC_REGULAR_ROLE_ID = "1026504932959977532";
export const VC_SUPPORT_CATEGORY_ID = "1108135649699180705";
export const VC_KNOWN_ISSUES_CHANNEL_ID = "1222936386626129920";
export const VESKTOP_SUPPORT_CHANNEL_ID = "1345457031426871417";
export const VC_SUPPORT_CHANNEL_IDS = [VC_SUPPORT_CHANNEL_ID, VESKTOP_SUPPORT_CHANNEL_ID];

export const GUILD_IDS = [GUILD_ID, VC_GUILD_ID];
export const SUPPORT_CHANNEL_IDS = [SUPPORT_CHANNEL_ID, VC_SUPPORT_CHANNEL_ID];
export const DONOR_ROLE_IDS = [DONOR_ROLE_ID, VC_DONOR_ROLE_ID];
export const CONTRIB_ROLE_IDS = [CONTRIB_ROLE_ID, EQUIBOP_CONTRIB_ROLE_ID, VENCORD_CONTRIB_ROLE_ID, VC_CONTRIB_ROLE_ID];

const platform = navigator.platform.toLowerCase();
export const IS_WINDOWS = platform.startsWith("win");
export const IS_MAC = platform.startsWith("mac");
export const IS_LINUX = platform.startsWith("linux");
// https://developer.mozilla.org/en-US/docs/Web/HTTP/Browser_detection_using_the_user_agent#mobile_tablet_or_desktop
// "In summary, we recommend looking for the string Mobi anywhere in the User Agent to detect a mobile device."
export const IS_MOBILE = navigator.userAgent.includes("Mobi");

export interface Dev {
    name: string;
    id: bigint;
    badge?: boolean;
}

/**
 * If you made a plugin or substantial contribution, add yourself here.
 * This object is used for the plugin author list, as well as to add a contributor badge to your profile.
 * If you wish to stay fully anonymous, feel free to set ID to 0n.
 * If you are fine with attribution but don't want the badge, add badge: false
 */
export const Devs = /* #__PURE__*/ Object.freeze({
    Ven: {
        name: "V",
        id: 343383572805058560n
    },
    Apexo: {
        name: "Apexo",
        id: 228548952687902720n
    },
    Arjix: {
        name: "ArjixWasTaken",
        id: 674710789138939916n,
        badge: false
    },
    Cyn: {
        name: "Cynosphere",
        id: 150745989836308480n
    },
    Trwy: {
        name: "trey",
        id: 354427199023218689n
    },
    Megu: {
        name: "Megumin",
        id: 545581357812678656n
    },
    botato: {
        name: "botato",
        id: 440990343899643943n
    },
    fawn: {
        name: "fawn",
        id: 336678828233588736n
    },
    rushii: {
        name: "rushii",
        id: 295190422244950017n
    },
    Glitch: {
        name: "Glitchy",
        id: 269567451199569920n
    },
    Samu: {
        name: "Samu",
        id: 702973430449832038n
    },
    Nyako: {
        name: "nyako",
        id: 118437263754395652n
    },
    MaiKokain: {
        name: "Mai",
        id: 722647978577363026n
    },
    amy: {
        name: "Amy",
        id: 603229858612510720n
    },
    katlyn: {
        name: "katlyn",
        id: 250322741406859265n
    },
    nea: {
        name: "nea",
        id: 310702108997320705n
    },
    Nuckyz: {
        name: "Nuckyz",
        id: 235834946571337729n
    },
    D3SOX: {
        name: "D3SOX",
        id: 201052085641281538n
    },
    Nickyux: {
        name: "Nickyux",
        id: 427146305651998721n
    },
    mantikafasi: {
        name: "mantikafasi",
        id: 287555395151593473n
    },
    Xinto: {
        name: "Xinto",
        id: 423915768191647755n
    },
    JacobTm: {
        name: "Jacob.Tm",
        id: 302872992097107991n
    },
    DustyAngel47: {
        name: "DustyAngel47",
        id: 714583473804935238n
    },
    BanTheNons: {
        name: "BanTheNons",
        id: 460478012794863637n
    },
    BigDuck: {
        name: "BigDuck",
        id: 1024588272623681609n
    },
    AverageReactEnjoyer: {
        name: "Average React Enjoyer",
        id: 1004904120056029256n
    },
    adryd: {
        name: "adryd",
        id: 0n
    },
    Tyman: {
        name: "Tyman",
        id: 487443883127472129n
    },
    afn: {
        name: "afn",
        id: 420043923822608384n
    },
    KraXen72: {
        name: "KraXen72",
        id: 379304073515499530n
    },
    kemo: {
        name: "kemo",
        id: 715746190813298788n
    },
    dzshn: {
        name: "dzshn",
        id: 310449948011528192n
    },
    Ducko: {
        name: "Ducko",
        id: 506482395269169153n
    },
    jewdev: {
        name: "jewdev",
        id: 222369866529636353n
    },
    Luna: {
        name: "Luny",
        id: 821472922140803112n
    },
    Vap: {
        name: "Vap0r1ze",
        id: 454072114492866560n
    },
    KingFish: {
        name: "King Fish",
        id: 499400512559382538n
    },
    Commandtechno: {
        name: "Commandtechno",
        id: 296776625432035328n
    },
    TheSun: {
        name: "sunnie",
        id: 406028027768733696n
    },
    rae: {
        name: "rae",
        id: 1398136199503282277n
    },
    pointy: {
        name: "pointy",
        id: 99914384989519872n
    },
    SammCheese: {
        name: "Samm-Cheese",
        id: 372148345894076416n
    },
    zt: {
        name: "zt",
        id: 289556910426816513n
    },
    captain: {
        name: "Captain",
        id: 347366054806159360n
    },
    nick: {
        name: "nick",
        id: 347884694408265729n,
        badge: false
    },
    whqwert: {
        name: "whqwert",
        id: 586239091520176128n
    },
    lewisakura: {
        name: "lewisakura",
        id: 96269247411400704n
    },
    RuiNtD: {
        name: "RuiNtD",
        id: 157917665162297344n
    },
    hunt: {
        name: "hunt-g",
        id: 222800179697287168n
    },
    cloudburst: {
        name: "cloudburst",
        id: 892128204150685769n
    },
    Aria: {
        name: "Syncxv",
        id: 549244932213309442n
    },
    TheKodeToad: {
        name: "TheKodeToad",
        id: 706152404072267788n
    },
    LordElias: {
        name: "LordElias",
        id: 319460781567639554n
    },
    juby: {
        name: "Juby210",
        id: 324622488644616195n
    },
    Alyxia: {
        name: "Alyxia Sother",
        id: 952185386350829688n
    },
    Remty: {
        name: "Remty",
        id: 335055032204656642n
    },
    skyevg: {
        name: "skyevg",
        id: 1090310844283363348n
    },
    Dziurwa: {
        name: "Dziurwa",
        id: 1001086404203389018n
    },
    arHSM: {
        name: "arHSM",
        id: 841509053422632990n
    },
    AutumnVN: {
        name: "AutumnVN",
        id: 393694671383166998n
    },
    pylix: {
        name: "pylix",
        id: 492949202121261067n
    },
    Tyler: {
        name: "\\\\GGTyler\\\\",
        id: 143117463788191746n
    },
    RyanCaoDev: {
        name: "RyanCaoDev",
        id: 952235800110694471n
    },
    FieryFlames: {
        name: "Fiery",
        id: 890228870559698955n
    },
    KannaDev: {
        name: "Kanna",
        id: 317728561106518019n
    },
    carince: {
        name: "carince",
        id: 818323528755314698n
    },
    PandaNinjas: {
        name: "PandaNinjas",
        id: 455128749071925248n
    },
    CatNoir: {
        name: "CatNoir",
        id: 260371016348336128n
    },
    outfoxxed: {
        name: "outfoxxed",
        id: 837425748435796060n
    },
    UwUDev: {
        name: "UwU",
        id: 691413039156690994n
    },
    amia: {
        name: "amia",
        id: 142007603549962240n
    },
    phil: {
        name: "phil",
        id: 305288513941667851n
    },
    ImLvna: {
        name: "lillith <3",
        id: 799319081723232267n
    },
    rad: {
        name: "rad",
        id: 610945092504780823n
    },
    AndrewDLO: {
        name: "Andrew-DLO",
        id: 434135504792059917n
    },
    HypedDomi: {
        name: "HypedDomi",
        id: 354191516979429376n
    },
    Rini: {
        name: "Rini",
        id: 1079479184478441643n
    },
    castdrian: {
        name: "castdrian",
        id: 224617799434108928n
    },
    Arrow: {
        name: "arrow",
        id: 958158495302176778n
    },
    bb010g: {
        name: "bb010g",
        id: 72791153467990016n
    },
    Dolfies: {
        name: "Dolfies",
        id: 852892297661906993n
    },
    RuukuLada: {
        name: "RuukuLada",
        id: 119705748346241027n
    },
    blahajZip: {
        name: "blahaj.zip",
        id: 683954422241427471n
    },
    archeruwu: {
        name: "archer_uwu",
        id: 160068695383736320n
    },
    ProffDea: {
        name: "ProffDea",
        id: 609329952180928513n
    },
    UlyssesZhan: {
        name: "UlyssesZhan",
        id: 586808226058862623n
    },
    ant0n: {
        name: "ant0n",
        id: 145224646868860928n
    },
    Board: {
        name: "BoardTM",
        id: 285475344817848320n
    },
    philipbry: {
        name: "philipbry",
        id: 554994003318276106n
    },
    Korbo: {
        name: "Korbo",
        id: 455856406420258827n
    },
    maisymoe: {
        name: "maisy",
        id: 257109471589957632n
    },
    Lexi: {
        name: "Lexi",
        id: 506101469787717658n
    },
    Mopi: {
        name: "Mopi",
        id: 1022189106614243350n
    },
    Grzesiek11: {
        name: "Grzesiek11",
        id: 368475654662127616n
    },
    Samwich: {
        name: "Samwich",
        id: 976176454511509554n
    },
    coolelectronics: {
        name: "coolelectronics",
        id: 696392247205298207n
    },
    Av32000: {
        name: "Av32000",
        id: 593436735380127770n
    },
    Noxillio: {
        name: "Noxillio",
        id: 138616536502894592n
    },
    Kyuuhachi: {
        name: "Kyuuhachi",
        id: 236588665420251137n
    },
    nin0dev: {
        name: "nin0dev",
        id: 886685857560539176n
    },
    Elvyra: {
        name: "Elvyra",
        id: 708275751816003615n
    },
    HappyEnderman: {
        name: "Happy enderman",
        id: 1083437693347827764n
    },
    Vishnya: {
        name: "Vishnya",
        id: 282541644484575233n
    },
    Inbestigator: {
        name: "Inbestigator",
        id: 761777382041714690n
    },
    newwares: {
        name: "newwares",
        id: 421405303951851520n
    },
    JohnyTheCarrot: {
        name: "JohnyTheCarrot",
        id: 132819036282159104n
    },
    puv: {
        name: "puv",
        id: 469441552251355137n
    },
    Kodarru: {
        name: "Kodarru",
        id: 785227396218748949n
    },
    nakoyasha: {
        name: "nakoyasha",
        id: 222069018507345921n
    },
    Sqaaakoi: {
        name: "Sqaaakoi",
        id: 259558259491340288n
    },
    Byeoon: {
        name: "byeoon",
        id: 1167275288036655133n
    },
    Kaitlyn: {
        name: "kaitlyn",
        id: 306158896630988801n
    },
    PolisanTheEasyNick: {
        name: "Oleh Polisan",
        id: 242305263313485825n
    },
    HAHALOSAH: {
        name: "HAHALOSAH",
        id: 903418691268513883n
    },
    GabiRP: {
        name: "GabiRP",
        id: 507955112027750401n
    },
    ImBanana: {
        name: "Im_Banana",
        id: 635250116688871425n
    },
    xocherry: {
        name: "xocherry",
        id: 221288171013406720n
    },
    ScattrdBlade: {
        name: "ScattrdBlade",
        id: 678007540608532491n
    },
    goodbee: {
        name: "goodbee",
        id: 658968552606400512n
    },
    Moxxie: {
        name: "Moxxie",
        id: 712653921692155965n
    },
    Ethan: {
        name: "Ethan",
        id: 721717126523781240n
    },
    nyx: {
        name: "verticalsync.",
        id: 1207087393929171095n
    },
    nekohaxx: {
        name: "nekohaxx",
        id: 1176270221628153886n
    },
    Antti: {
        name: "Antti",
        id: 312974985876471810n
    },
    Joona: {
        name: "Joona",
        id: 297410829589020673n
    },
    sadan: {
        name: "sadan",
        id: 521819891141967883n
    },
    Kylie: {
        name: "Cookie",
        id: 721853658941227088n
    },
    AshtonMemer: {
        name: "AshtonMemer",
        id: 373657230530052099n
    },
    surgedevs: {
        name: "Chloe",
        id: 1084592643784331324n
    },
    Lumap: {
        name: "Lumap",
        id: 585278686291427338n
    },
    Obsidian: {
        name: "Obsidian",
        id: 683171006717755446n
    },
    SerStars: {
        name: "SerStars",
        id: 861631850681729045n
    },
    niko: {
        name: "niko",
        id: 341377368075796483n
    },
    relitrix: {
        name: "Relitrix",
        id: 423165393901715456n
    },
    RamziAH: {
        name: "RamziAH",
        id: 1279957227612147747n
    },
    SomeAspy: {
        name: "SomeAspy",
        id: 516750892372852754n
    },
    jamesbt365: {
        name: "jamesbt365",
        id: 158567567487795200n,
    },
    samsam: {
        name: "samsam",
        id: 400482410279469056n,
    },
    Cootshk: {
        name: "Cootshk",
        id: 921605971577548820n
    },
    thororen: {
        name: "thororen",
        id: 848339671629299742n
    },
    alfred: {
        name: "alfred",
        id: 1038466644353232967n
    },
<<<<<<< HEAD
} satisfies Record<string, Dev>);

export const EquicordDevs = Object.freeze({
    nobody: {
        name: "nobody",
        id: 0n
    },
    thororen: {
        name: "thororen",
        id: 848339671629299742n
    },
    dotdas: {
        name: "dotdas",
        id: 353229259482857475n
    },
    nyx: {
        name: "verticalsync",
        id: 1207087393929171095n
    },
    Cortex: {
        name: "Cortex",
        id: 913205935319691335n
    },
    KrystalSkull: {
        name: "krystalskullofficial",
        id: 929208515883569182n
    },
    Naibuu: {
        name: "hs50",
        id: 1120045713867423835n
    },
    Ven: {
        name: "Vee",
        id: 343383572805058560n
    },
    nexpid: {
        name: "Nexpid",
        id: 853550207039832084n
    },
    FoxStorm1: {
        name: "FoxStorm1",
        id: 789872551731527690n
    },
    camila314: {
        name: "camila314",
        id: 738592270617542716n
    },
    Wolfie: {
        name: "wolfieeeeeeee",
        id: 347096063569559553n
    },
    ryan: {
        name: "ryan",
        id: 479403382994632704n
    },
    MrDiamond: {
        name: "MrDiamond",
        id: 523338295644782592n
    },
    Fres: {
        name: "fres",
        id: 843448897737064448n
    },
    Dams: {
        name: "Dams",
        id: 769939285792653325n
    },
    KawaiianPizza: {
        name: "KawaiianPizza",
        id: 501000986735673347n
    },
    Perny: {
        name: "Perny",
        id: 1101508982570504244n
    },
    Jaxx: {
        name: "Jaxx",
        id: 901016640253227059n
    },
    Balaclava: {
        name: "Balaclava",
        id: 854886148455399436n
    },
    dat_insanity: {
        name: "dat_insanity",
        id: 0n
    },
    coolesding: {
        name: "cooles",
        id: 406084422308331522n
    },
    SerStars: {
        name: "SerStars",
        id: 861631850681729045n
    },
    MaxHerbold: {
        name: "MaxHerbold",
        id: 1189527130611138663n
    },
    Combatmaster: {
        name: "Combatmaster331",
        id: 790562534503612437n
    },
    Megal: {
        name: "Megal",
        id: 387790666484285441n
    },
    Synth: {
        name: "synthxcx",
        id: 934393331562205195n
    },
    Hanzy: {
        name: "hanzydev",
        id: 1093131781043126322n
    },
    zoodogood: {
        name: "zoodogood",
        id: 921403577539387454n
    },
    Drag: {
        name: "dragalt_",
        id: 1189903210564038697n
    },
    bhop: {
        name: "femeie",
        id: 442626774841556992n
    },
    Panniku: {
        name: "Panniku",
        id: 703634705152606318n
    },
    Tolgchu: {
        name: "✨Tolgchu✨",
        id: 329671025312923648n
    },
    DaBluLite: {
        name: "DaBluLite",
        id: 582170007505731594n
    },
    meowabyte: {
        name: "meowabyte",
        id: 105170831130234880n
    },
    Fafa: {
        name: "Fafa",
        id: 428188716641812481n
    },
    Colorman: {
        name: "colorman",
        id: 298842558610800650n
    },
    walrus: {
        name: "walrus",
        id: 305317288775778306n
    },
    Prince527: {
        name: "Prince527",
        id: 364105797162237952n
    },
    ThePirateStoner: {
        name: "ThePirateStoner",
        id: 1196220620376121381n
    },
    Sampath: {
        name: "Sampath",
        id: 984015688807100419n
    },
    catcraft: {
        name: "catcraft",
        id: 290162449213292546n
    },
    ShadyGoat: {
        name: "Shady Goat",
        id: 376079696489742338n
    },
    Joona: {
        name: "Joona",
        id: 297410829589020673n
    },
    SimplyData: {
        name: "SimplyData",
        id: 301494563514613762n
    },
    keifufu: {
        name: "keifufu",
        id: 469588398110146590n
    },
    Blackilykat: {
        name: "Blackilykat",
        id: 442033332952498177n
    },
    niko: {
        name: "niko",
        id: 341377368075796483n
    },
    sadan: {
        name: "sadan",
        id: 521819891141967883n
    },
    x3rt: {
        name: "x3rt",
        id: 131602100332396544n
    },
    Hen: {
        name: "Hen",
        id: 279266228151779329n
    },
    Crxa: {
        name: "Crxa",
        id: 711604934201704469n
    },
    vmohammad: {
        name: "vMohammad",
        id: 840854894881538079n
    },
    SpikeHD: {
        name: "SpikeHD",
        id: 221757857836564485n
    },
    bep: {
        name: "bep",
        id: 0n
    },
    llytz: {
        name: "llytz",
        id: 1271128098301022240n
    },
    nin0dev: {
        name: "nin0dev",
        id: 886685857560539176n
    },
    D3SOX: {
        name: "D3SOX",
        id: 201052085641281538n
    },
    newwares: {
        name: "newwares",
        id: 421405303951851520n
    },
    Kyuuhachi: {
        name: "Kyuuhachi",
        id: 236588665420251137n
    },
    ImLvna: {
        name: "lillith <3",
        id: 799319081723232267n
    },
    AutumnVN: {
        name: "AutumnVN",
        id: 393694671383166998n
    },
    Arjix: {
        name: "ArjixWasTaken",
        id: 674710789138939916n,
        badge: false
    },
    Inbestigator: {
        name: "Inbestigator",
        id: 761777382041714690n
    },
    Sqaaakoi: {
        name: "Sqaaakoi",
        id: 259558259491340288n
    },
    Samwich: {
        name: "Samwich",
        id: 976176454511509554n
    },
    TheSun: {
        name: "sunnie",
        id: 406028027768733696n
    },
    TheKodeToad: {
        name: "TheKodeToad",
        id: 706152404072267788n
    },
    Nickyux: {
        name: "Nickyux",
        id: 427146305651998721n
    },
    Ethan: {
        name: "Ethan",
        id: 721717126523781240n
    },
    castdrian: {
        name: "castdrian",
        id: 224617799434108928n
    },
    echo: {
        name: "ECHO",
        id: 712639419785412668n
    },
    RyanCaoDev: {
        name: "RyanCaoDev",
        id: 952235800110694471n
    },
    HypedDomi: {
        name: "HypedDomi",
        id: 354191516979429376n
    },
    Grzesiek11: {
        name: "Grzesiek11",
        id: 368475654662127616n
    },
    Aria: {
        name: "Syncxv",
        id: 549244932213309442n
    },
    ProffDea: {
        name: "ProffDea",
        id: 609329952180928513n
    },
    HappyEnderman: {
        name: "Happy enderman",
        id: 1083437693347827764n
    },
    Nyako: {
        name: "nyako",
        id: 118437263754395652n
    },
    ant0n: {
        name: "ant0n",
        id: 145224646868860928n
    },
    MaiKokain: {
        name: "Mai",
        id: 722647978577363026n
    },
    Korbo: {
        name: "Korbo",
        id: 455856406420258827n
    },
    Moxxie: {
        name: "Moxxie",
        id: 712653921692155965n
    },
    arHSM: {
        name: "arHSM",
        id: 841509053422632990n
    },
    iamme: {
        name: "i am me",
        id: 984392761929256980n
    },
    creations: {
        name: "Creation's",
        id: 209830981060788225n
    },
    Leko: {
        name: "Leko",
        id: 108153734541942784n
    },
    SomeAspy: {
        name: "SomeAspy",
        id: 516750892372852754n
    },
    nvhhr: {
        name: "nvhhr",
        id: 165098921071345666n
    },
    Z1xus: {
        name: "Z1xus",
        id: 377450600797044746n
    },
    Oggetto: {
        name: "Oggetto",
        id: 619203349954166804n
    },
    zyqunix: {
        name: "zyqunix",
        id: 1201415921802170388n
    },
    examplegit: {
        name: "example.user",
        id: 175411535357673473n
    },
    Loukios: {
        name: "Loukios",
        id: 211461918127292416n
    },
    vappstar: {
        name: "vappstar",
        id: 747192967311261748n
    },
    voidbbg: {
        name: "voidbbg",
        id: 117126234588184582n
    },
    OIRNOIR: {
        name: "OIRNOIR",
        id: 720842469024989195n
    },
    cassie: {
        name: "cassie",
        id: 280411966126948353n,
    },
    mochienya: {
        name: "mochie",
        id: 1043599230247374869n,
    },
    okiso: {
        name: "okiso",
        id: 274178934143451137n,
    },
    port22exposed: {
        name: "port",
        id: 1318383159645311009n,
    },
    PhoenixAceVFX: {
        name: "PhoenixAceVFX",
        id: 1016895892055396484n,
    },
    TheArmagan: {
        name: "TheArmagan",
        id: 707309693449535599n
    },
    seth: {
        name: "S€th",
        id: 1273447359417942128n
    },
    SteelTech: {
        name: "SteelTech",
        id: 1344190786476183643n
    },
    talhakf: {
        name: "talhakf",
        id: 1140716160560676976n
    },
    xijexo: {
        name: "xijexo",
        id: 1284113557201620995n
    },
    omaw: {
        name: "omaw",
        id: 1155026301791514655n
    },
    WKoA: {
        name: "WKoA",
        id: 724416180097384498n
    },
    smuki: {
        name: "smuki",
        id: 691517398523576331n
    },
    ItsAlex: {
        name: "ItsAlex",
        id: 551023598203043840n
    },
    Byeoon: {
        name: "byeoon",
        id: 1167275288036655133n
    },
    Skully: {
        name: "Skully",
        id: 150298098516754432n
    },
    Buzzy: {
        name: "Buzzy",
        id: 1273353654644117585n
    },
    Reycko: {
        name: "Reycko",
        id: 1123725368004726794n,
    },
    Campfire: {
        name: "Campfire",
        id: 376414446840578081n,
    },
    Cootshk: {
        name: "Cootshk",
        id: 921605971577548820n,
    },
    sliwka: {
        name: "sliwka",
        id: 1165286199628419129n,
    },
    bbgaming25k: {
        name: "bbgaming25k",
        id: 851222385528274964n,
    },
    davidkra230: {
        name: "davidkra230",
        id: 652699312631054356n,
    },
    GroupXyz: {
        name: "GroupXyz",
        id: 950033410229944331n
    },
    Suffocate: {
        name: "Suffocate",
        id: 772601756776923187n
    },
    veygax: {
        name: "veygax",
        id: 1119938236245094521n
    },
    secp192k1: {
        name: "secp192k1",
        id: 477497542205243392n
    },
    VillainsRule: {
        name: "VillainsRule",
        id: 0n
    },
    Etorix: {
        name: "Etorix",
        id: 94597845868355584n,
    },
    Johannes7k75: {
        name: "Johannes7k75",
        id: 587701169103699994n
    },
    DiabeloDEV: {
        name: "DiabeloDEV",
        id: 1231342375465390100n
    },
    ryanamay: {
        name: "ryanamay",
        id: 1262793452236570667n
    },
    Mocha: {
        name: "Mocha",
        id: 808802000224518264n
    },
    justjxke: {
        name: "justjxke",
        id: 852558183087472640n
    },
    nicola02nb: {
        name: "nicola02nb",
        id: 257900031351193600n
    },
    qouesm: {
        name: "qouesm",
        id: 130388483494641664n,
    },
    CallMeGii: {
        name: "gii",
        id: 156481332652802048n,
    },
    mmeta: {
        name: "mmeta",
        id: 297075664530440192n
    },
    SSnowly: {
        name: "Snowy",
        id: 1183482753375809537n
    },
    ZcraftElite: {
        name: "ZcraftElite",
        id: 926788037785047050n
    },
    mart: {
        name: "mja00",
        id: 108698087769260032n
    },
    vei: {
        name: "Vei",
        id: 239414094799699968n
    },
    Prism: {
        name: "Prism",
        id: 390884143749136386n
    },
    square: {
        name: "square",
        id: 219363409097916416n
    },
    neoarz: {
        name: "neoarz",
        id: 1015372540937502851n
    },
    KamiRu: {
        name: "KamiRu",
        id: 819191621676695563n
    },
=======
    vv: {
        name: "VV",
        id: 254866377087778816n
    }
>>>>>>> 5fc903d3
} satisfies Record<string, Dev>);

// iife so #__PURE__ works correctly
export const VencordDevsById = /* #__PURE__*/ (() =>
    Object.freeze(Object.fromEntries(
        Object.entries(Devs)
            .filter(d => d[1].id !== 0n)
            .map(([_, v]) => [v.id, v] as const)
    ))
)() as Record<string, Dev>;

export const EquicordDevsById = /* #__PURE__*/ (() =>
    Object.freeze(Object.fromEntries(
        Object.entries(EquicordDevs)
            .filter(d => d[1].id !== 0n)
            .map(([_, v]) => [v.id, v] as const)
    ))
)() as Record<string, Dev>;<|MERGE_RESOLUTION|>--- conflicted
+++ resolved
@@ -633,7 +633,10 @@
         name: "alfred",
         id: 1038466644353232967n
     },
-<<<<<<< HEAD
+    vv: {
+        name: "VV",
+        id: 254866377087778816n
+    },
 } satisfies Record<string, Dev>);
 
 export const EquicordDevs = Object.freeze({
@@ -1210,12 +1213,6 @@
         name: "KamiRu",
         id: 819191621676695563n
     },
-=======
-    vv: {
-        name: "VV",
-        id: 254866377087778816n
-    }
->>>>>>> 5fc903d3
 } satisfies Record<string, Dev>);
 
 // iife so #__PURE__ works correctly
