--- conflicted
+++ resolved
@@ -11,13 +11,8 @@
 import { classes } from "@utils/misc";
 import { ModalContent, ModalFooter, ModalHeader, ModalRoot, ModalSize, openModal } from "@utils/modal";
 import type { PluginNative } from "@utils/types";
-<<<<<<< HEAD
-import { findComponentByCodeLazy, findByPropsLazy } from "@webpack";
-import { Button, Clipboard, Forms, React, showToast, Toasts } from "@webpack/common";
-=======
 import { findComponentByCodeLazy } from "@webpack";
 import { Button, Clipboard, Forms, Parser, React, showToast, Toasts } from "@webpack/common";
->>>>>>> e348c258
 
 import { Theme, ThemeInfoModalProps } from "../types";
 import { ClockIcon, DownloadIcon, WarningIcon } from "../utils/Icons";
