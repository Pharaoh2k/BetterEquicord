/*
 * Vencord, a modification for Discord's desktop app
 * Copyright (c) 2022 Vendicated and contributors
 *
 * This program is free software: you can redistribute it and/or modify
 * it under the terms of the GNU General Public License as published by
 * the Free Software Foundation, either version 3 of the License, or
 * (at your option) any later version.
 *
 * This program is distributed in the hope that it will be useful,
 * but WITHOUT ANY WARRANTY; without even the implied warranty of
 * MERCHANTABILITY or FITNESS FOR A PARTICULAR PURPOSE.  See the
 * GNU General Public License for more details.
 *
 * You should have received a copy of the GNU General Public License
 * along with this program.  If not, see <https://www.gnu.org/licenses/>.
*/

import "./updater";
import "./ipcPlugins";
import "./settings";

import { debounce } from "@shared/debounce";
import { IpcEvents } from "@shared/IpcEvents";
import { BrowserWindow, ipcMain, shell, systemPreferences } from "electron";
import monacoHtml from "file://monacoWin.html?minify&base64";
import { FSWatcher, mkdirSync, watch, writeFileSync } from "fs";
import { open, readdir, readFile } from "fs/promises";
import { join, normalize } from "path";

<<<<<<< HEAD
import monacoHtml from "~fileContent/monacoWin.html;base64";

=======
import { getThemeInfo, stripBOM, UserThemeHeader } from "./themes";
>>>>>>> b9e83d9d
import { ALLOWED_PROTOCOLS, QUICKCSS_PATH, THEMES_DIR } from "./utils/constants";
import { makeLinksOpenExternally } from "./utils/externalLinks";

mkdirSync(THEMES_DIR, { recursive: true });

export function ensureSafePath(basePath: string, path: string) {
    const normalizedBasePath = normalize(basePath);
    const newPath = join(basePath, path);
    const normalizedPath = normalize(newPath);
    return normalizedPath.startsWith(normalizedBasePath) ? normalizedPath : null;
}

function readCss() {
    return readFile(QUICKCSS_PATH, "utf-8").catch(() => "");
}

function listThemes(): Promise<{ fileName: string; content: string; }[]> {
    return readdir(THEMES_DIR)
        .then(files =>
            Promise.all(files.map(async fileName => ({ fileName, content: await getThemeData(fileName) }))))
        .catch(() => []);
}

function getThemeData(fileName: string) {
    fileName = fileName.replace(/\?v=\d+$/, "");
    const safePath = ensureSafePath(THEMES_DIR, fileName);
    if (!safePath) return Promise.reject(`Unsafe path ${fileName}`);
    return readFile(safePath, "utf-8");
}

ipcMain.handle(IpcEvents.OPEN_QUICKCSS, () => shell.openPath(QUICKCSS_PATH));

ipcMain.handle(IpcEvents.OPEN_EXTERNAL, (_, url) => {
    try {
        var { protocol } = new URL(url);
    } catch {
        throw "Malformed URL";
    }
    if (!ALLOWED_PROTOCOLS.includes(protocol))
        throw "Disallowed protocol.";

    shell.openExternal(url);
});

ipcMain.handle(IpcEvents.GET_QUICK_CSS, () => readCss());
ipcMain.handle(IpcEvents.SET_QUICK_CSS, (_, css) =>
    writeFileSync(QUICKCSS_PATH, css)
);

ipcMain.handle(IpcEvents.GET_THEMES_DIR, () => THEMES_DIR);
ipcMain.handle(IpcEvents.GET_THEMES_LIST, () => listThemes());
ipcMain.handle(IpcEvents.GET_THEME_DATA, (_, fileName) => getThemeData(fileName));
ipcMain.handle(IpcEvents.GET_THEME_SYSTEM_VALUES, () => ({
    // win & mac only
    "os-accent-color": `#${systemPreferences.getAccentColor?.() || ""}`
}));


export function initIpc(mainWindow: BrowserWindow) {
    let quickCssWatcher: FSWatcher | undefined;

    open(QUICKCSS_PATH, "a+").then(fd => {
        fd.close();
        quickCssWatcher = watch(QUICKCSS_PATH, { persistent: false }, debounce(async () => {
            mainWindow.webContents.postMessage(IpcEvents.QUICK_CSS_UPDATE, await readCss());
        }, 50));
    }).catch(() => { });

    const themesWatcher = watch(THEMES_DIR, { persistent: false }, debounce(() => {
        mainWindow.webContents.postMessage(IpcEvents.THEME_UPDATE, void 0);
    }));

    mainWindow.once("closed", () => {
        quickCssWatcher?.close();
        themesWatcher.close();
    });
}

ipcMain.handle(IpcEvents.OPEN_MONACO_EDITOR, async () => {
    const title = "Equicord QuickCSS Editor";
    const existingWindow = BrowserWindow.getAllWindows().find(w => w.title === title);
    if (existingWindow && !existingWindow.isDestroyed()) {
        existingWindow.focus();
        return;
    }

    const win = new BrowserWindow({
        title,
        autoHideMenuBar: true,
        darkTheme: true,
        webPreferences: {
            preload: join(__dirname, IS_DISCORD_DESKTOP ? "preload.js" : "vencordDesktopPreload.js"),
            contextIsolation: true,
            nodeIntegration: false,
            sandbox: false
        }
    });

    makeLinksOpenExternally(win);

    await win.loadURL(`data:text/html;base64,${monacoHtml}`);
});<|MERGE_RESOLUTION|>--- conflicted
+++ resolved
@@ -28,12 +28,6 @@
 import { open, readdir, readFile } from "fs/promises";
 import { join, normalize } from "path";
 
-<<<<<<< HEAD
-import monacoHtml from "~fileContent/monacoWin.html;base64";
-
-=======
-import { getThemeInfo, stripBOM, UserThemeHeader } from "./themes";
->>>>>>> b9e83d9d
 import { ALLOWED_PROTOCOLS, QUICKCSS_PATH, THEMES_DIR } from "./utils/constants";
 import { makeLinksOpenExternally } from "./utils/externalLinks";
 
