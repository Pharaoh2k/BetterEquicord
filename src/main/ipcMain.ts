--- conflicted
+++ resolved
@@ -24,22 +24,12 @@
 import { IpcEvents } from "@shared/IpcEvents";
 import { BrowserWindow, ipcMain, nativeTheme, shell, systemPreferences } from "electron";
 import monacoHtml from "file://monacoWin.html?minify&base64";
-<<<<<<< HEAD
-import { FSWatcher, mkdirSync, watch, writeFileSync } from "fs";
+import { FSWatcher, mkdirSync, readFileSync, watch, writeFileSync } from "fs";
 import { open, readdir, readFile, unlink } from "fs/promises";
 import { join, normalize } from "path";
 
 import { registerCspIpcHandlers } from "./csp/manager";
-import { ALLOWED_PROTOCOLS, QUICKCSS_PATH, SETTINGS_DIR, THEMES_DIR } from "./utils/constants";
-=======
-import { FSWatcher, mkdirSync, readFileSync, watch, writeFileSync } from "fs";
-import { open, readdir, readFile } from "fs/promises";
-import { join, normalize } from "path";
-
-import { registerCspIpcHandlers } from "./csp/manager";
-import { getThemeInfo, stripBOM, UserThemeHeader } from "./themes";
 import { ALLOWED_PROTOCOLS, QUICK_CSS_PATH, SETTINGS_DIR, THEMES_DIR } from "./utils/constants";
->>>>>>> ce8e48bb
 import { makeLinksOpenExternally } from "./utils/externalLinks";
 
 const RENDERER_CSS_PATH = join(__dirname, IS_VESKTOP ? "vencordDesktopRenderer.css" : "renderer.css");
@@ -55,17 +45,8 @@
     return normalizedPath.startsWith(normalizedBasePath) ? normalizedPath : null;
 }
 
-<<<<<<< HEAD
-async function readCss() {
-    try {
-        return await readFile(QUICKCSS_PATH, "utf-8");
-    } catch {
-        return "";
-    }
-=======
 function readCss() {
     return readFile(QUICK_CSS_PATH, "utf-8").catch(() => "");
->>>>>>> ce8e48bb
 }
 
 async function listThemes(): Promise<{ fileName: string; content: string; }[]> {
@@ -106,17 +87,11 @@
 ipcMain.handle(IpcEvents.GET_THEMES_DIR, () => THEMES_DIR);
 ipcMain.handle(IpcEvents.GET_THEMES_LIST, () => listThemes());
 ipcMain.handle(IpcEvents.GET_THEME_DATA, (_, fileName) => getThemeData(fileName));
-<<<<<<< HEAD
 ipcMain.handle(IpcEvents.DELETE_THEME, (_, fileName) => {
     const safePath = ensureSafePath(THEMES_DIR, fileName);
     if (!safePath) return Promise.reject(`Unsafe path ${fileName}`);
     return unlink(safePath);
 });
-ipcMain.handle(IpcEvents.GET_THEME_SYSTEM_VALUES, () => ({
-    // win & mac only
-    "os-accent-color": `#${systemPreferences.getAccentColor?.() || ""}`
-}));
-=======
 ipcMain.handle(IpcEvents.GET_THEME_SYSTEM_VALUES, () => {
     let accentColor = systemPreferences.getAccentColor?.() ?? "";
 
@@ -128,7 +103,6 @@
         "os-accent-color": accentColor
     };
 });
->>>>>>> ce8e48bb
 
 ipcMain.handle(IpcEvents.OPEN_THEMES_FOLDER, () => shell.openPath(THEMES_DIR));
 ipcMain.handle(IpcEvents.OPEN_SETTINGS_FOLDER, () => shell.openPath(SETTINGS_DIR));
