/*
 * Vencord, a modification for Discord's desktop app
 * Copyright (c) 2022 Vendicated and contributors
 *
 * This program is free software: you can redistribute it and/or modify
 * it under the terms of the GNU General Public License as published by
 * the Free Software Foundation, either version 3 of the License, or
 * (at your option) any later version.
 *
 * This program is distributed in the hope that it will be useful,
 * but WITHOUT ANY WARRANTY; without even the implied warranty of
 * MERCHANTABILITY or FITNESS FOR A PARTICULAR PURPOSE.  See the
 * GNU General Public License for more details.
 *
 * You should have received a copy of the GNU General Public License
 * along with this program.  If not, see <https://www.gnu.org/licenses/>.
*/

import { fetchBuffer, fetchJson } from "@main/utils/http";
import { IpcEvents } from "@shared/IpcEvents";
import { VENCORD_USER_AGENT } from "@shared/vencordUserAgent";
import { ipcMain } from "electron";
import { writeFileSync as originalWriteFileSync } from "original-fs";

import gitHash from "~git-hash";
import gitRemote from "~git-remote";

import { ASAR_FILE, serializeErrors } from "./common";

const API_BASE = `https://api.github.com/repos/${gitRemote}`;
let PendingUpdate: string | null = null;

async function githubGet<T = any>(endpoint: string) {
    return fetchJson<T>(API_BASE + endpoint, {
        headers: {
            Accept: "application/vnd.github+json",
            // "All API requests MUST include a valid User-Agent header.
            // Requests with no User-Agent header will be rejected."
            "User-Agent": VENCORD_USER_AGENT
        }
    });
}

async function calculateGitChanges() {
    const isOutdated = await fetchUpdates();
    if (!isOutdated) return [];

    const data = await githubGet(`/compare/${gitHash}...HEAD`);

    return data.commits.map((c: any) => ({
        // github api only sends the long sha
        hash: c.sha.slice(0, 7),
        author: c.author.login,
        message: c.commit.message.split("\n")[0]
    }));
}

async function fetchUpdates() {
    const data = await githubGet("/releases/latest");

    const hash = data.name.slice(data.name.lastIndexOf(" ") + 1);
    if (hash === gitHash)
        return false;

<<<<<<< HEAD

    const asset = data.assets.find(a => a.name === ASAR_FILE);
    PendingUpdate = asset.browser_download_url;
=======
    data.assets.forEach(({ name, browser_download_url }) => {
        if (VENCORD_FILES.some(s => name.startsWith(s))) {
            PendingUpdates.push([name, browser_download_url]);
        }
    });
>>>>>>> 4436e6d8

    return true;
}

async function applyUpdates() {
<<<<<<< HEAD
    if (!PendingUpdate) return true;

    const data = await get(PendingUpdate);
    originalWriteFileSync(__dirname, data);

    PendingUpdate = null;

=======
    const fileContents = await Promise.all(PendingUpdates.map(async ([name, url]) => {
        const contents = await fetchBuffer(url);
        return [join(__dirname, name), contents] as const;
    }));

    await Promise.all(fileContents.map(async ([filename, contents]) =>
        writeFile(filename, contents))
    );

    PendingUpdates = [];
>>>>>>> 4436e6d8
    return true;
}

ipcMain.handle(IpcEvents.GET_REPO, serializeErrors(() => `https://github.com/${gitRemote}`));
ipcMain.handle(IpcEvents.GET_UPDATES, serializeErrors(calculateGitChanges));
ipcMain.handle(IpcEvents.UPDATE, serializeErrors(fetchUpdates));
ipcMain.handle(IpcEvents.BUILD, serializeErrors(applyUpdates));<|MERGE_RESOLUTION|>--- conflicted
+++ resolved
@@ -62,42 +62,21 @@
     if (hash === gitHash)
         return false;
 
-<<<<<<< HEAD
 
     const asset = data.assets.find(a => a.name === ASAR_FILE);
     PendingUpdate = asset.browser_download_url;
-=======
-    data.assets.forEach(({ name, browser_download_url }) => {
-        if (VENCORD_FILES.some(s => name.startsWith(s))) {
-            PendingUpdates.push([name, browser_download_url]);
-        }
-    });
->>>>>>> 4436e6d8
 
     return true;
 }
 
 async function applyUpdates() {
-<<<<<<< HEAD
     if (!PendingUpdate) return true;
 
-    const data = await get(PendingUpdate);
+    const data = await fetchBuffer(PendingUpdate);
     originalWriteFileSync(__dirname, data);
 
     PendingUpdate = null;
 
-=======
-    const fileContents = await Promise.all(PendingUpdates.map(async ([name, url]) => {
-        const contents = await fetchBuffer(url);
-        return [join(__dirname, name), contents] as const;
-    }));
-
-    await Promise.all(fileContents.map(async ([filename, contents]) =>
-        writeFile(filename, contents))
-    );
-
-    PendingUpdates = [];
->>>>>>> 4436e6d8
     return true;
 }
 
