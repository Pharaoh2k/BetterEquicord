--- conflicted
+++ resolved
@@ -23,11 +23,7 @@
 import { Microphone } from "@components/Icons";
 import { Link } from "@components/Link";
 import { Paragraph } from "@components/Paragraph";
-<<<<<<< HEAD
 import { Devs, EquicordDevs } from "@utils/constants";
-=======
-import { Devs } from "@utils/constants";
->>>>>>> 00ae6038
 import { Margins } from "@utils/margins";
 import { ModalContent, ModalFooter, ModalHeader, ModalProps, ModalRoot, openModal } from "@utils/modal";
 import { useAwaiter } from "@utils/react";
@@ -220,15 +216,7 @@
                     </Button>
                 </div>
 
-<<<<<<< HEAD
                 <Heading>Preview</Heading>
-                <VoicePreview
-                    src={blobUrl}
-                    waveform={meta.waveform}
-                    recording={isRecording}
-                />
-=======
-                <Forms.FormTitle>Preview</Forms.FormTitle>
                 {metaError
                     ? <Paragraph className={cl("error")}>Failed to parse selected audio file: {metaError.message}</Paragraph>
                     : (
@@ -238,7 +226,6 @@
                             recording={isRecording}
                         />
                     )}
->>>>>>> 00ae6038
 
                 {isUnsupportedFormat && (
                     <Card className={`vc-warning-card ${Margins.top16}`}>
