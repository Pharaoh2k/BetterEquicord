/*
 * Vencord, a modification for Discord's desktop app
 * Copyright (c) 2023 Vendicated and contributors
 *
 * This program is free software: you can redistribute it and/or modify
 * it under the terms of the GNU General Public License as published by
 * the Free Software Foundation, either version 3 of the License, or
 * (at your option) any later version.
 *
 * This program is distributed in the hope that it will be useful,
 * but WITHOUT ANY WARRANTY; without even the implied warranty of
 * MERCHANTABILITY or FITNESS FOR A PARTICULAR PURPOSE.  See the
 * GNU General Public License for more details.
 *
 * You should have received a copy of the GNU General Public License
 * along with this program.  If not, see <https://www.gnu.org/licenses/>.
*/

import "./styles.css";

import { NavContextMenuPatchCallback } from "@api/ContextMenu";
<<<<<<< HEAD
import { definePluginSettings } from "@api/Settings";
import { classNameFactory } from "@api/Styles";
import { Heading } from "@components/Heading";
=======
import { Card } from "@components/Card";
>>>>>>> bb3f333a
import { Microphone } from "@components/Icons";
import { Link } from "@components/Link";
import { Paragraph } from "@components/Paragraph";
import { Devs, EquicordDevs } from "@utils/constants";
import { Margins } from "@utils/margins";
import { ModalContent, ModalFooter, ModalHeader, ModalProps, ModalRoot, openModal } from "@utils/modal";
import { useAwaiter } from "@utils/react";
import definePlugin, { OptionType } from "@utils/types";
import { chooseFile } from "@utils/web";
import { CloudUpload } from "@vencord/discord-types";
import { CloudUploadPlatform } from "@vencord/discord-types/enums";
import { findByPropsLazy, findLazy, findStoreLazy } from "@webpack";
<<<<<<< HEAD
import { Button, Card, Constants, FluxDispatcher, lodash, Menu, MessageActions, PermissionsBits, PermissionStore, RestAPI, SelectedChannelStore, showToast, SnowflakeUtils, Toasts, useEffect, useState } from "@webpack/common";

import { lastState as silentMessageEnabled } from "../silentMessageToggle";
import { VoiceRecorderDesktop } from "./components/DesktopRecorder";
import { VoicePreview } from "./components/VoicePreview";
import { VoiceRecorderWeb } from "./components/WebRecorder";

const VOICE_MESSAGE_FLAG = 1 << 13;
const SILENT_MESSAGE_FLAG = 4096;
const DEFAULT_WAVEFORM = "AAAAAAAAAAAA";
const DEFAULT_DURATION = 1;
const WAVEFORM_MIN_BINS = 32;
const WAVEFORM_MAX_BINS = 256;
const WAVEFORM_BINS_PER_SECOND = 10;
const WAVEFORM_MAX_VALUE = 0xFF;
=======
import { Button, Constants, FluxDispatcher, Forms, lodash, Menu, MessageActions, PermissionsBits, PermissionStore, RestAPI, SelectedChannelStore, showToast, SnowflakeUtils, Toasts, useEffect, useState } from "@webpack/common";
import { ComponentType } from "react";
>>>>>>> bb3f333a

const EMPTY_META: AudioMetadata = {
    waveform: DEFAULT_WAVEFORM,
    duration: DEFAULT_DURATION,
};

const CloudUploadConstructor = findLazy(m => m.prototype?.trackUploadFinished) as typeof CloudUpload;
const PendingReplyStore = findStoreLazy("PendingReplyStore");
const OptionClasses = findByPropsLazy("optionName", "optionIcon", "optionLabel");

export const cl = classNameFactory("vc-vmsg-");

export type VoiceRecorder = React.ComponentType<{
    setAudioBlob(blob: Blob): void;
    onRecordingChange?(recording: boolean): void;
}>;

type AudioMetadata = {
    waveform: string,
    duration: number,
};

function generateWaveform(audioBuffer: AudioBuffer): string {
    const channelData = audioBuffer.getChannelData(0);
    const binCount = lodash.clamp(
        Math.floor(audioBuffer.duration * WAVEFORM_BINS_PER_SECOND),
        Math.min(WAVEFORM_MIN_BINS, channelData.length),
        WAVEFORM_MAX_BINS
    );

    const bins = new Uint8Array(binCount);
    const samplesPerBin = Math.floor(channelData.length / binCount);

    for (let binIdx = 0; binIdx < binCount; binIdx++) {
        let sum = 0;
        for (let sampleIdx = 0; sampleIdx < samplesPerBin; sampleIdx++) {
            const offset = binIdx * samplesPerBin + sampleIdx;
            sum += channelData[offset + sampleIdx] ** 2;
        }
        bins[binIdx] = Math.floor(Math.sqrt(sum / samplesPerBin) * WAVEFORM_MAX_VALUE);
    }

    const maxBin = Math.max(...bins);
    if (maxBin) {
        const easing = Math.min(1, 100 * (maxBin / WAVEFORM_MAX_VALUE) ** 3);
        const ratio = 1 + (WAVEFORM_MAX_VALUE / maxBin - 1) * easing;
        for (let i = 0; i < binCount; i++) {
            bins[i] = Math.min(WAVEFORM_MAX_VALUE, Math.floor(bins[i] * ratio));
        }
    }

    return window.btoa(String.fromCharCode(...bins));
}

function sendAudio(blob: Blob, meta: AudioMetadata) {
    const channelId = SelectedChannelStore.getChannelId();
    const reply = PendingReplyStore.getPendingReply(channelId);
    if (reply) FluxDispatcher.dispatch({ type: "DELETE_PENDING_REPLY", channelId });

    const upload = new CloudUploadConstructor({
        file: new File([blob], "voice-message.ogg", { type: "audio/ogg; codecs=opus" }),
        isThumbnail: false,
        platform: CloudUploadPlatform.WEB,
    }, channelId);

    upload.on("complete", () => {
        RestAPI.post({
            url: Constants.Endpoints.MESSAGES(channelId),
            body: {
                flags: VOICE_MESSAGE_FLAG | (silentMessageEnabled ? SILENT_MESSAGE_FLAG : 0),
                channel_id: channelId,
                content: "",
                nonce: SnowflakeUtils.fromTimestamp(Date.now()),
                sticker_ids: [],
                type: 0,
                attachments: [{
                    id: "0",
                    filename: upload.filename,
                    uploaded_filename: upload.uploadedFilename,
                    waveform: meta.waveform,
                    duration_secs: meta.duration,
                }],
                message_reference: reply ? MessageActions.getSendMessageOptionsForReply(reply)?.messageReference : null,
            }
        });
    });
    upload.on("error", () => showToast("Failed to upload voice message", Toasts.Type.FAILURE));

    upload.upload();
}

function useObjectUrl() {
    const [url, setUrl] = useState<string>();
    const setWithFree = (blob: Blob) => {
        if (url) URL.revokeObjectURL(url);
        setUrl(URL.createObjectURL(blob));
    };

    return [url, setWithFree] as const;
}

const ctxMenuPatch: NavContextMenuPatchCallback = (children, props) => {
    const hasPermission = !props.channel.guild_id
        || (PermissionStore.can(PermissionsBits.SEND_VOICE_MESSAGES, props.channel) && PermissionStore.can(PermissionsBits.SEND_MESSAGES, props.channel));

    children.push(
        <Menu.MenuItem
            id="vc-send-vmsg"
            label={
                <div className={OptionClasses.optionLabel}>
                    <Microphone className={OptionClasses.optionIcon} height={24} width={24} />
                    <div className={OptionClasses.optionName}>
                        Send Voice Message
                        {!hasPermission && <span style={{ fontSize: "smaller", opacity: 0.6 }}> (Missing Permissions)</span>}
                    </div>
                </div>
            }
            action={() => openModal(modalProps => <Modal modalProps={modalProps} />)}
            disabled={!hasPermission}
        />
    );
};

function Modal({ modalProps }: { modalProps: ModalProps; }) {
    const [isRecording, setRecording] = useState(false);
    const [blob, setBlob] = useState<Blob>();
    const [blobUrl, setBlobUrl] = useObjectUrl();

    const VoiceRecorder = IS_DISCORD_DESKTOP ? VoiceRecorderDesktop : VoiceRecorderWeb;

    useEffect(() => () => {
        if (blobUrl)
            URL.revokeObjectURL(blobUrl);
    }, [blobUrl]);

    const [meta, metaError] = useAwaiter(async () => {
        if (!blob) return EMPTY_META;

        const audioContext = new AudioContext();
        const audioBuffer = await audioContext.decodeAudioData(await blob.arrayBuffer());

        return {
            waveform: generateWaveform(audioBuffer),
            duration: audioBuffer.duration,
        };
    }, {
        deps: [blob],
        fallbackValue: EMPTY_META,
    });

    const isUnsupportedFormat = blob && (!blob.type.startsWith("audio/ogg") || blob.type.includes("codecs") && !blob.type.includes("opus"));

    return (
        <ModalRoot {...modalProps}>
            <ModalHeader>
                <Heading>Record Voice Message</Heading>
            </ModalHeader>

            <ModalContent className={cl("modal")}>
                <div className={cl("buttons")}>
                    <VoiceRecorder
                        setAudioBlob={blob => {
                            setBlob(blob);
                            setBlobUrl(blob);
                        }}
                        onRecordingChange={setRecording}
                    />

                    <Button onClick={async () => {
                        const file = await chooseFile("audio/*");
                        if (file) {
                            setBlob(file);
                            setBlobUrl(file);
                        }
                    }}>
                        Upload File
                    </Button>
                </div>

                <Heading>Preview</Heading>
                {metaError
                    ? <Paragraph className={cl("error")}>Failed to parse selected audio file: {metaError.message}</Paragraph>
                    : (
                        <VoicePreview
                            src={blobUrl}
                            waveform={meta.waveform}
                            recording={isRecording}
                        />
                    )}

                {isUnsupportedFormat && (
<<<<<<< HEAD
                    <Card className={`vc-warning-card ${Margins.top16}`}>
                        <Paragraph>Voice Messages have to be OggOpus to be playable on iOS. This file is <code>{blob.type}</code> so it will not be playable on iOS.</Paragraph>
=======
                    <Card variant="warning" className={Margins.top16} defaultPadding>
                        <Forms.FormText>Voice Messages have to be OggOpus to be playable on iOS. This file is <code>{blob.type}</code> so it will not be playable on iOS.</Forms.FormText>
>>>>>>> bb3f333a

                        <Paragraph className={Margins.top8}>
                            To fix it, first convert it to OggOpus, for example using the <Link href="https://convertio.co/mp3-opus/">convertio web converter</Link>
                        </Paragraph>
                    </Card>
                )}

            </ModalContent>

            <ModalFooter>
                <Button
                    disabled={!blob}
                    onClick={() => {
                        sendAudio(blob!, meta ?? EMPTY_META);
                        modalProps.onClose();
                        showToast("Now sending voice message... Please be patient", Toasts.Type.MESSAGE);
                    }}>
                    Send
                </Button>
            </ModalFooter>
        </ModalRoot>
    );
}

export const settings = definePluginSettings({
    noiseSuppression: {
        type: OptionType.BOOLEAN,
        description: "Noise Suppression",
        default: true,
    },
    echoCancellation: {
        type: OptionType.BOOLEAN,
        description: "Echo Cancellation",
        default: true,
    },
});

export default definePlugin({
    name: "VoiceMessages",
    description: "Allows you to send voice messages like on mobile. To do so, right click the upload button and click Send Voice Message.",
    authors: [Devs.Ven, Devs.Vap, Devs.Nickyux, EquicordDevs.Z1xus, EquicordDevs.Prism],
    settings,

    contextMenus: {
        "channel-attach": ctxMenuPatch
    }
});<|MERGE_RESOLUTION|>--- conflicted
+++ resolved
@@ -19,16 +19,14 @@
 import "./styles.css";
 
 import { NavContextMenuPatchCallback } from "@api/ContextMenu";
-<<<<<<< HEAD
 import { definePluginSettings } from "@api/Settings";
 import { classNameFactory } from "@api/Styles";
+import { Card } from "@components/Card";
 import { Heading } from "@components/Heading";
-=======
-import { Card } from "@components/Card";
->>>>>>> bb3f333a
 import { Microphone } from "@components/Icons";
 import { Link } from "@components/Link";
 import { Paragraph } from "@components/Paragraph";
+import { lastState as silentMessageEnabled } from "@plugins/silentMessageToggle";
 import { Devs, EquicordDevs } from "@utils/constants";
 import { Margins } from "@utils/margins";
 import { ModalContent, ModalFooter, ModalHeader, ModalProps, ModalRoot, openModal } from "@utils/modal";
@@ -38,10 +36,8 @@
 import { CloudUpload } from "@vencord/discord-types";
 import { CloudUploadPlatform } from "@vencord/discord-types/enums";
 import { findByPropsLazy, findLazy, findStoreLazy } from "@webpack";
-<<<<<<< HEAD
-import { Button, Card, Constants, FluxDispatcher, lodash, Menu, MessageActions, PermissionsBits, PermissionStore, RestAPI, SelectedChannelStore, showToast, SnowflakeUtils, Toasts, useEffect, useState } from "@webpack/common";
-
-import { lastState as silentMessageEnabled } from "../silentMessageToggle";
+import { Button, Constants, FluxDispatcher, Forms, lodash, Menu, MessageActions, PermissionsBits, PermissionStore, RestAPI, SelectedChannelStore, showToast, SnowflakeUtils, Toasts, useEffect, useState } from "@webpack/common";
+
 import { VoiceRecorderDesktop } from "./components/DesktopRecorder";
 import { VoicePreview } from "./components/VoicePreview";
 import { VoiceRecorderWeb } from "./components/WebRecorder";
@@ -54,10 +50,6 @@
 const WAVEFORM_MAX_BINS = 256;
 const WAVEFORM_BINS_PER_SECOND = 10;
 const WAVEFORM_MAX_VALUE = 0xFF;
-=======
-import { Button, Constants, FluxDispatcher, Forms, lodash, Menu, MessageActions, PermissionsBits, PermissionStore, RestAPI, SelectedChannelStore, showToast, SnowflakeUtils, Toasts, useEffect, useState } from "@webpack/common";
-import { ComponentType } from "react";
->>>>>>> bb3f333a
 
 const EMPTY_META: AudioMetadata = {
     waveform: DEFAULT_WAVEFORM,
@@ -249,13 +241,8 @@
                     )}
 
                 {isUnsupportedFormat && (
-<<<<<<< HEAD
-                    <Card className={`vc-warning-card ${Margins.top16}`}>
-                        <Paragraph>Voice Messages have to be OggOpus to be playable on iOS. This file is <code>{blob.type}</code> so it will not be playable on iOS.</Paragraph>
-=======
                     <Card variant="warning" className={Margins.top16} defaultPadding>
                         <Forms.FormText>Voice Messages have to be OggOpus to be playable on iOS. This file is <code>{blob.type}</code> so it will not be playable on iOS.</Forms.FormText>
->>>>>>> bb3f333a
 
                         <Paragraph className={Margins.top8}>
                             To fix it, first convert it to OggOpus, for example using the <Link href="https://convertio.co/mp3-opus/">convertio web converter</Link>
