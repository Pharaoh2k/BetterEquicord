--- conflicted
+++ resolved
@@ -28,10 +28,6 @@
 import { GuildMemberStore, RelationshipStore, SelectedChannelStore, Tooltip, TypingStore, UserGuildSettingsStore, UserStore, UserSummaryItem, useStateFromStores } from "@webpack/common";
 
 const ThreeDots = findComponentByCodeLazy(".dots,", "dotRadius:");
-<<<<<<< HEAD
-const UserGuildSettingsStore = findStoreLazy("UserGuildSettingsStore");
-=======
->>>>>>> 58ef6585
 
 const enum IndicatorMode {
     Dots = 1 << 0,
