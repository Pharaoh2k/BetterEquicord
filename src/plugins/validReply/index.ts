--- conflicted
+++ resolved
@@ -39,11 +39,7 @@
         {
             find: "#{intl::REPLY_QUOTE_MESSAGE_NOT_LOADED}",
             replacement: {
-<<<<<<< HEAD
-                match: /#{intl::REPLY_QUOTE_MESSAGE_NOT_LOADED}"\]\)/,
-=======
                 match: /#{intl::REPLY_QUOTE_MESSAGE_NOT_LOADED}\)/,
->>>>>>> b2dc81d1
                 replace: "$&,onMouseEnter:()=>$self.fetchReply(arguments[0])"
             }
         },
