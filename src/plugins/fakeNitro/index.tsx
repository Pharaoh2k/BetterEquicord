--- conflicted
+++ resolved
@@ -301,11 +301,7 @@
                 {
                     // Patch the rendered message content to add fake nitro emojis or remove sticker links
                     predicate: () => settings.store.transformEmojis || settings.store.transformStickers,
-<<<<<<< HEAD
-                    match: /(?=return\{hasSpoilerEmbeds:\i,content:(\i))/,
-=======
                     match: /(?=return{hasSpoilerEmbeds:\i,content:(\i))/,
->>>>>>> c8ccf4bf
                     replace: (_, content) => `${content}=$self.patchFakeNitroEmojisOrRemoveStickersLinks(${content},arguments[2]?.formatInline);`
                 }
             ]
