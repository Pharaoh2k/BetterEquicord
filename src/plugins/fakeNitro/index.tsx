/*
 * Vencord, a modification for Discord's desktop app
 * Copyright (c) 2022 Vendicated and contributors
 *
 * This program is free software: you can redistribute it and/or modify
 * it under the terms of the GNU General Public License as published by
 * the Free Software Foundation, either version 3 of the License, or
 * (at your option) any later version.
 *
 * This program is distributed in the hope that it will be useful,
 * but WITHOUT ANY WARRANTY; without even the implied warranty of
 * MERCHANTABILITY or FITNESS FOR A PARTICULAR PURPOSE.  See the
 * GNU General Public License for more details.
 *
 * You should have received a copy of the GNU General Public License
 * along with this program.  If not, see <https://www.gnu.org/licenses/>.
*/

import { addPreEditListener, addPreSendListener, removePreEditListener, removePreSendListener } from "@api/MessageEvents";
import { definePluginSettings, Settings } from "@api/Settings";
import { Devs } from "@utils/constants";
import { ApngBlendOp, ApngDisposeOp, importApngJs } from "@utils/dependencies";
import { getCurrentGuild, getEmojiURL } from "@utils/discord";
import { Logger } from "@utils/Logger";
import definePlugin, { OptionType, Patch } from "@utils/types";
import { findByCodeLazy, findByPropsLazy, findStoreLazy, proxyLazyWebpack } from "@webpack";
import { Alerts, ChannelStore, DraftType, EmojiStore, FluxDispatcher, Forms, GuildMemberStore, lodash, Parser, PermissionsBits, PermissionStore, UploadHandler, UserSettingsActionCreators, UserStore } from "@webpack/common";
import type { Emoji } from "@webpack/types";
import type { Message } from "discord-types/general";
import { applyPalette, GIFEncoder, quantize } from "gifenc";
import type { ReactElement, ReactNode } from "react";

let premiumType;
<<<<<<< HEAD
if (Settings.plugins?.NoNitroUpsell?.enabled) {
=======
if (Settings.plugins.NoNitroUpsell.enabled) {
>>>>>>> 920fad43
    // @ts-ignore
    premiumType = UserStore?.getCurrentUser()?._realPremiumType ?? UserStore?.getCurrentUser()?.premiumType ?? 0;
} else {
    premiumType = UserStore?.getCurrentUser()?.premiumType ?? 0;
}

const StickerStore = findStoreLazy("StickersStore") as {
    getPremiumPacks(): StickerPack[];
    getAllGuildStickers(): Map<string, Sticker[]>;
    getStickerById(id: string): Sticker | undefined;
};

const UserSettingsProtoStore = findStoreLazy("UserSettingsProtoStore");

const BINARY_READ_OPTIONS = findByPropsLazy("readerFactory");

function searchProtoClassField(localName: string, protoClass: any) {
    const field = protoClass?.fields?.find((field: any) => field.localName === localName);
    if (!field) return;

    const fieldGetter = Object.values(field).find(value => typeof value === "function") as any;
    return fieldGetter?.();
}

const PreloadedUserSettingsActionCreators = proxyLazyWebpack(() => UserSettingsActionCreators.PreloadedUserSettingsActionCreators);
const AppearanceSettingsActionCreators = proxyLazyWebpack(() => searchProtoClassField("appearance", PreloadedUserSettingsActionCreators.ProtoClass));
const ClientThemeSettingsActionsCreators = proxyLazyWebpack(() => searchProtoClassField("clientThemeSettings", AppearanceSettingsActionCreators));

const isUnusableRoleSubscriptionEmoji = findByCodeLazy(".getUserIsAdmin(");

const enum EmojiIntentions {
    REACTION,
    STATUS,
    COMMUNITY_CONTENT,
    CHAT,
    GUILD_STICKER_RELATED_EMOJI,
    GUILD_ROLE_BENEFIT_EMOJI,
    COMMUNITY_CONTENT_ONLY,
    SOUNDBOARD,
    VOICE_CHANNEL_TOPIC,
    GIFT,
    AUTO_SUGGESTION,
    POLLS
}

const IS_BYPASSEABLE_INTENTION = `[${EmojiIntentions.CHAT},${EmojiIntentions.GUILD_STICKER_RELATED_EMOJI}].includes(fakeNitroIntention)`;

const enum StickerType {
    PNG = 1,
    APNG = 2,
    LOTTIE = 3,
    // don't think you can even have gif stickers but the docs have it
    GIF = 4
}

interface BaseSticker {
    available: boolean;
    description: string;
    format_type: number;
    id: string;
    name: string;
    tags: string;
    type: number;
}
interface GuildSticker extends BaseSticker {
    guild_id: string;
}
interface DiscordSticker extends BaseSticker {
    pack_id: string;
}
type Sticker = GuildSticker | DiscordSticker;

interface StickerPack {
    id: string;
    name: string;
    sku_id: string;
    description: string;
    cover_sticker_id: string;
    banner_asset_id: string;
    stickers: Sticker[];
}

const enum FakeNoticeType {
    Sticker,
    Emoji
}

const fakeNitroEmojiRegex = /\/emojis\/(\d+?)\.(png|webp|gif)/;
const fakeNitroStickerRegex = /\/stickers\/(\d+?)\./;
const fakeNitroGifStickerRegex = /\/attachments\/\d+?\/\d+?\/(\d+?)\.gif/;
const hyperLinkRegex = /\[.+?\]\((https?:\/\/.+?)\)/;

const settings = definePluginSettings({
    enableEmojiBypass: {
        description: "Allows sending fake emojis (also bypasses missing permission to use custom emojis)",
        type: OptionType.BOOLEAN,
        default: true,
        restartNeeded: true
    },
    emojiSize: {
        description: "Size of the emojis when sending",
        type: OptionType.SLIDER,
        default: 48,
        markers: [32, 48, 64, 128, 160, 256, 512]
    },
    transformEmojis: {
        description: "Whether to transform fake emojis into real ones",
        type: OptionType.BOOLEAN,
        default: true,
        restartNeeded: true
    },
    enableStickerBypass: {
        description: "Allows sending fake stickers (also bypasses missing permission to use stickers)",
        type: OptionType.BOOLEAN,
        default: true,
        restartNeeded: true
    },
    stickerSize: {
        description: "Size of the stickers when sending",
        type: OptionType.SLIDER,
        default: 160,
        markers: [32, 64, 128, 160, 256, 512]
    },
    transformStickers: {
        description: "Whether to transform fake stickers into real ones",
        type: OptionType.BOOLEAN,
        default: true,
        restartNeeded: true
    },
    transformCompoundSentence: {
        description: "Whether to transform fake stickers and emojis in compound sentences (sentences with more content than just the fake emoji or sticker link)",
        type: OptionType.BOOLEAN,
        default: false
    },
    enableStreamQualityBypass: {
        description: "Allow streaming in nitro quality",
        type: OptionType.BOOLEAN,
        default: true,
        restartNeeded: true
    },
    useHyperLinks: {
        description: "Whether to use hyperlinks when sending fake emojis and stickers",
        type: OptionType.BOOLEAN,
        default: true
    },
    hyperLinkText: {
        description: "What text the hyperlink should use. {{NAME}} will be replaced with the emoji/sticker name.",
        type: OptionType.STRING,
        default: "{{NAME}}"
    },
    disableEmbedPermissionCheck: {
        description: "Whether to disable the embed permission check when sending fake emojis and stickers",
        type: OptionType.BOOLEAN,
        default: false
    }
});

function hasPermission(channelId: string, permission: bigint) {
    const channel = ChannelStore.getChannel(channelId);

    if (!channel || channel.isPrivate()) return true;

    return PermissionStore.can(permission, channel);
}

const hasExternalEmojiPerms = (channelId: string) => hasPermission(channelId, PermissionsBits.USE_EXTERNAL_EMOJIS);
const hasExternalStickerPerms = (channelId: string) => hasPermission(channelId, PermissionsBits.USE_EXTERNAL_STICKERS);
const hasEmbedPerms = (channelId: string) => hasPermission(channelId, PermissionsBits.EMBED_LINKS);
const hasAttachmentPerms = (channelId: string) => hasPermission(channelId, PermissionsBits.ATTACH_FILES);

function makeBypassPatches(): Omit<Patch, "plugin"> {
    const mapping: Array<{ func: string, predicate?: () => boolean; }> = [
        { func: "canUseCustomStickersEverywhere", predicate: () => settings.store.enableStickerBypass },
        { func: "canUseHighVideoUploadQuality", predicate: () => settings.store.enableStreamQualityBypass },
        { func: "canStreamQuality", predicate: () => settings.store.enableStreamQualityBypass },
        { func: "canUseClientThemes" },
        { func: "canUseCustomNotificationSounds" },
        { func: "canUsePremiumAppIcons" }
    ];

    return {
        find: "canUseCustomStickersEverywhere:",
        replacement: mapping.map(({ func, predicate }) => ({
            match: new RegExp(String.raw`(?<=${func}:)\i`),
            replace: "() => true",
            predicate
        }))
    };
}

export default definePlugin({
    name: "FakeNitro",
    authors: [Devs.Arjix, Devs.D3SOX, Devs.Ven, Devs.fawn, Devs.captain, Devs.Nuckyz, Devs.AutumnVN],
    description: "Allows you to stream in nitro quality, send fake emojis/stickers, use client themes and custom Discord notifications.",
    dependencies: ["MessageEventsAPI"],

    settings,

    patches: [
        // General bypass patches
        makeBypassPatches(),
        // Patch the emoji picker in voice calls to not be bypassed by fake nitro
        {
            find: "emojiItemDisabled]",
            predicate: () => settings.store.enableEmojiBypass,
            replacement: {
                match: /CHAT/,
                replace: "STATUS"
            }
        },
        {
            find: ".PREMIUM_LOCKED;",
            group: true,
            predicate: () => settings.store.enableEmojiBypass,
            replacement: [
                {
                    // Create a variable for the intention of using the emoji
                    match: /(?<=\.USE_EXTERNAL_EMOJIS.+?;)(?<=intention:(\i).+?)/,
                    replace: (_, intention) => `const fakeNitroIntention=${intention};`
                },
                {
                    // Disallow the emoji for external if the intention doesn't allow it
                    match: /&&!\i&&!\i(?=\)return \i\.\i\.DISALLOW_EXTERNAL;)/,
                    replace: m => `${m}&&!${IS_BYPASSEABLE_INTENTION}`
                },
                {
                    // Disallow the emoji for unavailable if the intention doesn't allow it
                    match: /!\i\.available(?=\)return \i\.\i\.GUILD_SUBSCRIPTION_UNAVAILABLE;)/,
                    replace: m => `${m}&&!${IS_BYPASSEABLE_INTENTION}`
                },
                {
                    // Disallow the emoji for premium locked if the intention doesn't allow it
                    match: /!\i\.\i\.canUseEmojisEverywhere\(\i\)/,
                    replace: m => `(${m}&&!${IS_BYPASSEABLE_INTENTION})`
                },
                {
                    // Allow animated emojis to be used if the intention allows it
                    match: /(?<=\|\|)\i\.\i\.canUseAnimatedEmojis\(\i\)/,
                    replace: m => `(${m}||${IS_BYPASSEABLE_INTENTION})`
                }
            ]
        },
        // Allows the usage of subscription-locked emojis
        {
            find: ".getUserIsAdmin(",
            replacement: {
                match: /(function \i\(\i,\i)\){(.{0,250}.getUserIsAdmin\(.+?return!1})/,
                replace: (_, rest1, rest2) => `${rest1},fakeNitroOriginal){if(!fakeNitroOriginal)return false;${rest2}`
            }
        },
        // Make stickers always available
        {
            find: '"SENDABLE"',
            predicate: () => settings.store.enableStickerBypass,
            replacement: {
                match: /\i\.available\?/,
                replace: "true?"
            }
        },
        // Remove boost requirements to stream with high quality
        {
            find: "#{intl::STREAM_FPS_OPTION}",
            predicate: () => settings.store.enableStreamQualityBypass,
            replacement: {
                match: /guildPremiumTier:\i\.\i\.TIER_\d,?/g,
                replace: ""
            }
        },
        {
            find: '"UserSettingsProtoStore"',
            replacement: [
                {
                    // Overwrite incoming connection settings proto with our local settings
                    match: /function (\i)\((\i)\){(?=.*CONNECTION_OPEN:\1)/,
                    replace: (m, funcName, props) => `${m}$self.handleProtoChange(${props}.userSettingsProto,${props}.user);`
                },
                {
                    // Overwrite non local proto changes with our local settings
                    match: /let{settings:/,
                    replace: "arguments[0].local||$self.handleProtoChange(arguments[0].settings.proto);$&"
                }
            ]
        },
        // Call our function to handle changing the gradient theme when selecting a new one
        {
            find: ",updateTheme(",
            replacement: {
                match: /(function \i\(\i\){let{backgroundGradientPresetId:(\i).+?)(\i\.\i\.updateAsync.+?theme=(.+?),.+?},\i\))/,
                replace: (_, rest, backgroundGradientPresetId, originalCall, theme) => `${rest}$self.handleGradientThemeSelect(${backgroundGradientPresetId},${theme},()=>${originalCall});`
            }
        },
        {
            find: '["strong","em","u","text","inlineCode","s","spoiler"]',
            replacement: [
                {
                    // Call our function to decide whether the emoji link should be kept or not
                    predicate: () => settings.store.transformEmojis,
                    match: /1!==(\i)\.length\|\|1!==\i\.length/,
                    replace: (m, content) => `${m}||$self.shouldKeepEmojiLink(${content}[0])`
                },
                {
                    // Patch the rendered message content to add fake nitro emojis or remove sticker links
                    predicate: () => settings.store.transformEmojis || settings.store.transformStickers,
                    match: /(?=return{hasSpoilerEmbeds:\i,content:(\i)})/,
                    replace: (_, content) => `${content}=$self.patchFakeNitroEmojisOrRemoveStickersLinks(${content},arguments[2]?.formatInline);`
                }
            ]
        },
        {
            find: "}renderEmbeds(",
            replacement: [
                {
                    // Call our function to decide whether the embed should be ignored or not
                    predicate: () => settings.store.transformEmojis || settings.store.transformStickers,
                    match: /(renderEmbeds\((\i)\){)(.+?embeds\.map\(\((\i),\i\)?=>{)/,
                    replace: (_, rest1, message, rest2, embed) => `${rest1}const fakeNitroMessage=${message};${rest2}if($self.shouldIgnoreEmbed(${embed},fakeNitroMessage))return null;`
                },
                {
                    // Patch the stickers array to add fake nitro stickers
                    predicate: () => settings.store.transformStickers,
                    match: /renderStickersAccessories\((\i)\){let (\i)=\(0,\i\.\i\)\(\i\).+?;/,
                    replace: (m, message, stickers) => `${m}${stickers}=$self.patchFakeNitroStickers(${stickers},${message});`
                },
                {
                    // Filter attachments to remove fake nitro stickers or emojis
                    predicate: () => settings.store.transformStickers,
                    match: /renderAttachments\(\i\){.+?{attachments:(\i).+?;/,
                    replace: (m, attachments) => `${m}${attachments}=$self.filterAttachments(${attachments});`
                }
            ]
        },
        {
            find: "#{intl::STICKER_POPOUT_UNJOINED_PRIVATE_GUILD_DESCRIPTION}",
            predicate: () => settings.store.transformStickers,
            replacement: [
                {
                    // Export the renderable sticker to be used in the fake nitro sticker notice
                    match: /let{renderableSticker:(\i).{0,270}sticker:\i,channel:\i,/,
                    replace: (m, renderableSticker) => `${m}fakeNitroRenderableSticker:${renderableSticker},`
                },
                {
                    // Add the fake nitro sticker notice
                    match: /(let \i,{sticker:\i,channel:\i,closePopout:\i.+?}=(\i).+?;)(.+?description:)(\i)(?=,sticker:\i)/,
                    replace: (_, rest, props, rest2, reactNode) => `${rest}let{fakeNitroRenderableSticker}=${props};${rest2}$self.addFakeNotice(${FakeNoticeType.Sticker},${reactNode},!!fakeNitroRenderableSticker?.fake)`
                }
            ]
        },
        {
            find: ".EMOJI_UPSELL_POPOUT_MORE_EMOJIS_OPENED,",
            predicate: () => settings.store.transformEmojis,
            replacement: {
                // Export the emoji node to be used in the fake nitro emoji notice
                match: /isDiscoverable:\i,shouldHideRoleSubscriptionCTA:\i,(?<={node:(\i),.+?)/,
                replace: (m, node) => `${m}fakeNitroNode:${node},`
            }
        },
        {
            find: "#{intl::EMOJI_POPOUT_UNJOINED_DISCOVERABLE_GUILD_DESCRIPTION}",
            predicate: () => settings.store.transformEmojis,
            replacement: {
                // Add the fake nitro emoji notice
                match: /(?<=emojiDescription:)(\i)(?<=\1=\i\((\i)\).+?)/,
                replace: (_, reactNode, props) => `$self.addFakeNotice(${FakeNoticeType.Emoji},${reactNode},!!${props}?.fakeNitroNode?.fake)`
            }
        },
        // Separate patch for allowing using custom app icons
        {
            find: /\.getCurrentDesktopIcon.{0,25}\.isPremium/,
            replacement: {
                match: /\i\.\i\.isPremium\(\i\.\i\.getCurrentUser\(\)\)/,
                replace: "true"
            }
        },
        // Make all Soundboard sounds available
        {
            find: 'type:"GUILD_SOUNDBOARD_SOUND_CREATE"',
            replacement: {
                match: /(?<=type:"(?:SOUNDBOARD_SOUNDS_RECEIVED|GUILD_SOUNDBOARD_SOUND_CREATE|GUILD_SOUNDBOARD_SOUND_UPDATE|GUILD_SOUNDBOARD_SOUNDS_UPDATE)".+?available:)\i\.available/g,
                replace: "true"
            }
        }
    ],

    get guildId() {
        return getCurrentGuild()?.id;
    },

    get canUseEmotes() {
        return (premiumType) > 0;
    },

    get canUseStickers() {
        return (premiumType) > 1;
    },

    handleProtoChange(proto: any, user: any) {
        try {
            if (proto == null || typeof proto === "string") return;

            if (premiumType !== 2) {
                proto.appearance ??= AppearanceSettingsActionCreators.create();

                if (UserSettingsProtoStore.settings.appearance?.theme != null) {
                    const appearanceSettingsDummy = AppearanceSettingsActionCreators.create({
                        theme: UserSettingsProtoStore.settings.appearance.theme
                    });

                    proto.appearance.theme = appearanceSettingsDummy.theme;
                }

                if (UserSettingsProtoStore.settings.appearance?.clientThemeSettings?.backgroundGradientPresetId?.value != null) {
                    const clientThemeSettingsDummy = ClientThemeSettingsActionsCreators.create({
                        backgroundGradientPresetId: {
                            value: UserSettingsProtoStore.settings.appearance.clientThemeSettings.backgroundGradientPresetId.value
                        }
                    });

                    proto.appearance.clientThemeSettings ??= clientThemeSettingsDummy;
                    proto.appearance.clientThemeSettings.backgroundGradientPresetId = clientThemeSettingsDummy.backgroundGradientPresetId;
                }
            }
        } catch (err) {
            new Logger("FakeNitro").error(err);
        }
    },

    handleGradientThemeSelect(backgroundGradientPresetId: number | undefined, theme: number, original: () => void) {
        if (premiumType === 2 || backgroundGradientPresetId == null) return original();

        if (!PreloadedUserSettingsActionCreators || !AppearanceSettingsActionCreators || !ClientThemeSettingsActionsCreators || !BINARY_READ_OPTIONS) return;

        const currentAppearanceSettings = PreloadedUserSettingsActionCreators.getCurrentValue().appearance;

        const newAppearanceProto = currentAppearanceSettings != null
            ? AppearanceSettingsActionCreators.fromBinary(AppearanceSettingsActionCreators.toBinary(currentAppearanceSettings), BINARY_READ_OPTIONS)
            : AppearanceSettingsActionCreators.create();

        newAppearanceProto.theme = theme;

        const clientThemeSettingsDummy = ClientThemeSettingsActionsCreators.create({
            backgroundGradientPresetId: {
                value: backgroundGradientPresetId
            }
        });

        newAppearanceProto.clientThemeSettings ??= clientThemeSettingsDummy;
        newAppearanceProto.clientThemeSettings.backgroundGradientPresetId = clientThemeSettingsDummy.backgroundGradientPresetId;

        const proto = PreloadedUserSettingsActionCreators.ProtoClass.create();
        proto.appearance = newAppearanceProto;

        FluxDispatcher.dispatch({
            type: "USER_SETTINGS_PROTO_UPDATE",
            local: true,
            partial: true,
            settings: {
                type: 1,
                proto
            }
        });
    },

    trimContent(content: Array<any>) {
        const firstContent = content[0];
        if (typeof firstContent === "string") {
            content[0] = firstContent.trimStart();
            content[0] || content.shift();
        } else if (typeof firstContent?.props?.children === "string") {
            firstContent.props.children = firstContent.props.children.trimStart();
            firstContent.props.children || content.shift();
        }

        const lastIndex = content.length - 1;
        const lastContent = content[lastIndex];
        if (typeof lastContent === "string") {
            content[lastIndex] = lastContent.trimEnd();
            content[lastIndex] || content.pop();
        } else if (typeof lastContent?.props?.children === "string") {
            lastContent.props.children = lastContent.props.children.trimEnd();
            lastContent.props.children || content.pop();
        }
    },

    clearEmptyArrayItems(array: Array<any>) {
        return array.filter(item => item != null);
    },

    ensureChildrenIsArray(child: ReactElement) {
        if (!Array.isArray(child.props.children)) child.props.children = [child.props.children];
    },

    patchFakeNitroEmojisOrRemoveStickersLinks(content: Array<any>, inline: boolean) {
        // If content has more than one child or it's a single ReactElement like a header, list or span
        if ((content.length > 1 || typeof content[0]?.type === "string") && !settings.store.transformCompoundSentence) return content;

        let nextIndex = content.length;

        const transformLinkChild = (child: ReactElement) => {
            if (settings.store.transformEmojis) {
                const fakeNitroMatch = child.props.href.match(fakeNitroEmojiRegex);
                if (fakeNitroMatch) {
                    let url: URL | null = null;
                    try {
                        url = new URL(child.props.href);
                    } catch { }

                    const emojiName = EmojiStore.getCustomEmojiById(fakeNitroMatch[1])?.name ?? url?.searchParams.get("name") ?? "FakeNitroEmoji";

                    return Parser.defaultRules.customEmoji.react({
                        jumboable: !inline && content.length === 1 && typeof content[0].type !== "string",
                        animated: fakeNitroMatch[2] === "gif",
                        emojiId: fakeNitroMatch[1],
                        name: emojiName,
                        fake: true
                    }, void 0, { key: String(nextIndex++) });
                }
            }

            if (settings.store.transformStickers) {
                if (fakeNitroStickerRegex.test(child.props.href)) return null;

                const gifMatch = child.props.href.match(fakeNitroGifStickerRegex);
                if (gifMatch) {
                    // There is no way to differentiate a regular gif attachment from a fake nitro animated sticker, so we check if the StickerStore contains the id of the fake sticker
                    if (StickerStore.getStickerById(gifMatch[1])) return null;
                }
            }

            return child;
        };

        const transformChild = (child: ReactElement) => {
            if (child?.props?.trusted != null) return transformLinkChild(child);
            if (child?.props?.children != null) {
                if (!Array.isArray(child.props.children)) {
                    child.props.children = modifyChild(child.props.children);
                    return child;
                }

                child.props.children = modifyChildren(child.props.children);
                if (child.props.children.length === 0) return null;
                return child;
            }

            return child;
        };

        const modifyChild = (child: ReactElement) => {
            const newChild = transformChild(child);

            if (newChild?.type === "ul" || newChild?.type === "ol") {
                this.ensureChildrenIsArray(newChild);
                if (newChild.props.children.length === 0) return null;

                let listHasAnItem = false;
                for (const [index, child] of newChild.props.children.entries()) {
                    if (child == null) {
                        delete newChild.props.children[index];
                        continue;
                    }

                    this.ensureChildrenIsArray(child);
                    if (child.props.children.length > 0) listHasAnItem = true;
                    else delete newChild.props.children[index];
                }

                if (!listHasAnItem) return null;

                newChild.props.children = this.clearEmptyArrayItems(newChild.props.children);
            }

            return newChild;
        };

        const modifyChildren = (children: Array<ReactElement>) => {
            for (const [index, child] of children.entries()) children[index] = modifyChild(child);

            children = this.clearEmptyArrayItems(children);

            return children;
        };

        try {
            const newContent = modifyChildren(lodash.cloneDeep(content));
            this.trimContent(newContent);

            return newContent;
        } catch (err) {
            new Logger("FakeNitro").error(err);
            return content;
        }
    },

    patchFakeNitroStickers(stickers: Array<any>, message: Message) {
        const itemsToMaybePush: Array<string> = [];

        const contentItems = message.content.split(/\s/);
        if (settings.store.transformCompoundSentence) itemsToMaybePush.push(...contentItems);
        else if (contentItems.length === 1) itemsToMaybePush.push(contentItems[0]);

        itemsToMaybePush.push(...message.attachments.filter(attachment => attachment.content_type === "image/gif").map(attachment => attachment.url));

        for (const item of itemsToMaybePush) {
            if (!settings.store.transformCompoundSentence && !item.startsWith("http") && !hyperLinkRegex.test(item)) continue;

            const imgMatch = item.match(fakeNitroStickerRegex);
            if (imgMatch) {
                let url: URL | null = null;
                try {
                    url = new URL(item);
                } catch { }

                const stickerName = StickerStore.getStickerById(imgMatch[1])?.name ?? url?.searchParams.get("name") ?? "FakeNitroSticker";
                stickers.push({
                    format_type: 1,
                    id: imgMatch[1],
                    name: stickerName,
                    fake: true
                });

                continue;
            }

            const gifMatch = item.match(fakeNitroGifStickerRegex);
            if (gifMatch) {
                if (!StickerStore.getStickerById(gifMatch[1])) continue;

                const stickerName = StickerStore.getStickerById(gifMatch[1])?.name ?? "FakeNitroSticker";
                stickers.push({
                    format_type: 2,
                    id: gifMatch[1],
                    name: stickerName,
                    fake: true
                });
            }
        }

        return stickers;
    },

    shouldIgnoreEmbed(embed: Message["embeds"][number], message: Message) {
        const contentItems = message.content.split(/\s/);
        if (contentItems.length > 1 && !settings.store.transformCompoundSentence) return false;

        switch (embed.type) {
            case "image": {
                if (
                    !settings.store.transformCompoundSentence
                    && !contentItems.some(item => item === embed.url! || item.match(hyperLinkRegex)?.[1] === embed.url!)
                ) return false;

                if (settings.store.transformEmojis) {
                    if (fakeNitroEmojiRegex.test(embed.url!)) return true;
                }

                if (settings.store.transformStickers) {
                    if (fakeNitroStickerRegex.test(embed.url!)) return true;

                    const gifMatch = embed.url!.match(fakeNitroGifStickerRegex);
                    if (gifMatch) {
                        // There is no way to differentiate a regular gif attachment from a fake nitro animated sticker, so we check if the StickerStore contains the id of the fake sticker
                        if (StickerStore.getStickerById(gifMatch[1])) return true;
                    }
                }

                break;
            }
        }

        return false;
    },

    filterAttachments(attachments: Message["attachments"]) {
        return attachments.filter(attachment => {
            if (attachment.content_type !== "image/gif") return true;

            const match = attachment.url.match(fakeNitroGifStickerRegex);
            if (match) {
                // There is no way to differentiate a regular gif attachment from a fake nitro animated sticker, so we check if the StickerStore contains the id of the fake sticker
                if (StickerStore.getStickerById(match[1])) return false;
            }

            return true;
        });
    },

    shouldKeepEmojiLink(link: any) {
        return link.target && fakeNitroEmojiRegex.test(link.target);
    },

    addFakeNotice(type: FakeNoticeType, node: Array<ReactNode>, fake: boolean) {
        if (!fake) return node;

        node = Array.isArray(node) ? node : [node];

        switch (type) {
            case FakeNoticeType.Sticker: {
                node.push(" This is a FakeNitro sticker and renders like a real sticker only for you. Appears as a link to non-plugin users.");

                return node;
            }
            case FakeNoticeType.Emoji: {
                node.push(" This is a FakeNitro emoji and renders like a real emoji only for you. Appears as a link to non-plugin users.");

                return node;
            }
        }
    },

    getStickerLink(stickerId: string) {
        return `https://media.discordapp.net/stickers/${stickerId}.png?size=${settings.store.stickerSize}`;
    },

    async sendAnimatedSticker(stickerLink: string, stickerId: string, channelId: string) {
        const { parseURL } = importApngJs();

        const { frames, width, height } = await parseURL(stickerLink);

        const gif = GIFEncoder();
        const resolution = settings.store.stickerSize;

        const canvas = document.createElement("canvas");
        canvas.width = resolution;
        canvas.height = resolution;

        const ctx = canvas.getContext("2d", {
            willReadFrequently: true
        })!;

        const scale = resolution / Math.max(width, height);
        ctx.scale(scale, scale);

        let previousFrameData: ImageData;

        for (const frame of frames) {
            const { left, top, width, height, img, delay, blendOp, disposeOp } = frame;

            previousFrameData = ctx.getImageData(left, top, width, height);

            if (blendOp === ApngBlendOp.SOURCE) {
                ctx.clearRect(left, top, width, height);
            }

            ctx.drawImage(img, left, top, width, height);

            const { data } = ctx.getImageData(0, 0, resolution, resolution);

            const palette = quantize(data, 256);
            const index = applyPalette(data, palette);

            gif.writeFrame(index, resolution, resolution, {
                transparent: true,
                palette,
                delay
            });

            if (disposeOp === ApngDisposeOp.BACKGROUND) {
                ctx.clearRect(left, top, width, height);
            } else if (disposeOp === ApngDisposeOp.PREVIOUS) {
                ctx.putImageData(previousFrameData, left, top);
            }
        }

        gif.finish();

        const file = new File([gif.bytesView()], `${stickerId}.gif`, { type: "image/gif" });
        UploadHandler.promptToUpload([file], ChannelStore.getChannel(channelId), DraftType.ChannelMessage);
    },

    canUseEmote(e: Emoji, channelId: string) {
        if (e.type === 0) return true;
        if (e.available === false) return false;

        if (isUnusableRoleSubscriptionEmoji(e, this.guildId, true)) return false;

        let isUsableTwitchSubEmote = false;
        if (e.managed && e.guildId) {
            // @ts-ignore outdated type
            const myRoles = GuildMemberStore.getSelfMember(e.guildId)?.roles ?? [];
            isUsableTwitchSubEmote = e.roles.some(r => myRoles.includes(r));
        }

        if (this.canUseEmotes || isUsableTwitchSubEmote)
            return e.guildId === this.guildId || hasExternalEmojiPerms(channelId);
        else
            return !e.animated && e.guildId === this.guildId;
    },

    start() {
        const s = settings.store;

        if (!s.enableEmojiBypass && !s.enableStickerBypass) {
            return;
        }

        function getWordBoundary(origStr: string, offset: number) {
            return (!origStr[offset] || /\s/.test(origStr[offset])) ? "" : " ";
        }

        function cannotEmbedNotice() {
            return new Promise<boolean>(resolve => {
                Alerts.show({
                    title: "Hold on!",
                    body: <div>
                        <Forms.FormText>
                            You are trying to send/edit a message that contains a FakeNitro emoji or sticker,
                            however you do not have permissions to embed links in the current channel.
                            Are you sure you want to send this message? Your FakeNitro items will appear as a link only.
                        </Forms.FormText>
                        <Forms.FormText type={Forms.FormText.Types.DESCRIPTION}>
                            You can disable this notice in the plugin settings.
                        </Forms.FormText>
                    </div>,
                    confirmText: "Send Anyway",
                    cancelText: "Cancel",
                    secondaryConfirmText: "Do not show again",
                    onConfirm: () => resolve(true),
                    onCloseCallback: () => setImmediate(() => resolve(false)),
                    onConfirmSecondary() {
                        settings.store.disableEmbedPermissionCheck = true;
                        resolve(true);
                    }
                });
            });
        }

        this.preSend = addPreSendListener(async (channelId, messageObj, extra) => {
            const { guildId } = this;

            let hasBypass = false;

            stickerBypass: {
                if (!s.enableStickerBypass)
                    break stickerBypass;

                const sticker = StickerStore.getStickerById(extra.stickers?.[0]!);
                if (!sticker)
                    break stickerBypass;

                // Discord Stickers are now free yayyy!! :D
                if ("pack_id" in sticker)
                    break stickerBypass;

                const canUseStickers = this.canUseStickers && hasExternalStickerPerms(channelId);
                if (sticker.available !== false && (canUseStickers || sticker.guild_id === guildId))
                    break stickerBypass;

                // [12/12/2023]
                // Work around an annoying bug where getStickerLink will return StickerType.GIF,
                // but will give us a normal non animated png for no reason
                // TODO: Remove this workaround when it's not needed anymore
                let link = this.getStickerLink(sticker.id);
                if (sticker.format_type === StickerType.GIF && link.includes(".png")) {
                    link = link.replace(".png", ".gif");
                }

                if (sticker.format_type === StickerType.APNG) {
                    if (!hasAttachmentPerms(channelId)) {
                        Alerts.show({
                            title: "Hold on!",
                            body: <div>
                                <Forms.FormText>
                                    You cannot send this message because it contains an animated FakeNitro sticker,
                                    and you do not have permissions to attach files in the current channel. Please remove the sticker to proceed.
                                </Forms.FormText>
                            </div>
                        });
                    } else {
                        this.sendAnimatedSticker(link, sticker.id, channelId);
                    }

                    return { cancel: true };
                } else {
                    hasBypass = true;

                    const url = new URL(link);
                    url.searchParams.set("name", sticker.name);

                    const linkText = s.hyperLinkText.replaceAll("{{NAME}}", sticker.name);

                    messageObj.content += `${getWordBoundary(messageObj.content, messageObj.content.length - 1)}${s.useHyperLinks ? `[${linkText}](${url})` : url}`;
                    extra.stickers!.length = 0;
                }
            }

            if (s.enableEmojiBypass) {
                for (const emoji of messageObj.validNonShortcutEmojis) {
                    if (this.canUseEmote(emoji, channelId)) continue;

                    hasBypass = true;

                    const emojiString = `<${emoji.animated ? "a" : ""}:${emoji.originalName || emoji.name}:${emoji.id}>`;

                    const url = new URL(getEmojiURL(emoji.id, emoji.animated, s.emojiSize));
                    url.searchParams.set("size", s.emojiSize.toString());
                    url.searchParams.set("name", emoji.name);
                    if (emoji.animated) {
                        url.pathname = url.pathname.replace(".webp", ".gif");
                    }

                    const linkText = s.hyperLinkText.replaceAll("{{NAME}}", emoji.name);

                    messageObj.content = messageObj.content.replace(emojiString, (match, offset, origStr) => {
                        return `${getWordBoundary(origStr, offset - 1)}${s.useHyperLinks ? `[${linkText}](${url})` : url}${getWordBoundary(origStr, offset + match.length)}`;
                    });
                }
            }

            if (hasBypass && !s.disableEmbedPermissionCheck && !hasEmbedPerms(channelId)) {
                if (!await cannotEmbedNotice()) {
                    return { cancel: true };
                }
            }

            return { cancel: false };
        });

        this.preEdit = addPreEditListener(async (channelId, __, messageObj) => {
            if (!s.enableEmojiBypass) return;

            let hasBypass = false;

            messageObj.content = messageObj.content.replace(/(?<!\\)<a?:(?:\w+):(\d+)>/ig, (emojiStr, emojiId, offset, origStr) => {
                const emoji = EmojiStore.getCustomEmojiById(emojiId);
                if (emoji == null) return emojiStr;
                if (this.canUseEmote(emoji, channelId)) return emojiStr;

                hasBypass = true;

                const url = new URL(getEmojiURL(emoji.id, emoji.animated, s.emojiSize));
                url.searchParams.set("size", s.emojiSize.toString());
                url.searchParams.set("name", emoji.name);

                const linkText = s.hyperLinkText.replaceAll("{{NAME}}", emoji.name);

                return `${getWordBoundary(origStr, offset - 1)}${s.useHyperLinks ? `[${linkText}](${url})` : url}${getWordBoundary(origStr, offset + emojiStr.length)}`;
            });

            if (hasBypass && !s.disableEmbedPermissionCheck && !hasEmbedPerms(channelId)) {
                if (!await cannotEmbedNotice()) {
                    return { cancel: true };
                }
            }

            return { cancel: false };
        });
    },

    stop() {
        removePreSendListener(this.preSend);
        removePreEditListener(this.preEdit);
    }
});<|MERGE_RESOLUTION|>--- conflicted
+++ resolved
@@ -31,11 +31,7 @@
 import type { ReactElement, ReactNode } from "react";
 
 let premiumType;
-<<<<<<< HEAD
-if (Settings.plugins?.NoNitroUpsell?.enabled) {
-=======
 if (Settings.plugins.NoNitroUpsell.enabled) {
->>>>>>> 920fad43
     // @ts-ignore
     premiumType = UserStore?.getCurrentUser()?._realPremiumType ?? UserStore?.getCurrentUser()?.premiumType ?? 0;
 } else {
