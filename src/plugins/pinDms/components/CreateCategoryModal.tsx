/*
 * Vencord, a Discord client mod
 * Copyright (c) 2024 Vendicated and contributors
 * SPDX-License-Identifier: GPL-3.0-or-later
 */

<<<<<<< HEAD
import { classNameFactory } from "@api/Styles";
import { BaseText } from "@components/BaseText";
=======
>>>>>>> ce8e48bb
import { Divider } from "@components/Divider";
import { Heading } from "@components/Heading";
import { DEFAULT_COLOR, SWATCHES } from "@plugins/pinDms/constants";
import { categoryLen, createCategory, getCategory } from "@plugins/pinDms/data";
import { classNameFactory } from "@utils/css";
import { ModalContent, ModalFooter, ModalHeader, ModalProps, ModalRoot, openModalLazy } from "@utils/modal";
import { extractAndLoadChunksLazy, findComponentByCodeLazy } from "@webpack";
import { Button, ColorPicker, TextInput, Toasts, useMemo, useState } from "@webpack/common";

interface ColorPickerWithSwatchesProps {
    defaultColor: number;
    colors: number[];
    value: number;
    disabled?: boolean;
    onChange(value: number | null): void;
    renderDefaultButton?: () => React.ReactNode;
    renderCustomButton?: () => React.ReactNode;
}

const ColorPickerWithSwatches = findComponentByCodeLazy<ColorPickerWithSwatchesProps>('id:"color-picker"');

export const requireSettingsMenu = extractAndLoadChunksLazy(['name:"UserSettings"'], /createPromise:.{0,20}(\i\.\i\("?.+?"?\).*?).then\(\i\.bind\(\i,"?(.+?)"?\)\).{0,50}"UserSettings"/);

const cl = classNameFactory("vc-pindms-modal-");

interface Props {
    categoryId: string | null;
    initialChannelId: string | null;
    modalProps: ModalProps;
}

function useCategory(categoryId: string | null, initalChannelId: string | null) {
    const category = useMemo(() => {
        if (categoryId) {
            return getCategory(categoryId);
        } else if (initalChannelId) {
            return {
                id: Toasts.genId(),
                name: `Pin Category ${categoryLen() + 1}`,
                color: DEFAULT_COLOR,
                collapsed: false,
                channels: [initalChannelId]
            };
        }
    }, [categoryId, initalChannelId]);

    return category;
}

export function NewCategoryModal({ categoryId, modalProps, initialChannelId }: Props) {
    const category = useCategory(categoryId, initialChannelId);
    if (!category) return null;

    const [name, setName] = useState(category.name);
    const [color, setColor] = useState(category.color);

    const onSave = (e: React.FormEvent<HTMLFormElement> | React.MouseEvent<HTMLButtonElement, MouseEvent>) => {
        e.preventDefault();

        category.name = name;
        category.color = color;

        if (!categoryId) {
            createCategory(category);
        }

        modalProps.onClose();
    };

    return (
        <ModalRoot {...modalProps}>
            <ModalHeader>
                <BaseText size="lg" weight="semibold" style={{ flexGrow: 1 }}>{categoryId ? "Edit" : "New"} Category</BaseText>
            </ModalHeader>

            {/* form is here so when you press enter while in the text input it submits */}
            <form onSubmit={onSave}>
                <ModalContent className={cl("content")}>
                    <section>
                        <Heading>Name</Heading>
                        <TextInput
                            value={name}
                            onChange={e => setName(e)}
                        />
                    </section>
                    <Divider />
                    <section>
                        <Heading>Color</Heading>
                        <ColorPickerWithSwatches
                            key={category.id}
                            defaultColor={DEFAULT_COLOR}
                            colors={SWATCHES}
                            onChange={c => setColor(c!)}
                            value={color}
                            renderDefaultButton={() => null}
                            renderCustomButton={() => (
                                <ColorPicker
                                    color={color}
                                    onChange={c => setColor(c!)}
                                    key={category.id}
                                    showEyeDropper={false}
                                />
                            )}
                        />
                    </section>
                </ModalContent>
                <ModalFooter>
                    <Button type="submit" onClick={onSave} disabled={!name}>{categoryId ? "Save" : "Create"}</Button>
                </ModalFooter>
            </form>
        </ModalRoot>
    );
}

export const openCategoryModal = (categoryId: string | null, channelId: string | null) =>
    openModalLazy(async () => {
        await requireSettingsMenu();
        return modalProps => <NewCategoryModal categoryId={categoryId} modalProps={modalProps} initialChannelId={channelId} />;
    });<|MERGE_RESOLUTION|>--- conflicted
+++ resolved
@@ -4,11 +4,7 @@
  * SPDX-License-Identifier: GPL-3.0-or-later
  */
 
-<<<<<<< HEAD
-import { classNameFactory } from "@api/Styles";
 import { BaseText } from "@components/BaseText";
-=======
->>>>>>> ce8e48bb
 import { Divider } from "@components/Divider";
 import { Heading } from "@components/Heading";
 import { DEFAULT_COLOR, SWATCHES } from "@plugins/pinDms/constants";
