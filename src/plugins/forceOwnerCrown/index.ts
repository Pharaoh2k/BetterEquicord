--- conflicted
+++ resolved
@@ -29,14 +29,8 @@
         {
             find: "#{intl::GUILD_OWNER}),children:",
             replacement: {
-<<<<<<< HEAD
-                // The isOwner prop is used in more tha one component in this module. Make sure we patch the right one
-                match: /,isOwner:(\i),(?=[^}]+guildId)/,
-                replace: ",_isOwner:$1=$self.isGuildOwner(e),"
-=======
                 match: /(?<=decorators:.{0,200}?isOwner:)\i/,
                 replace: "$self.isGuildOwner(arguments[0])"
->>>>>>> cf78ddcf
             }
         }
     ],
