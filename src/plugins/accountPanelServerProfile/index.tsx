/*
 * Vencord, a Discord client mod
 * Copyright (c) 2024 Vendicated and contributors
 * SPDX-License-Identifier: GPL-3.0-or-later
 */

import { definePluginSettings } from "@api/Settings";
import ErrorBoundary from "@components/ErrorBoundary";
import { Devs } from "@utils/constants";
import { getCurrentChannel } from "@utils/discord";
import definePlugin, { OptionType } from "@utils/types";
import { findByPropsLazy, findComponentByCodeLazy } from "@webpack";
import { ContextMenuApi, Menu, useEffect, useRef } from "@webpack/common";
import { User } from "discord-types/general";

interface UserProfileProps {
    popoutProps: Record<string, any>;
    currentUser: User;
    originalRenderPopout: () => React.ReactNode;
}

const UserProfile = findComponentByCodeLazy("UserProfilePopoutWrapper: user cannot be undefined");
const styles = findByPropsLazy("accountProfilePopoutWrapper");

let openAlternatePopout = false;
let accountPanelRef: React.RefObject<Record<PropertyKey, any> | null> = { current: null };

const AccountPanelContextMenu = ErrorBoundary.wrap(() => {
    const { prioritizeServerProfile } = settings.use(["prioritizeServerProfile"]);

    return (
        <Menu.Menu
            navId="vc-ap-server-profile"
            onClose={ContextMenuApi.closeContextMenu}
        >
            <Menu.MenuItem
                id="vc-ap-view-alternate-popout"
                label={prioritizeServerProfile ? "View Account Profile" : "View Server Profile"}
                disabled={getCurrentChannel()?.getGuildId() == null}
                action={e => {
                    openAlternatePopout = true;
                    accountPanelRef.current?.props.onMouseDown();
                    accountPanelRef.current?.props.onClick(e);
                }}
            />
            <Menu.MenuCheckboxItem
                id="vc-ap-prioritize-server-profile"
                label="Prioritize Server Profile"
                checked={prioritizeServerProfile}
                action={() => settings.store.prioritizeServerProfile = !prioritizeServerProfile}
            />
        </Menu.Menu>
    );
}, { noop: true });

const settings = definePluginSettings({
    prioritizeServerProfile: {
        type: OptionType.BOOLEAN,
        description: "Prioritize Server Profile when left clicking your account panel",
        default: false
    }
});

export default definePlugin({
    name: "AccountPanelServerProfile",
    description: "Right click your account panel in the bottom left to view your profile in the current server",
    authors: [Devs.Nuckyz, Devs.relitrix],
    settings,

    patches: [
        {
            find: "#{intl::ACCOUNT_SPEAKING_WHILE_MUTED}",
            group: true,
            replacement: [
                {
<<<<<<< HEAD
                    match: /(?<=\.AVATAR_SIZE\).{0,15};)/,
=======
                    match: /(?<=\.AVATAR_SIZE\).{0,100};)(?=return)/,
>>>>>>> 6f5fd5d0
                    replace: "$self.useAccountPanelRef();"
                },
                {
                    match: /(\.AVATAR,children:.+?renderPopout:(\i)=>){(.+?)}(?=,position)(?<=currentUser:(\i).+?)/,
                    replace: (_, rest, popoutProps, originalPopout, currentUser) => `${rest}$self.UserProfile({popoutProps:${popoutProps},currentUser:${currentUser},originalRenderPopout:()=>{${originalPopout}}})`
                },
                {
                    match: /\.AVATAR,children:.+?(?=renderPopout:)/,
                    replace: "$&onRequestClose:$self.onPopoutClose,"
                },
                {
                    match: /(?<=#{intl::SET_STATUS}\),)/,
                    replace: "ref:$self.accountPanelRef,onContextMenu:$self.openAccountPanelContextMenu,"
                }
            ]
        }
    ],

    get accountPanelRef() {
        return accountPanelRef;
    },

    useAccountPanelRef() {
        useEffect(() => () => {
            accountPanelRef.current = null;
        }, []);

        return (accountPanelRef = useRef(null));
    },

    openAccountPanelContextMenu(event: React.UIEvent) {
        ContextMenuApi.openContextMenu(event, AccountPanelContextMenu);
    },

    onPopoutClose() {
        openAlternatePopout = false;
    },

    UserProfile: ErrorBoundary.wrap(({ popoutProps, currentUser, originalRenderPopout }: UserProfileProps) => {
        if (
            (settings.store.prioritizeServerProfile && openAlternatePopout) ||
            (!settings.store.prioritizeServerProfile && !openAlternatePopout)
        ) {
            return originalRenderPopout();
        }

        const currentChannel = getCurrentChannel();
        if (currentChannel?.getGuildId() == null) {
            return originalRenderPopout();
        }

        return (
            <div className={styles.accountProfilePopoutWrapper}>
                <UserProfile {...popoutProps} userId={currentUser.id} guildId={currentChannel.getGuildId()} channelId={currentChannel.id} />
            </div>
        );
    }, { noop: true })
});<|MERGE_RESOLUTION|>--- conflicted
+++ resolved
@@ -73,11 +73,7 @@
             group: true,
             replacement: [
                 {
-<<<<<<< HEAD
-                    match: /(?<=\.AVATAR_SIZE\).{0,15};)/,
-=======
                     match: /(?<=\.AVATAR_SIZE\).{0,100};)(?=return)/,
->>>>>>> 6f5fd5d0
                     replace: "$self.useAccountPanelRef();"
                 },
                 {
