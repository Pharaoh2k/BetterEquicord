--- conflicted
+++ resolved
@@ -19,11 +19,7 @@
     originalRenderPopout: () => React.ReactNode;
 }
 
-<<<<<<< HEAD
-const UserProfile = findComponentByCodeLazy(".BITE_SIZE,user:");
-=======
 const UserProfile = findComponentByCodeLazy(".POPOUT,user");
->>>>>>> cf78ddcf
 
 let openAlternatePopout = false;
 let accountPanelRef: React.RefObject<Record<PropertyKey, any> | null> = { current: null };
