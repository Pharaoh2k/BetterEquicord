/*
 * Vencord, a Discord client mod
 * Copyright (c) 2024 Vendicated and contributors
 * SPDX-License-Identifier: GPL-3.0-or-later
 */

import { definePluginSettings } from "@api/Settings";
import ErrorBoundary from "@components/ErrorBoundary";
import { Devs } from "@utils/constants";
import { getCurrentChannel } from "@utils/discord";
import definePlugin, { OptionType } from "@utils/types";
import { findByPropsLazy, findComponentByCodeLazy } from "@webpack";
import { ContextMenuApi, Menu, useEffect, useRef } from "@webpack/common";
import { User } from "discord-types/general";

interface UserProfileProps {
    popoutProps: Record<string, any>;
    currentUser: User;
    originalRenderPopout: () => React.ReactNode;
}

const UserProfile = findComponentByCodeLazy("UserProfilePopoutWrapper: user cannot be undefined");
const styles = findByPropsLazy("accountProfilePopoutWrapper");

let openAlternatePopout = false;
let accountPanelRef: React.RefObject<Record<PropertyKey, any> | null> = { current: null };

const AccountPanelContextMenu = ErrorBoundary.wrap(() => {
    const { prioritizeServerProfile } = settings.use(["prioritizeServerProfile"]);

    return (
        <Menu.Menu
            navId="vc-ap-server-profile"
            onClose={ContextMenuApi.closeContextMenu}
        >
            <Menu.MenuItem
                id="vc-ap-view-alternate-popout"
                label={prioritizeServerProfile ? "View Account Profile" : "View Server Profile"}
                disabled={getCurrentChannel()?.getGuildId() == null}
                action={e => {
                    openAlternatePopout = true;
                    accountPanelRef.current?.props.onMouseDown();
                    accountPanelRef.current?.props.onClick(e);
                }}
            />
            <Menu.MenuCheckboxItem
                id="vc-ap-prioritize-server-profile"
                label="Prioritize Server Profile"
                checked={prioritizeServerProfile}
                action={() => settings.store.prioritizeServerProfile = !prioritizeServerProfile}
            />
        </Menu.Menu>
    );
}, { noop: true });

const settings = definePluginSettings({
    prioritizeServerProfile: {
        type: OptionType.BOOLEAN,
        description: "Prioritize Server Profile when left clicking your account panel",
        default: false
    }
});

export default definePlugin({
    name: "AccountPanelServerProfile",
    description: "Right click your account panel in the bottom left to view your profile in the current server",
    authors: [Devs.Nuckyz, Devs.relitrix],
    settings,

    patches: [
        {
            find: "#{intl::ACCOUNT_SPEAKING_WHILE_MUTED}",
            group: true,
            replacement: [
                {
                    match: /let{speaking:\i/,
                    replace: "$self.useAccountPanelRef();$&"
                },
                {
<<<<<<< HEAD
                    match: /(\.AVATAR,children:.+?renderPopout:\((\i),\i\)=>){(.+?)}(?=,position)(?<=currentUser:(\i).+?)/,
=======
                    match: /(\.AVATAR,children:.+?renderPopout:(\(\i,\i\))=>){(.+?)}(?=,position)(?<=currentUser:(\i).+?)/,
>>>>>>> 82f9cd1d
                    replace: (_, rest, popoutProps, originalPopout, currentUser) => `${rest}$self.UserProfile({popoutProps:${popoutProps},currentUser:${currentUser},originalRenderPopout:()=>{${originalPopout}}})`
                },
                {
                    match: /\.AVATAR,children:.+?onRequestClose:\(\)=>\{/,
                    replace: "$&$self.onPopoutClose();"
                },
                {
                    match: /(?<=#{intl::SET_STATUS}\),)/,
                    replace: "ref:$self.accountPanelRef,onContextMenu:$self.openAccountPanelContextMenu,"
                }
            ]
        }
    ],

    get accountPanelRef() {
        return accountPanelRef;
    },

    useAccountPanelRef() {
        useEffect(() => () => {
            accountPanelRef.current = null;
        }, []);

        return (accountPanelRef = useRef(null));
    },

    openAccountPanelContextMenu(event: React.UIEvent) {
        ContextMenuApi.openContextMenu(event, AccountPanelContextMenu);
    },

    onPopoutClose() {
        openAlternatePopout = false;
    },

    UserProfile: ErrorBoundary.wrap(({ popoutProps, currentUser, originalRenderPopout }: UserProfileProps) => {
        if (
            (settings.store.prioritizeServerProfile && openAlternatePopout) ||
            (!settings.store.prioritizeServerProfile && !openAlternatePopout)
        ) {
            return originalRenderPopout();
        }

        const currentChannel = getCurrentChannel();
        if (currentChannel?.getGuildId() == null) {
            return originalRenderPopout();
        }

        return (
            <div className={styles.accountProfilePopoutWrapper}>
                <UserProfile {...popoutProps} userId={currentUser.id} guildId={currentChannel.getGuildId()} channelId={currentChannel.id} />
            </div>
        );
    }, { noop: true })
});<|MERGE_RESOLUTION|>--- conflicted
+++ resolved
@@ -77,11 +77,7 @@
                     replace: "$self.useAccountPanelRef();$&"
                 },
                 {
-<<<<<<< HEAD
-                    match: /(\.AVATAR,children:.+?renderPopout:\((\i),\i\)=>){(.+?)}(?=,position)(?<=currentUser:(\i).+?)/,
-=======
                     match: /(\.AVATAR,children:.+?renderPopout:(\(\i,\i\))=>){(.+?)}(?=,position)(?<=currentUser:(\i).+?)/,
->>>>>>> 82f9cd1d
                     replace: (_, rest, popoutProps, originalPopout, currentUser) => `${rest}$self.UserProfile({popoutProps:${popoutProps},currentUser:${currentUser},originalRenderPopout:()=>{${originalPopout}}})`
                 },
                 {
