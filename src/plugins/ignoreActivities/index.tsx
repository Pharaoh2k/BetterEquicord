--- conflicted
+++ resolved
@@ -261,10 +261,6 @@
             replacement: {
                 // let { ... nowPlaying: a = !1 ...
                 // let { overlay: b ... } = Props
-<<<<<<< HEAD
-                match: /null:.{0,10}\i\(\),(?<=nowPlaying:(\i)=!1,.+?overlay:\i,[^}]+?\}=(\i).+?)/,
-                replace: (m, nowPlaying, props) => `${m}$self.renderToggleGameActivityButton(${props},${nowPlaying}),`
-=======
                 match: /#{intl::SETTINGS_GAMES_TOGGLE_OVERLAY}.+?}\(\),(?<=nowPlaying:(\i)=!1,.+?overlay:\i,[^}]+?\}=(\i).+?)/,
                 replace: (m, nowPlaying, props) => `${m}$self.renderToggleGameActivityButton(${props},${nowPlaying}),`,
                 noWarn: true,
@@ -278,7 +274,6 @@
                 // ToggleOverLayButton(), nowPlaying && ... RemoveGameButton()
                 match: /\.gameNameLastPlayed.+?,\i\(\),(?<=nowPlaying:(\i)=!1,.+?overlay:\i,[^}]+?\}=(\i).+?)(?=\1&&)/,
                 replace: (m, nowPlaying, props) => `${m}$self.renderToggleGameActivityButton(${props},${nowPlaying}),`,
->>>>>>> 2325fd97
             }
         },
 
