/*
 * Vencord, a Discord client mod
 * Copyright (c) 2023 Vendicated and contributors
 * SPDX-License-Identifier: GPL-3.0-or-later
 */

import { definePluginSettings, Settings } from "@api/Settings";
import { getUserSettingLazy } from "@api/UserSettings";
import ErrorBoundary from "@components/ErrorBoundary";
import { Flex } from "@components/Flex";
import { HeadingSecondary } from "@components/Heading";
import { Paragraph } from "@components/Paragraph";
import { Devs } from "@utils/constants";
import { Margins } from "@utils/margins";
import definePlugin, { OptionType } from "@utils/types";
import { findStoreLazy } from "@webpack";
import { Button, showToast, TextInput, Toasts, Tooltip, useEffect, useState } from "@webpack/common";

const enum ActivitiesTypes {
    Game,
    Embedded
}

interface IgnoredActivity {
    id: string;
    name: string;
    type: ActivitiesTypes;
}

const enum FilterMode {
    Whitelist,
    Blacklist
}

const RunningGameStore = findStoreLazy("RunningGameStore");

const ShowCurrentGame = getUserSettingLazy("status", "showCurrentGame")!;

function ToggleIcon(activity: IgnoredActivity, tooltipText: string, path: string, fill: string) {
    return (
        <Tooltip text={tooltipText}>
            {tooltipProps => (
                <button
                    {...tooltipProps}
                    onClick={e => handleActivityToggle(e, activity)}
                    style={{ all: "unset", cursor: "pointer", display: "flex", justifyContent: "center", alignItems: "center" }}
                >
                    <svg
                        width="24"
                        height="24"
                        viewBox="0 -960 960 960"
                    >
                        <path fill={fill} d={path} />
                    </svg>
                </button>
            )}
        </Tooltip>
    );
}

const ToggleIconOn = (activity: IgnoredActivity, fill: string) => ToggleIcon(activity, "Disable activity", "M480-320q75 0 127.5-52.5T660-500q0-75-52.5-127.5T480-680q-75 0-127.5 52.5T300-500q0 75 52.5 127.5T480-320Zm0-72q-45 0-76.5-31.5T372-500q0-45 31.5-76.5T480-608q45 0 76.5 31.5T588-500q0 45-31.5 76.5T480-392Zm0 192q-146 0-266-81.5T40-500q54-137 174-218.5T480-800q146 0 266 81.5T920-500q-54 137-174 218.5T480-200Zm0-300Zm0 220q113 0 207.5-59.5T832-500q-50-101-144.5-160.5T480-720q-113 0-207.5 59.5T128-500q50 101 144.5 160.5T480-280Z", fill);
const ToggleIconOff = (activity: IgnoredActivity, fill: string) => ToggleIcon(activity, "Enable activity", "m644-428-58-58q9-47-27-88t-93-32l-58-58q17-8 34.5-12t37.5-4q75 0 127.5 52.5T660-500q0 20-4 37.5T644-428Zm128 126-58-56q38-29 67.5-63.5T832-500q-50-101-143.5-160.5T480-720q-29 0-57 4t-55 12l-62-62q41-17 84-25.5t90-8.5q151 0 269 83.5T920-500q-23 59-60.5 109.5T772-302Zm20 246L624-222q-35 11-70.5 16.5T480-200q-151 0-269-83.5T40-500q21-53 53-98.5t73-81.5L56-792l56-56 736 736-56 56ZM222-624q-29 26-53 57t-41 67q50 101 143.5 160.5T480-280q20 0 39-2.5t39-5.5l-36-38q-11 3-21 4.5t-21 1.5q-75 0-127.5-52.5T300-500q0-11 1.5-21t4.5-21l-84-82Zm319 93Zm-151 75Z", fill);

function ToggleActivityComponent(activity: IgnoredActivity, isPlaying = false) {
    const s = settings.use(["ignoredActivities"]);
    const { ignoredActivities } = s;

    if (ignoredActivities.some(act => act.id === activity.id)) return ToggleIconOff(activity, "var(--status-danger)");
<<<<<<< HEAD
    return ToggleIconOn(activity, isPlaying ? "var(--green-300)" : "var(--interactive-icon-default)");
=======
    return ToggleIconOn(activity, isPlaying ? "var(--green-300)" : "var(--interactive-icon-default, var(--interactive-normal))");
>>>>>>> 6b64cf38
}

function handleActivityToggle(e: React.MouseEvent<HTMLButtonElement, MouseEvent>, activity: IgnoredActivity) {
    e.stopPropagation();

    const ignoredActivityIndex = settings.store.ignoredActivities.findIndex(act => act.id === activity.id);
    if (ignoredActivityIndex === -1) settings.store.ignoredActivities.push(activity);
    else settings.store.ignoredActivities.splice(ignoredActivityIndex, 1);
}

function recalculateActivities() {
    ShowCurrentGame.updateSetting(old => old);
}

function ImportCustomRPCComponent() {
    return (
        <Flex flexDirection="column">
            <Paragraph>Import the application id of the CustomRPC plugin to the filter list</Paragraph>
            <div>
                <Button
                    onClick={() => {
                        const id = Settings.plugins.CustomRPC?.appID as string | undefined;
                        if (!id) {
                            return showToast("CustomRPC application ID is not set.", Toasts.Type.FAILURE);
                        }

                        const isAlreadyAdded = idsListPushID?.(id);
                        if (isAlreadyAdded) {
                            showToast("CustomRPC application ID is already added.", Toasts.Type.FAILURE);
                        }
                    }}
                >
                    Import CustomRPC ID
                </Button>
            </div>
        </Flex>
    );
}

let idsListPushID: ((id: string) => boolean) | null = null;

function IdsListComponent(props: { setValue: (value: string) => void; }) {
    const [idsList, setIdsList] = useState<string>(settings.store.idsList ?? "");

    idsListPushID = (id: string) => {
        const currentIds = new Set(idsList.split(",").map(id => id.trim()).filter(Boolean));

        const isAlreadyAdded = currentIds.has(id) || (currentIds.add(id), false);

        const ids = Array.from(currentIds).join(", ");
        setIdsList(ids);
        props.setValue(ids);

        return isAlreadyAdded;
    };

    useEffect(() => () => {
        idsListPushID = null;
    }, []);

    function handleChange(newValue: string) {
        setIdsList(newValue);
        props.setValue(newValue);
    }

    return (
        <section>
            <HeadingSecondary>Filter List</HeadingSecondary>
            <Paragraph className={Margins.bottom8}>Comma separated list of activity IDs to filter (Useful for filtering specific RPC activities and CustomRPC</Paragraph>
            <TextInput
                type="text"
                value={idsList}
                onChange={handleChange}
                placeholder="235834946571337729, 343383572805058560"
            />
        </section>
    );
}

const settings = definePluginSettings({
    importCustomRPC: {
        type: OptionType.COMPONENT,
        component: ImportCustomRPCComponent
    },
    listMode: {
        type: OptionType.SELECT,
        description: "Change the mode of the filter list",
        options: [
            {
                label: "Whitelist",
                value: FilterMode.Whitelist,
                default: true
            },
            {
                label: "Blacklist",
                value: FilterMode.Blacklist,
            }
        ],
        onChange: recalculateActivities
    },
    idsList: {
        type: OptionType.COMPONENT,
        default: "",
        onChange(newValue: string) {
            const ids = new Set(newValue.split(",").map(id => id.trim()).filter(Boolean));
            settings.store.idsList = Array.from(ids).join(", ");
            recalculateActivities();
        },
        component: props => <IdsListComponent setValue={props.setValue} />
    },
    ignorePlaying: {
        type: OptionType.BOOLEAN,
        description: "Ignore all playing activities (These are usually game and RPC activities)",
        default: false,
        onChange: recalculateActivities
    },
    ignoreStreaming: {
        type: OptionType.BOOLEAN,
        description: "Ignore all streaming activities",
        default: false,
        onChange: recalculateActivities
    },
    ignoreListening: {
        type: OptionType.BOOLEAN,
        description: "Ignore all listening activities (These are usually spotify activities)",
        default: false,
        onChange: recalculateActivities
    },
    ignoreWatching: {
        type: OptionType.BOOLEAN,
        description: "Ignore all watching activities",
        default: false,
        onChange: recalculateActivities
    },
    ignoreCompeting: {
        type: OptionType.BOOLEAN,
        description: "Ignore all competing activities (These are normally special game activities)",
        default: false,
        onChange: recalculateActivities
    },
    ignoredActivities: {
        type: OptionType.CUSTOM,
        default: [] as IgnoredActivity[],
        onChange: recalculateActivities,
        description: "",
    }
});

function isActivityTypeIgnored(type: number, id?: string) {
    if (id && settings.store.idsList.includes(id)) {
        return settings.store.listMode === FilterMode.Blacklist;
    }

    switch (type) {
        case 0: return settings.store.ignorePlaying;
        case 1: return settings.store.ignoreStreaming;
        case 2: return settings.store.ignoreListening;
        case 3: return settings.store.ignoreWatching;
        case 5: return settings.store.ignoreCompeting;
    }

    return false;
}

export default definePlugin({
    name: "IgnoreActivities",
    authors: [Devs.Nuckyz, Devs.Kylie],
    description: "Ignore activities from showing up on your status ONLY. You can configure which ones are specifically ignored from the Registered Games and Activities tabs, or use the general settings below",
    dependencies: ["UserSettingsAPI"],

    settings,

    patches: [
        {
            find: '"LocalActivityStore"',
            replacement: [
                {
                    match: /\.LISTENING.+?(?=!?\i\(\)\(\i,\i\))(?<=(\i)\.push.+?)/,
                    replace: (m, activities) => `${m}${activities}=${activities}.filter($self.isActivityNotIgnored);`
                }
            ]
        },
        {
            find: '"ActivityTrackingStore"',
            replacement: {
                match: /getVisibleRunningGames\(\).+?;(?=for)(?<=(\i)=\i\.\i\.getVisibleRunningGames.+?)/,
                replace: (m, runningGames) => `${m}${runningGames}=${runningGames}.filter(({id,name})=>$self.isActivityNotIgnored({type:0,application_id:id,name}));`
            }
        },

        // FIXME(Bundler minifier change related): Remove the non used compability once enough time has passed
        {
            find: "#{intl::SETTINGS_GAMES_TOGGLE_OVERLAY}",
            replacement: {
                // let { ... nowPlaying: a = !1 ...
                // let { overlay: b ... } = Props
                match: /#{intl::SETTINGS_GAMES_TOGGLE_OVERLAY}.+?}\(\),(?<=nowPlaying:(\i)=!1,.+?overlay:\i,[^}]+?\}=(\i).+?)/,
                replace: (m, nowPlaying, props) => `${m}$self.renderToggleGameActivityButton(${props},${nowPlaying}),`,
                noWarn: true,
            }
        },
        {
            find: "#{intl::SETTINGS_GAMES_TOGGLE_OVERLAY}",
            replacement: {
                // let { ... nowPlaying: a = !1 ...
                // let { overlay: b ... } = Props ...
                // ToggleOverLayButton(), nowPlaying && ... RemoveGameButton()
                match: /\.gameNameLastPlayed.+?,\i\(\),(?<=nowPlaying:(\i)=!1,.+?overlay:\i,[^}]+?\}=(\i).+?)(?=\1&&)/,
                replace: (m, nowPlaying, props) => `${m}$self.renderToggleGameActivityButton(${props},${nowPlaying}),`,
            }
        },

        // Activities from the apps launcher in the bottom right of the chat bar
        {
            find: ".promotedLabelWrapperNonBanner,children",
            replacement: {
                match: /\.appDetailsHeaderContainer.+?children:\i.*?}\),(?<=application:(\i).+?)/,
                replace: (m, props) => `${m}$self.renderToggleActivityButton(${props}),`
            }
        }
    ],

    async start() {
        if (settings.store.ignoredActivities.length !== 0) {
            const gamesSeen = RunningGameStore.getGamesSeen() as { id?: string; exePath: string; }[];

            for (const [index, ignoredActivity] of settings.store.ignoredActivities.entries()) {
                if (ignoredActivity.type !== ActivitiesTypes.Game) continue;

                if (!gamesSeen.some(game => game.id === ignoredActivity.id || game.exePath === ignoredActivity.id)) {
                    settings.store.ignoredActivities.splice(index, 1);
                }
            }
        }
    },

    isActivityNotIgnored(props: { type: number; application_id?: string; name?: string; }) {
        if (isActivityTypeIgnored(props.type, props.application_id)) return false;

        if (props.application_id != null) {
            return !settings.store.ignoredActivities.some(activity => activity.id === props.application_id) || (settings.store.listMode === FilterMode.Whitelist && settings.store.idsList.includes(props.application_id));
        } else {
            const exePath = RunningGameStore.getRunningGames().find(game => game.name === props.name)?.exePath;
            if (exePath) {
                return !settings.store.ignoredActivities.some(activity => activity.id === exePath);
            }
        }

        return true;
    },

    renderToggleGameActivityButton(props: { id?: string; name: string, exePath: string; }, nowPlaying: boolean) {
        return (
            <ErrorBoundary noop>
                <div style={{ marginLeft: 12, zIndex: 0 }}>
                    {ToggleActivityComponent({ id: props.id ?? props.exePath, name: props.name, type: ActivitiesTypes.Game }, nowPlaying)}
                </div>
            </ErrorBoundary>
        );
    },

    renderToggleActivityButton(props: { id: string; name: string; }) {
        return (
            <ErrorBoundary noop>
                {ToggleActivityComponent({ id: props.id, name: props.name, type: ActivitiesTypes.Embedded })}
            </ErrorBoundary>
        );
    }
});<|MERGE_RESOLUTION|>--- conflicted
+++ resolved
@@ -66,11 +66,7 @@
     const { ignoredActivities } = s;
 
     if (ignoredActivities.some(act => act.id === activity.id)) return ToggleIconOff(activity, "var(--status-danger)");
-<<<<<<< HEAD
-    return ToggleIconOn(activity, isPlaying ? "var(--green-300)" : "var(--interactive-icon-default)");
-=======
     return ToggleIconOn(activity, isPlaying ? "var(--green-300)" : "var(--interactive-icon-default, var(--interactive-normal))");
->>>>>>> 6b64cf38
 }
 
 function handleActivityToggle(e: React.MouseEvent<HTMLButtonElement, MouseEvent>, activity: IgnoredActivity) {
