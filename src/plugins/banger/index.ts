--- conflicted
+++ resolved
@@ -36,11 +36,7 @@
     settings,
     patches: [
         {
-<<<<<<< HEAD
-            find: "#{intl::BAN_REASON_OPTION_SPAM_ACCOUNT}",
-=======
             find: "#{intl::jeKpoq::raw}", // BAN_CONFIRM_TITLE
->>>>>>> 82f9cd1d
             replacement: {
                 match: /src:\i\("?\d+"?\)/g,
                 replace: "src:$self.source"
