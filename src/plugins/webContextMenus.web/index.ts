--- conflicted
+++ resolved
@@ -153,13 +153,6 @@
                     replace: "false"
                 },
                 {
-<<<<<<< HEAD
-                    match: /return\s*?\[.{0,100}?(?=\?\(0,\i\.jsxs?.{0,100}?id:"copy-image")/,
-                    replace: "return [true"
-                },
-                {
-=======
->>>>>>> 330c3cea
                     match: /(?<=#{intl::COPY_IMAGE_MENU_ITEM}\),)action:/,
                     replace: "action:()=>$self.copyImage(arguments[0]),oldAction:"
                 },
