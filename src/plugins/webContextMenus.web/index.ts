--- conflicted
+++ resolved
@@ -132,12 +132,6 @@
 
         {
             find: "Copy image not supported",
-<<<<<<< HEAD
-            replacement: {
-                match: /(?<=canSaveImage\((\i,\i)?\)\{.{0,150})!\i\.isPlatformEmbedded/g,
-                replace: "false"
-            }
-=======
             replacement: [
                 {
                     match: /(?<=(?:canSaveImage|canCopyImage)\(.{0,120}?)!\i\.isPlatformEmbedded/g,
@@ -148,7 +142,6 @@
                     replace: "$&return true;"
                 }
             ]
->>>>>>> 503c90c2
         },
         // Add back Copy & Save Image
         {
@@ -160,11 +153,7 @@
                     replace: "false"
                 },
                 {
-<<<<<<< HEAD
-                    match: /return\s*?\[.{0,50}?\)(?=\?.{0,100}?id:"copy-image")/,
-=======
                     match: /return\s*?\[.{0,50}?(?=\?\(0,\i\.jsxs?.{0,100}?id:"copy-image")/,
->>>>>>> 503c90c2
                     replace: "return [true"
                 },
                 {
