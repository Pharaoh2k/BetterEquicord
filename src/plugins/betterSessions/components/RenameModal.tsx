--- conflicted
+++ resolved
@@ -16,12 +16,9 @@
  * along with this program.  If not, see <https://www.gnu.org/licenses/>.
 */
 
-<<<<<<< HEAD
-import { Heading, HeadingTertiary } from "@components/Heading";
-=======
+import { Heading,HeadingTertiary } from "@components/Heading";
 import { SessionInfo } from "@plugins/betterSessions/types";
 import { getDefaultName, savedSessionsCache, saveSessionsToDataStore } from "@plugins/betterSessions/utils";
->>>>>>> bb3f333a
 import { ModalContent, ModalFooter, ModalHeader, ModalProps, ModalRoot } from "@utils/modal";
 import { Button, React, TextInput } from "@webpack/common";
 import { KeyboardEvent } from "react";
