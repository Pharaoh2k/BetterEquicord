--- conflicted
+++ resolved
@@ -1,11 +1,3 @@
-<<<<<<< HEAD
-:root {
-    --vc-rdb-avatar-size: 40px;
-    --vc-rdb-spacing-size: 8px;
-}
-
-=======
->>>>>>> 21e61784
 .vc-rdb-badge {
     vertical-align: middle;
     margin-left: 4px;
@@ -60,8 +52,8 @@
 }
 
 .vc-rdb-review-container {
-    padding-top: var(--vc-rdb-spacing-size) !important;
-    padding-bottom: var(--vc-rdb-spacing-size) !important;
+    padding-top: 8px !important;
+    padding-bottom: 8px !important;
     padding-right: 32px !important;
 }
 
