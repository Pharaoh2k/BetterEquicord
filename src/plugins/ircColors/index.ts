--- conflicted
+++ resolved
@@ -132,16 +132,12 @@
             const colorString = context?.colorString;
             const color = calculateNameColorForUser(id);
 
-<<<<<<< HEAD
             if (Settings.plugins.CustomUserColors.enabled) {
                 const customColor = getCustomColorString(id, true);
                 if (customColor) return customColor;
             }
 
-            if (settings.store.applyColorOnlyInDms && !context?.channel?.isPrivate()) {
-=======
             if (settings.store.applyColorOnlyInDms && context?.guildId !== undefined) {
->>>>>>> fb3d927f
                 return colorString;
             }
 
