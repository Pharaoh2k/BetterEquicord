/*
 * Vencord, a modification for Discord's desktop app
 * Copyright (c) 2022 Sofia Lima
 *
 * This program is free software: you can redistribute it and/or modify
 * it under the terms of the GNU General Public License as published by
 * the Free Software Foundation, either version 3 of the License, or
 * (at your option) any later version.
 *
 * This program is distributed in the hope that it will be useful,
 * but WITHOUT ANY WARRANTY; without even the implied warranty of
 * MERCHANTABILITY or FITNESS FOR A PARTICULAR PURPOSE.  See the
 * GNU General Public License for more details.
 *
 * You should have received a copy of the GNU General Public License
 * along with this program.  If not, see <https://www.gnu.org/licenses/>.
*/

import { definePluginSettings } from "@api/Settings";
import { LinkButton } from "@components/Button";
import { Card } from "@components/Card";
import { Heading } from "@components/Heading";
import { Margins } from "@components/margins";
import { Paragraph } from "@components/Paragraph";
import { Devs } from "@utils/constants";
import { Logger } from "@utils/Logger";
import definePlugin, { OptionType } from "@utils/types";
import { Activity, ActivityAssets, ActivityButton } from "@vencord/discord-types";
import { ActivityFlags, ActivityStatusDisplayType, ActivityType } from "@vencord/discord-types/enums";
import { ApplicationAssetUtils, AuthenticationStore, FluxDispatcher, PresenceStore } from "@webpack/common";

interface TrackData {
    name: string;
    album: string;
    artist: string;
    url: string;
    imageUrl?: string;
}

const enum NameFormat {
    StatusName = "status-name",
    ArtistFirst = "artist-first",
    SongFirst = "song-first",
    ArtistOnly = "artist",
    SongOnly = "song",
    AlbumName = "album"
}

// Last.fm API keys are essentially public information and have no access to your account, so including one here is fine.
const API_KEY = "790c37d90400163a5a5fe00d6ca32ef0";
const DISCORD_APP_ID = "1108588077900898414";
const LASTFM_PLACEHOLDER_IMAGE_HASH = "2a96cbd8b46e442fc41c2b86b821562f";

const logger = new Logger("LastFMRichPresence");

let updateInterval: NodeJS.Timeout | undefined;

async function getApplicationAsset(key: string): Promise<string> {
    return (await ApplicationAssetUtils.fetchAssetIds(DISCORD_APP_ID, [key]))[0];
}

function setActivity(activity: Activity | null) {
    FluxDispatcher.dispatch({
        type: "LOCAL_ACTIVITY_UPDATE",
        activity,
        socketId: "LastFM",
    });
}

const settings = definePluginSettings({
    apiKey: {
        description: "Custom Last.fm API key. Not required but highly recommended to avoid rate limiting with our shared key",
        type: OptionType.STRING,
    },
    username: {
        description: "Last.fm username",
        type: OptionType.STRING,
    },
    shareUsername: {
        description: "Show link to Last.fm profile",
        type: OptionType.BOOLEAN,
        default: false,
    },
    clickableLinks: {
        description: "Make track, artist and album names clickable links",
        type: OptionType.BOOLEAN,
        default: true,
    },
    hideWithSpotify: {
        description: "Hide Last.fm presence if spotify is running",
        type: OptionType.BOOLEAN,
        default: true,
    },
    hideWithActivity: {
        description: "Hide Last.fm presence if you have any other presence",
        type: OptionType.BOOLEAN,
        default: false,
    },
    statusName: {
        description: "Custom status text",
        type: OptionType.STRING,
        default: "some music",
    },
    statusDisplayType: {
        description: "Show the track / artist name in the member list",
        type: OptionType.SELECT,
        options: [
            {
                label: "Don't show (shows generic listening message)",
                value: "off"
            },
            {
                label: "Show artist name",
                value: "artist",
                default: true
            },
            {
                label: "Show track name",
                value: "track"
            }
        ]
    },
    nameFormat: {
        description: "Show name of song and artist in status name",
        type: OptionType.SELECT,
        options: [
            {
                label: "Use custom status name",
                value: NameFormat.StatusName,
                default: true
            },
            {
                label: "Use format 'artist - song'",
                value: NameFormat.ArtistFirst
            },
            {
                label: "Use format 'song - artist'",
                value: NameFormat.SongFirst
            },
            {
                label: "Use artist name only",
                value: NameFormat.ArtistOnly
            },
            {
                label: "Use song name only",
                value: NameFormat.SongOnly
            },
            {
                label: "Use album name (falls back to custom status text if song has no album)",
                value: NameFormat.AlbumName
            }
        ],
    },
    useListeningStatus: {
        description: 'Show "Listening to" status instead of "Playing"',
        type: OptionType.BOOLEAN,
        default: false,
    },
    missingArt: {
        description: "When album or album art is missing",
        type: OptionType.SELECT,
        options: [
            {
                label: "Use large Last.fm logo",
                value: "lastfmLogo",
                default: true
            },
            {
                label: "Use generic placeholder",
                value: "placeholder"
            }
        ],
    },
    showLastFmLogo: {
        description: "Show the Last.fm logo by the album cover",
        type: OptionType.BOOLEAN,
        default: true,
    },
<<<<<<< HEAD
    alwaysHideArt: {
        description: "Disable downloading album art",
        type: OptionType.BOOLEAN,
        default: false,
    },
    apiKey: {
        description: "Custom Last.fm API key. You shouldn't need to set this",
        type: OptionType.STRING,
    },
=======
>>>>>>> 960f49ba
});

export default definePlugin({
    name: "LastFMRichPresence",
    description: "Little plugin for Last.fm rich presence",
    authors: [Devs.dzshn, Devs.RuiNtD, Devs.blahajZip, Devs.archeruwu],

    settings,

    settingsAboutComponent() {
        return (
            <Card>
                <Heading tag="h5">How to create an API key</Heading>
                <Paragraph>Set <strong>Application name</strong> and <strong>Application description</strong> to anything and leave the rest blank.</Paragraph>
                <LinkButton size="small" href="https://www.last.fm/api/account/create" className={Margins.top8}>Create API Key</LinkButton>
            </Card>
        );
    },

    start() {
        this.updatePresence();
        updateInterval = setInterval(() => { this.updatePresence(); }, 16000);
    },

    stop() {
        clearInterval(updateInterval);
        updateInterval = undefined;
    },

    async fetchTrackData(): Promise<TrackData | null> {
        if (!settings.store.username)
            return null;

        try {
            const params = new URLSearchParams({
                method: "user.getrecenttracks",
                api_key: settings.store.apiKey || API_KEY,
                user: settings.store.username,
                limit: "1",
                format: "json"
            });

            const res = await fetch(`https://ws.audioscrobbler.com/2.0/?${params}`);
            if (!res.ok) throw `${res.status} ${res.statusText}`;

            const json = await res.json();
            if (json.error) {
                logger.error("Error from Last.fm API", `${json.error}: ${json.message}`);
                return null;
            }

            const trackData = json.recenttracks?.track[0];

            if (!trackData?.["@attr"]?.nowplaying)
                return null;

            // why does the json api have xml structure
            return {
                name: trackData.name || "Unknown",
                album: trackData.album["#text"],
                artist: trackData.artist["#text"] || "Unknown",
                url: trackData.url,
                imageUrl: trackData.image?.find((x: any) => x.size === "large")?.["#text"]
            };
        } catch (e) {
            logger.error("Failed to query Last.fm API", e);
            // will clear the rich presence if API fails
            return null;
        }
    },

    async updatePresence() {
        setActivity(await this.getActivity());
    },

    getLargeImage(track: TrackData): string | undefined {
        if (!settings.store.alwaysHideArt && track.imageUrl && !track.imageUrl.includes(LASTFM_PLACEHOLDER_IMAGE_HASH))
            return track.imageUrl;

        if (settings.store.missingArt === "placeholder")
            return "placeholder";
    },

    async getActivity(): Promise<Activity | null> {
        if (settings.store.hideWithActivity) {
            if (PresenceStore.getActivities(AuthenticationStore.getId()).some(a => a.application_id !== DISCORD_APP_ID && a.type !== ActivityType.CUSTOM_STATUS)) {
                return null;
            }
        }

        if (settings.store.hideWithSpotify) {
            if (PresenceStore.getActivities(AuthenticationStore.getId()).some(a => a.type === ActivityType.LISTENING && a.application_id !== DISCORD_APP_ID)) {
                // there is already music status because of Spotify or richerCider (probably more)
                return null;
            }
        }

        const trackData = await this.fetchTrackData();
        if (!trackData) return null;

        const largeImage = this.getLargeImage(trackData);
        const assets: ActivityAssets = largeImage ?
            {
                large_image: await getApplicationAsset(largeImage),
                large_text: trackData.album || undefined,
                ...(settings.store.showLastFmLogo && {
                    small_image: await getApplicationAsset("lastfm-small"),
                    small_text: "Last.fm"
                }),
            } : {
                large_image: await getApplicationAsset("lastfm-large"),
                large_text: trackData.album || undefined,
            };

        const buttons: ActivityButton[] = [];

        if (settings.store.shareUsername)
            buttons.push({
                label: "Last.fm Profile",
                url: `https://www.last.fm/user/${settings.store.username}`,
            });

        const statusName = (() => {
            switch (settings.store.nameFormat) {
                case NameFormat.ArtistFirst:
                    return trackData.artist + " - " + trackData.name;
                case NameFormat.SongFirst:
                    return trackData.name + " - " + trackData.artist;
                case NameFormat.ArtistOnly:
                    return trackData.artist;
                case NameFormat.SongOnly:
                    return trackData.name;
                case NameFormat.AlbumName:
                    return trackData.album || settings.store.statusName;
                default:
                    return settings.store.statusName;
            }
        })();

        const activity: Activity = {
            application_id: DISCORD_APP_ID,
            name: statusName,

            details: trackData.name,
            state: trackData.artist,
            status_display_type: {
                "off": ActivityStatusDisplayType.NAME,
                "artist": ActivityStatusDisplayType.STATE,
                "track": ActivityStatusDisplayType.DETAILS
            }[settings.store.statusDisplayType],

            assets,

            buttons: buttons.length ? buttons.map(v => v.label) : undefined,
            metadata: {
                button_urls: buttons.map(v => v.url),
            },

            type: settings.store.useListeningStatus ? ActivityType.LISTENING : ActivityType.PLAYING,
            flags: ActivityFlags.INSTANCE,
        };

        if (settings.store.clickableLinks) {
            activity.details_url = trackData.url;
            activity.state_url = `https://www.last.fm/music/${encodeURIComponent(trackData.artist)}`;

            if (trackData.album) {
                activity.assets!.large_url = `https://www.last.fm/music/${encodeURIComponent(trackData.artist)}/${encodeURIComponent(trackData.album)}`;
            }
        }

        return activity;
    }
});<|MERGE_RESOLUTION|>--- conflicted
+++ resolved
@@ -176,18 +176,11 @@
         type: OptionType.BOOLEAN,
         default: true,
     },
-<<<<<<< HEAD
     alwaysHideArt: {
         description: "Disable downloading album art",
         type: OptionType.BOOLEAN,
         default: false,
     },
-    apiKey: {
-        description: "Custom Last.fm API key. You shouldn't need to set this",
-        type: OptionType.STRING,
-    },
-=======
->>>>>>> 960f49ba
 });
 
 export default definePlugin({
