/*
 * Vencord, a Discord client mod
 * Copyright (c) 2023 Vendicated and contributors
 * SPDX-License-Identifier: GPL-3.0-or-later
 */

import "./clientTheme.css";

import { definePluginSettings } from "@api/Settings";
import { classNameFactory } from "@api/Styles";
import { Devs } from "@utils/constants";
import { Margins } from "@utils/margins";
import { classes } from "@utils/misc";
import definePlugin, { OptionType, StartAt } from "@utils/types";
import { findByCodeLazy, findComponentByCodeLazy, findStoreLazy } from "@webpack";
import { Button, Forms, ThemeStore, useStateFromStores } from "@webpack/common";

const cl = classNameFactory("vc-clientTheme-");

const ColorPicker = findComponentByCodeLazy("#{intl::USER_SETTINGS_PROFILE_COLOR_SELECT_COLOR}", ".BACKGROUND_PRIMARY)");

const colorPresets = [
    "#1E1514", "#172019", "#13171B", "#1C1C28", "#402D2D",
    "#3A483D", "#344242", "#313D4B", "#2D2F47", "#322B42",
    "#3C2E42", "#422938", "#b6908f", "#bfa088", "#d3c77d",
    "#86ac86", "#88aab3", "#8693b5", "#8a89ba", "#ad94bb",
];

function onPickColor(color: number) {
    const hexColor = color.toString(16).padStart(6, "0");

    settings.store.color = hexColor;
    updateColorVars(hexColor);
}

const saveClientTheme = findByCodeLazy('type:"UNSYNCED_USER_SETTINGS_UPDATE', '"system"===');

function setTheme(theme: string) {
    saveClientTheme({ theme });
}

const NitroThemeStore = findStoreLazy("ClientThemesBackgroundStore");

function ThemeSettings() {
    const theme = useStateFromStores([ThemeStore], () => ThemeStore.theme);
    const isLightTheme = theme === "light";
    const oppositeTheme = isLightTheme ? "dark" : "light";

    const nitroTheme = useStateFromStores([NitroThemeStore], () => NitroThemeStore.gradientPreset);
    const nitroThemeEnabled = nitroTheme !== undefined;

    const selectedLuminance = relativeLuminance(settings.store.color);

    let contrastWarning = false, fixableContrast = true;
    if ((isLightTheme && selectedLuminance < 0.26) || !isLightTheme && selectedLuminance > 0.12)
        contrastWarning = true;
    if (selectedLuminance < 0.26 && selectedLuminance > 0.12)
        fixableContrast = false;
    // light mode with values greater than 65 leads to background colors getting crushed together and poor text contrast for muted channels
    if (isLightTheme && selectedLuminance > 0.65) {
        contrastWarning = true;
        fixableContrast = false;
    }

    return (
        <div className={cl("settings")}>
            <div className={cl("container")}>
                <div className={cl("settings-labels")}>
                    <Forms.FormTitle tag="h3">Theme Color</Forms.FormTitle>
                    <Forms.FormText>Add a color to your Discord client theme</Forms.FormText>
                </div>
                <ColorPicker
                    color={parseInt(settings.store.color, 16)}
                    onChange={onPickColor}
                    showEyeDropper={false}
                    suggestedColors={colorPresets}
                />
            </div>
            {(contrastWarning || nitroThemeEnabled) && (<>
                <Forms.FormDivider className={classes(Margins.top8, Margins.bottom8)} />
                <div className={`client-theme-contrast-warning ${contrastWarning ? (isLightTheme ? "theme-dark" : "theme-light") : ""}`}>
                    <div className={cl("warning")}>
                        <Forms.FormText className={cl("warning-text")}>Warning, your theme won't look good:</Forms.FormText>
                        {contrastWarning && <Forms.FormText className={cl("warning-text")}>Selected color won't contrast well with text</Forms.FormText>}
                        {nitroThemeEnabled && <Forms.FormText className={cl("warning-text")}>Nitro themes aren't supported</Forms.FormText>}
                    </div>
                    {(contrastWarning && fixableContrast) && <Button onClick={() => setTheme(oppositeTheme)} color={Button.Colors.RED}>Switch to {oppositeTheme} mode</Button>}
                    {(nitroThemeEnabled) && <Button onClick={() => setTheme(theme)} color={Button.Colors.RED}>Disable Nitro Theme</Button>}
                </div>
            </>)}
        </div>
    );
}

const settings = definePluginSettings({
    color: {
        type: OptionType.COMPONENT,
        default: "313338",
        component: ThemeSettings
    },
    resetColor: {
        type: OptionType.COMPONENT,
        component: () => (
            <Button onClick={() => onPickColor(0x313338)}>
                Reset Theme Color
            </Button>
        )
    }
});

export default definePlugin({
    name: "ClientTheme",
    authors: [Devs.Nuckyz],
    description: "Recreation of the old client theme experiment. Add a color to your Discord client theme",
    settings,

    startAt: StartAt.DOMContentLoaded,
    async start() {
        updateColorVars(settings.store.color);

        const styles = await getStyles();
        generateColorOffsets(styles);
        // generateLightModeFixes(styles);
    },

    stop() {
        document.getElementById("clientThemeVars")?.remove();
        document.getElementById("clientThemeOffsets")?.remove();
        document.getElementById("clientThemeLightModeFixes")?.remove();
    }
});

<<<<<<< HEAD
const variableRegex = /(--neutral-\d{1,3}-hsl):.*?(\S*)%;/g;
=======
const visualRefreshVariableRegex = /(--neutral-\d{1,3}-hsl):.*?(\S*)%;/g;
const oldVariableRegex = /(--primary-\d{3}-hsl):.*?(\S*)%;/g;
const lightVariableRegex = /^--primary-[1-5]\d{2}-hsl/g;
const darkVariableRegex = /^--primary-[5-9]\d{2}-hsl/g;
>>>>>>> d7534780

// generates variables per theme by:
// - offset from specified center (light/dark theme get different offsets because light uses 100 for background-primary, while dark uses 600)
<<<<<<< HEAD
function genThemeSpecificOffsets(variableLightness: Record<string, number>, centerVariable: string): string {
    return Object.entries(variableLightness)
=======
function genThemeSpecificOffsets(variableLightness: Record<string, number>, regex: RegExp | null, centerVariable: string): string {
    return Object.entries(variableLightness).filter(([key]) => regex == null || key.search(regex) > -1)
>>>>>>> d7534780
        .map(([key, lightness]) => {
            const lightnessOffset = lightness - variableLightness[centerVariable];
            const plusOrMinus = lightnessOffset >= 0 ? "+" : "-";
            return `${key}: var(--theme-h) var(--theme-s) calc(var(--theme-l) ${plusOrMinus} ${Math.abs(lightnessOffset).toFixed(2)}%);`;
        })
        .join("\n");
}

function generateColorOffsets(styles) {
    const oldVariableLightness = {} as Record<string, number>;
    const visualRefreshVariableLightness = {} as Record<string, number>;

    // Get lightness values of --primary variables
    for (const [, variable, lightness] of styles.matchAll(oldVariableRegex)) {
        oldVariableLightness[variable] = parseFloat(lightness);
    }

    for (const [, variable, lightness] of styles.matchAll(visualRefreshVariableRegex)) {
        visualRefreshVariableLightness[variable] = parseFloat(lightness);
    }

    createStyleSheet("clientThemeOffsets", [
<<<<<<< HEAD
        // you can determine the "center color" by looking at the variable used by `--background-primary`
        `.theme-light {\n ${genThemeSpecificOffsets(variableLightness, "--neutral-2-hsl")} \n}`,
        `.theme-dark {\n ${genThemeSpecificOffsets(variableLightness, "--neutral-69-hsl")} \n}`,
=======
        `.theme-light {\n ${genThemeSpecificOffsets(oldVariableLightness, lightVariableRegex, "--primary-345-hsl")} \n}`,
        `.theme-dark {\n ${genThemeSpecificOffsets(oldVariableLightness, darkVariableRegex, "--primary-600-hsl")} \n}`,
        `.visual-refresh.theme-light {\n ${genThemeSpecificOffsets(visualRefreshVariableLightness, null, "--neutral-2-hsl")} \n}`,
        `.visual-refresh.theme-dark {\n ${genThemeSpecificOffsets(visualRefreshVariableLightness, null, "--neutral-69-hsl")} \n}`,
    ].join("\n\n"));
}

function generateLightModeFixes(styles: string) {
    const groupLightUsesW500Regex = /\.theme-light[^{]*\{[^}]*var\(--white-500\)[^}]*}/gm;
    // get light capturing groups that mention --white-500
    const relevantStyles = [...styles.matchAll(groupLightUsesW500Regex)].flat();

    const groupBackgroundRegex = /^([^{]*)\{background:var\(--white-500\)/m;
    const groupBackgroundColorRegex = /^([^{]*)\{background-color:var\(--white-500\)/m;
    // find all capturing groups that assign background or background-color directly to w500
    const backgroundGroups = mapReject(relevantStyles, entry => captureOne(entry, groupBackgroundRegex)).join(",\n");
    const backgroundColorGroups = mapReject(relevantStyles, entry => captureOne(entry, groupBackgroundColorRegex)).join(",\n");
    // create css to reassign them to --primary-100
    const reassignBackgrounds = `${backgroundGroups} {\n background: var(--primary-100) \n}`;
    const reassignBackgroundColors = `${backgroundColorGroups} {\n background-color: var(--primary-100) \n}`;

    const groupBgVarRegex = /\.theme-light\{([^}]*--[^:}]*(?:background|bg)[^:}]*:var\(--white-500\)[^}]*)\}/m;
    const bgVarRegex = /^(--[^:]*(?:background|bg)[^:]*):var\(--white-500\)/m;
    // get all global variables used for backgrounds
    const lightVars = mapReject(relevantStyles, style => captureOne(style, groupBgVarRegex)) // get the insides of capture groups that have at least one background var with w500
        .map(str => str.split(";")).flat(); // captureGroupInsides[] -> cssRule[]
    const lightBgVars = mapReject(lightVars, variable => captureOne(variable, bgVarRegex)); // remove vars that aren't for backgrounds or w500
    // create css to reassign every var
    const reassignVariables = `.theme-light {\n ${lightBgVars.map(variable => `${variable}: var(--primary-100);`).join("\n")} \n}`;

    createStyleSheet("clientThemeLightModeFixes", [
        reassignBackgrounds,
        reassignBackgroundColors,
        reassignVariables,
>>>>>>> d7534780
    ].join("\n\n"));
}

function updateColorVars(color: string) {
    const { hue, saturation, lightness } = hexToHSL(color);

    let style = document.getElementById("clientThemeVars");
    if (!style)
        style = createStyleSheet("clientThemeVars");

    style.textContent = `:root {
        --theme-h: ${hue};
        --theme-s: ${saturation}%;
        --theme-l: ${lightness}%;
    }`;
}

function createStyleSheet(id, content = "") {
    const style = document.createElement("style");
    style.setAttribute("id", id);
    style.textContent = content.split("\n").map(line => line.trim()).join("\n");
    document.body.appendChild(style);
    return style;
}

// returns all of discord's native styles in a single string
async function getStyles(): Promise<string> {
    let out = "";
    const styleLinkNodes = document.querySelectorAll('link[rel="stylesheet"]');
    for (const styleLinkNode of styleLinkNodes) {
        const cssLink = styleLinkNode.getAttribute("href");
        if (!cssLink) continue;

        const res = await fetch(cssLink);
        out += await res.text();
    }
    return out;
}

// https://css-tricks.com/converting-color-spaces-in-javascript/
function hexToHSL(hexCode: string) {
    // Hex => RGB normalized to 0-1
    const r = parseInt(hexCode.substring(0, 2), 16) / 255;
    const g = parseInt(hexCode.substring(2, 4), 16) / 255;
    const b = parseInt(hexCode.substring(4, 6), 16) / 255;

    // RGB => HSL
    const cMax = Math.max(r, g, b);
    const cMin = Math.min(r, g, b);
    const delta = cMax - cMin;

    let hue: number, saturation: number, lightness: number;

    lightness = (cMax + cMin) / 2;

    if (delta === 0) {
        // If r=g=b then the only thing that matters is lightness
        hue = 0;
        saturation = 0;
    } else {
        // Magic
        saturation = delta / (1 - Math.abs(2 * lightness - 1));

        if (cMax === r)
            hue = ((g - b) / delta) % 6;
        else if (cMax === g)
            hue = (b - r) / delta + 2;
        else
            hue = (r - g) / delta + 4;
        hue *= 60;
        if (hue < 0)
            hue += 360;
    }

    // Move saturation and lightness from 0-1 to 0-100
    saturation *= 100;
    lightness *= 100;

    return { hue, saturation, lightness };
}

// https://www.w3.org/TR/WCAG21/#dfn-relative-luminance
function relativeLuminance(hexCode: string) {
    const normalize = (x: number) =>
        x <= 0.03928 ? x / 12.92 : ((x + 0.055) / 1.055) ** 2.4;

    const r = normalize(parseInt(hexCode.substring(0, 2), 16) / 255);
    const g = normalize(parseInt(hexCode.substring(2, 4), 16) / 255);
    const b = normalize(parseInt(hexCode.substring(4, 6), 16) / 255);

    return r * 0.2126 + g * 0.7152 + b * 0.0722;
}<|MERGE_RESOLUTION|>--- conflicted
+++ resolved
@@ -130,24 +130,15 @@
     }
 });
 
-<<<<<<< HEAD
-const variableRegex = /(--neutral-\d{1,3}-hsl):.*?(\S*)%;/g;
-=======
 const visualRefreshVariableRegex = /(--neutral-\d{1,3}-hsl):.*?(\S*)%;/g;
 const oldVariableRegex = /(--primary-\d{3}-hsl):.*?(\S*)%;/g;
 const lightVariableRegex = /^--primary-[1-5]\d{2}-hsl/g;
 const darkVariableRegex = /^--primary-[5-9]\d{2}-hsl/g;
->>>>>>> d7534780
 
 // generates variables per theme by:
 // - offset from specified center (light/dark theme get different offsets because light uses 100 for background-primary, while dark uses 600)
-<<<<<<< HEAD
-function genThemeSpecificOffsets(variableLightness: Record<string, number>, centerVariable: string): string {
-    return Object.entries(variableLightness)
-=======
 function genThemeSpecificOffsets(variableLightness: Record<string, number>, regex: RegExp | null, centerVariable: string): string {
     return Object.entries(variableLightness).filter(([key]) => regex == null || key.search(regex) > -1)
->>>>>>> d7534780
         .map(([key, lightness]) => {
             const lightnessOffset = lightness - variableLightness[centerVariable];
             const plusOrMinus = lightnessOffset >= 0 ? "+" : "-";
@@ -170,11 +161,6 @@
     }
 
     createStyleSheet("clientThemeOffsets", [
-<<<<<<< HEAD
-        // you can determine the "center color" by looking at the variable used by `--background-primary`
-        `.theme-light {\n ${genThemeSpecificOffsets(variableLightness, "--neutral-2-hsl")} \n}`,
-        `.theme-dark {\n ${genThemeSpecificOffsets(variableLightness, "--neutral-69-hsl")} \n}`,
-=======
         `.theme-light {\n ${genThemeSpecificOffsets(oldVariableLightness, lightVariableRegex, "--primary-345-hsl")} \n}`,
         `.theme-dark {\n ${genThemeSpecificOffsets(oldVariableLightness, darkVariableRegex, "--primary-600-hsl")} \n}`,
         `.visual-refresh.theme-light {\n ${genThemeSpecificOffsets(visualRefreshVariableLightness, null, "--neutral-2-hsl")} \n}`,
@@ -209,8 +195,16 @@
         reassignBackgrounds,
         reassignBackgroundColors,
         reassignVariables,
->>>>>>> d7534780
     ].join("\n\n"));
+}
+
+function captureOne(str, regex) {
+    const result = str.match(regex);
+    return (result === null) ? null : result[1];
+}
+
+function mapReject(arr, mapFunc) {
+    return arr.map(mapFunc).filter(Boolean);
 }
 
 function updateColorVars(color: string) {
