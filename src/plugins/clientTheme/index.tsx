--- conflicted
+++ resolved
@@ -32,190 +32,6 @@
     settings,
 
     startAt: StartAt.DOMContentLoaded,
-<<<<<<< HEAD
-    async start() {
-        updateColorVars(settings.store.color);
-
-        const styles = await getStyles();
-        generateColorOffsets(styles);
-        // generateLightModeFixes(styles);
-    },
-
-    stop() {
-        document.getElementById("clientThemeVars")?.remove();
-        document.getElementById("clientThemeOffsets")?.remove();
-        document.getElementById("clientThemeLightModeFixes")?.remove();
-    }
-});
-
-const visualRefreshVariableRegex = /(--neutral-\d{1,3}-hsl):.*?(\S*)%;/g;
-const oldVariableRegex = /(--primary-\d{3}-hsl):.*?(\S*)%;/g;
-const lightVariableRegex = /^--primary-[1-5]\d{2}-hsl/g;
-const darkVariableRegex = /^--primary-[5-9]\d{2}-hsl/g;
-
-// generates variables per theme by:
-// - offset from specified center (light/dark theme get different offsets because light uses 100 for background-primary, while dark uses 600)
-function genThemeSpecificOffsets(variableLightness: Record<string, number>, regex: RegExp | null, centerVariable: string): string {
-    return Object.entries(variableLightness).filter(([key]) => regex == null || key.search(regex) > -1)
-        .map(([key, lightness]) => {
-            const lightnessOffset = lightness - variableLightness[centerVariable];
-            const plusOrMinus = lightnessOffset >= 0 ? "+" : "-";
-            return `${key}: var(--theme-h) var(--theme-s) calc(var(--theme-l) ${plusOrMinus} ${Math.abs(lightnessOffset).toFixed(2)}%);`;
-        })
-        .join("\n");
-}
-
-function generateColorOffsets(styles) {
-    const oldVariableLightness = {} as Record<string, number>;
-    const visualRefreshVariableLightness = {} as Record<string, number>;
-
-    // Get lightness values of --primary variables
-    for (const [, variable, lightness] of styles.matchAll(oldVariableRegex)) {
-        oldVariableLightness[variable] = parseFloat(lightness);
-    }
-
-    for (const [, variable, lightness] of styles.matchAll(visualRefreshVariableRegex)) {
-        visualRefreshVariableLightness[variable] = parseFloat(lightness);
-    }
-
-    createStyleSheet("clientThemeOffsets", [
-        `.theme-light {\n ${genThemeSpecificOffsets(oldVariableLightness, lightVariableRegex, "--primary-345-hsl")} \n}`,
-        `.theme-dark {\n ${genThemeSpecificOffsets(oldVariableLightness, darkVariableRegex, "--primary-600-hsl")} \n}`,
-        `.visual-refresh.theme-light {\n ${genThemeSpecificOffsets(visualRefreshVariableLightness, null, "--neutral-2-hsl")} \n}`,
-        `.visual-refresh.theme-dark {\n ${genThemeSpecificOffsets(visualRefreshVariableLightness, null, "--neutral-69-hsl")} \n}`,
-    ].join("\n\n"));
-}
-
-function generateLightModeFixes(styles: string) {
-    const groupLightUsesW500Regex = /\.theme-light[^{]*\{[^}]*var\(--white-500\)[^}]*}/gm;
-    // get light capturing groups that mention --white-500
-    const relevantStyles = [...styles.matchAll(groupLightUsesW500Regex)].flat();
-
-    const groupBackgroundRegex = /^([^{]*)\{background:var\(--white-500\)/m;
-    const groupBackgroundColorRegex = /^([^{]*)\{background-color:var\(--white-500\)/m;
-    // find all capturing groups that assign background or background-color directly to w500
-    const backgroundGroups = mapReject(relevantStyles, entry => captureOne(entry, groupBackgroundRegex)).join(",\n");
-    const backgroundColorGroups = mapReject(relevantStyles, entry => captureOne(entry, groupBackgroundColorRegex)).join(",\n");
-    // create css to reassign them to --primary-100
-    const reassignBackgrounds = `${backgroundGroups} {\n background: var(--primary-100) \n}`;
-    const reassignBackgroundColors = `${backgroundColorGroups} {\n background-color: var(--primary-100) \n}`;
-
-    const groupBgVarRegex = /\.theme-light\{([^}]*--[^:}]*(?:background|bg)[^:}]*:var\(--white-500\)[^}]*)\}/m;
-    const bgVarRegex = /^(--[^:]*(?:background|bg)[^:]*):var\(--white-500\)/m;
-    // get all global variables used for backgrounds
-    const lightVars = mapReject(relevantStyles, style => captureOne(style, groupBgVarRegex)) // get the insides of capture groups that have at least one background var with w500
-        .map(str => str.split(";")).flat(); // captureGroupInsides[] -> cssRule[]
-    const lightBgVars = mapReject(lightVars, variable => captureOne(variable, bgVarRegex)); // remove vars that aren't for backgrounds or w500
-    // create css to reassign every var
-    const reassignVariables = `.theme-light {\n ${lightBgVars.map(variable => `${variable}: var(--primary-100);`).join("\n")} \n}`;
-
-    createStyleSheet("clientThemeLightModeFixes", [
-        reassignBackgrounds,
-        reassignBackgroundColors,
-        reassignVariables,
-    ].join("\n\n"));
-}
-
-function captureOne(str, regex) {
-    const result = str.match(regex);
-    return (result === null) ? null : result[1];
-}
-
-function mapReject(arr, mapFunc) {
-    return arr.map(mapFunc).filter(Boolean);
-}
-
-function updateColorVars(color: string) {
-    const { hue, saturation, lightness } = hexToHSL(color);
-
-    let style = document.getElementById("clientThemeVars");
-    if (!style)
-        style = createStyleSheet("clientThemeVars");
-
-    style.textContent = `:root {
-        --theme-h: ${hue};
-        --theme-s: ${saturation}%;
-        --theme-l: ${lightness}%;
-    }`;
-}
-
-function createStyleSheet(id, content = "") {
-    const style = document.createElement("style");
-    style.setAttribute("id", id);
-    style.textContent = content.split("\n").map(line => line.trim()).join("\n");
-    document.body.appendChild(style);
-    return style;
-}
-
-// returns all of discord's native styles in a single string
-async function getStyles(): Promise<string> {
-    let out = "";
-    const styleLinkNodes = document.querySelectorAll('link[rel="stylesheet"]');
-    for (const styleLinkNode of styleLinkNodes) {
-        const cssLink = styleLinkNode.getAttribute("href");
-        if (!cssLink) continue;
-
-        const res = await fetch(cssLink);
-        out += await res.text();
-    }
-    return out;
-}
-
-// https://css-tricks.com/converting-color-spaces-in-javascript/
-function hexToHSL(hexCode: string) {
-    // Hex => RGB normalized to 0-1
-    const r = parseInt(hexCode.substring(0, 2), 16) / 255;
-    const g = parseInt(hexCode.substring(2, 4), 16) / 255;
-    const b = parseInt(hexCode.substring(4, 6), 16) / 255;
-
-    // RGB => HSL
-    const cMax = Math.max(r, g, b);
-    const cMin = Math.min(r, g, b);
-    const delta = cMax - cMin;
-
-    let hue: number, saturation: number, lightness: number;
-
-    lightness = (cMax + cMin) / 2;
-
-    if (delta === 0) {
-        // If r=g=b then the only thing that matters is lightness
-        hue = 0;
-        saturation = 0;
-    } else {
-        // Magic
-        saturation = delta / (1 - Math.abs(2 * lightness - 1));
-
-        if (cMax === r)
-            hue = ((g - b) / delta) % 6;
-        else if (cMax === g)
-            hue = (b - r) / delta + 2;
-        else
-            hue = (r - g) / delta + 4;
-        hue *= 60;
-        if (hue < 0)
-            hue += 360;
-    }
-
-    // Move saturation and lightness from 0-1 to 0-100
-    saturation *= 100;
-    lightness *= 100;
-
-    return { hue, saturation, lightness };
-}
-
-// https://www.w3.org/TR/WCAG21/#dfn-relative-luminance
-function relativeLuminance(hexCode: string) {
-    const normalize = (x: number) =>
-        x <= 0.03928 ? x / 12.92 : ((x + 0.055) / 1.055) ** 2.4;
-
-    const r = normalize(parseInt(hexCode.substring(0, 2), 16) / 255);
-    const g = normalize(parseInt(hexCode.substring(2, 4), 16) / 255);
-    const b = normalize(parseInt(hexCode.substring(4, 6), 16) / 255);
-
-    return r * 0.2126 + g * 0.7152 + b * 0.0722;
-}
-=======
     start: () => startClientTheme(settings.store.color),
     stop: disableClientTheme
-});
->>>>>>> 133e9244
+});