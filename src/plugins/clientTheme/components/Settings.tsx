/*
 * Vencord, a Discord client mod
 * Copyright (c) 2025 Vendicated and contributors
 * SPDX-License-Identifier: GPL-3.0-or-later
 */

import { classNameFactory } from "@api/Styles";
import { ErrorCard } from "@components/ErrorCard";
<<<<<<< HEAD
import { HeadingPrimary, HeadingSecondary } from "@components/Heading";
import { Paragraph } from "@components/Paragraph";
=======
import { relativeLuminance } from "@plugins/clientTheme/utils/colorUtils";
import { createOrUpdateThemeColorVars } from "@plugins/clientTheme/utils/styleUtils";
>>>>>>> bb3f333a
import { Margins } from "@utils/margins";
import { findByCodeLazy, findStoreLazy } from "@webpack";
import { Button, ColorPicker, ThemeStore, useStateFromStores } from "@webpack/common";

import { settings } from "..";

const saveClientTheme = findByCodeLazy('type:"UNSYNCED_USER_SETTINGS_UPDATE', '"system"===');
const NitroThemeStore = findStoreLazy("ClientThemesBackgroundStore");

const cl = classNameFactory("vc-clientTheme-");

const colorPresets = [
    "#1E1514", "#172019", "#13171B", "#1C1C28", "#402D2D",
    "#3A483D", "#344242", "#313D4B", "#2D2F47", "#322B42",
    "#3C2E42", "#422938", "#b6908f", "#bfa088", "#d3c77d",
    "#86ac86", "#88aab3", "#8693b5", "#8a89ba", "#ad94bb",
];

function onPickColor(color: number) {
    const hexColor = color.toString(16).padStart(6, "0");

    settings.store.color = hexColor;
    createOrUpdateThemeColorVars(hexColor);
}

function setDiscordTheme(theme: string) {
    saveClientTheme({ theme });
}

export function ThemeSettingsComponent() {
    const currentTheme = useStateFromStores([ThemeStore], () => ThemeStore.theme);
    const isLightTheme = currentTheme === "light";
    const oppositeTheme = isLightTheme ? "Dark" : "Light";

    const nitroThemeEnabled = useStateFromStores([NitroThemeStore], () => NitroThemeStore.gradientPreset != null);

    const selectedLuminance = relativeLuminance(settings.store.color);

    let contrastWarning = false;
    let fixableContrast = true;

    if ((isLightTheme && selectedLuminance < 0.26) || !isLightTheme && selectedLuminance > 0.12) {
        contrastWarning = true;
    }

    if (selectedLuminance < 0.26 && selectedLuminance > 0.12) {
        fixableContrast = false;
    }

    // Light mode with values greater than 65 leads to background colors getting crushed together and poor text contrast for muted channels
    if (isLightTheme && selectedLuminance > 0.65) {
        contrastWarning = true;
        fixableContrast = false;
    }

    return (
        <div className={cl("settings")}>
            <div className={cl("container")}>
                <div className={cl("settings-labels")}>
                    <HeadingSecondary>Theme Color</HeadingSecondary>
                    <Paragraph>Add a color to your Discord client theme</Paragraph>
                </div>
                <ColorPicker
                    color={parseInt(settings.store.color, 16)}
                    onChange={onPickColor}
                    showEyeDropper={false}
                    suggestedColors={colorPresets}
                />
            </div>
            {(contrastWarning || nitroThemeEnabled) && (<>
                <ErrorCard className={Margins.top8}>
                    <HeadingPrimary>Your theme won't look good!</HeadingPrimary>

                    {contrastWarning && <Paragraph>{">"} Selected color won't contrast well with text</Paragraph>}
                    {nitroThemeEnabled && <Paragraph>{">"} Nitro themes aren't supported</Paragraph>}

                    <div className={cl("buttons-container")}>
                        {(contrastWarning && fixableContrast) && <Button onClick={() => setDiscordTheme(oppositeTheme)} color={Button.Colors.RED}>Switch to {oppositeTheme} mode</Button>}
                        {(nitroThemeEnabled) && <Button onClick={() => setDiscordTheme(currentTheme)} color={Button.Colors.RED}>Disable Nitro Theme</Button>}
                    </div>
                </ErrorCard>
            </>)}
        </div>
    );
}

export function ResetThemeColorComponent() {
    return (
        <Button onClick={() => onPickColor(0x313338)}>
            Reset Theme Color
        </Button>
    );
}<|MERGE_RESOLUTION|>--- conflicted
+++ resolved
@@ -6,13 +6,10 @@
 
 import { classNameFactory } from "@api/Styles";
 import { ErrorCard } from "@components/ErrorCard";
-<<<<<<< HEAD
-import { HeadingPrimary, HeadingSecondary } from "@components/Heading";
+import { HeadingPrimary,HeadingSecondary } from "@components/Heading";
 import { Paragraph } from "@components/Paragraph";
-=======
 import { relativeLuminance } from "@plugins/clientTheme/utils/colorUtils";
 import { createOrUpdateThemeColorVars } from "@plugins/clientTheme/utils/styleUtils";
->>>>>>> bb3f333a
 import { Margins } from "@utils/margins";
 import { findByCodeLazy, findStoreLazy } from "@webpack";
 import { Button, ColorPicker, ThemeStore, useStateFromStores } from "@webpack/common";
