--- conflicted
+++ resolved
@@ -19,13 +19,8 @@
 import { ChatBarButton, ChatBarButtonFactory } from "@api/ChatButtons";
 import { addMessagePreSendListener, MessageSendListener, removeMessagePreSendListener } from "@api/MessageEvents";
 import { definePluginSettings } from "@api/Settings";
-<<<<<<< HEAD
 import { Devs, EquicordDevs } from "@utils/constants";
-import definePlugin, { OptionType } from "@utils/types";
-=======
-import { Devs } from "@utils/constants";
 import definePlugin, { IconComponent, OptionType } from "@utils/types";
->>>>>>> eb5a42dd
 import { React, useEffect, useState } from "@webpack/common";
 
 let lastState = false;
