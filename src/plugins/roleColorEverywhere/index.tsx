--- conflicted
+++ resolved
@@ -124,19 +124,11 @@
         },
         // Voice Users
         {
-<<<<<<< HEAD
-            find: ".usernameSpeaking]",
-            replacement: [
-                {
-                    match: /usernameSpeaking\]:.+?(?=children)(?=.*?userId:(\i))(?=.*?contextGuildId:(\i))/,
-                    replace: "$&style:$self.getColorStyle($1.id,$2),"
-=======
             find: ".usernameSpeaking]:",
             replacement: [
                 {
                     match: /\.usernameSpeaking\]:.+?,(?=children)(?<=guildId:(\i),.+?user:(\i).+?)/,
                     replace: "$&style:$self.getColorStyle($2.id,$1),"
->>>>>>> e8639e2e
                 }
             ],
             predicate: () => settings.store.voiceUsers
