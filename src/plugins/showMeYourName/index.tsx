/*
 * Vencord, a Discord client mod
 * Copyright (c) 2023 rini
 * SPDX-License-Identifier: GPL-3.0-or-later
 */

import "./styles.css";

import { definePluginSettings } from "@api/Settings";
import ErrorBoundary from "@components/ErrorBoundary";
import { Devs } from "@utils/constants";
import definePlugin, { OptionType } from "@utils/types";
import { GuildMemberStore, RelationshipStore } from "@webpack/common";
import { Message, User } from "discord-types/general";

interface UsernameProps {
    author: { nick: string; };
    message: Message;
    withMentionPrefix?: boolean;
    isRepliedMessage: boolean;
    userOverride?: User;
    guildId: string;
}

const settings = definePluginSettings({
    mode: {
        type: OptionType.SELECT,
        description: "How to display usernames and nicks",
        options: [
            { label: "Username then nickname", value: "user-nick", default: true },
            { label: "Nickname then username", value: "nick-user" },
            { label: "Nickname only", value: "nick" },
            { label: "Username only", value: "user" },
        ],
    },
    displayNames: {
        type: OptionType.BOOLEAN,
        description: "Use display names in place of usernames",
        default: false
    },
    inReplies: {
        type: OptionType.BOOLEAN,
        default: false,
        description: "Also apply functionality to reply previews",
    },
    preferFriend: {
        type: OptionType.BOOLEAN,
        default: false,
        description: "Use friend names in place of usernames (overrides Display Names option if applicable)"
    },
    memberList: {
        type: OptionType.BOOLEAN,
        default: false,
        description: "Show usernames in member list",
        restartNeeded: true
    },
    voiceChannelList: {
        type: OptionType.BOOLEAN,
        default: false,
        description: "Show usernames in voice channel list",
        restartNeeded: true
    },
    emojiReactions: {
        type: OptionType.BOOLEAN,
        default: false,
        description: "Show usernames in emoji reactions",
        restartNeeded: true
    },
    showGradient: {
        type: OptionType.BOOLEAN,
        default: false,
        description: "Whether to show gradient for suffix",
    },
});

function getUsername(user: any, guildId: string): string {
    const friendName = RelationshipStore.getNickname(user.id);
    const guildNick = GuildMemberStore.getNick(guildId, user.id);

    if (settings.store.preferFriend && friendName) return friendName;
    if (settings.store.mode === "nick" && guildNick) return guildNick;
    if (settings.store.displayNames) return user.globalName || user.username;
    return user.username;
}

export default definePlugin({
    name: "ShowMeYourName",
    description: "Display usernames next to nicks, or no nicks at all",
    authors: [Devs.Rini, Devs.TheKodeToad, Devs.nyx],
    patches: [
        {
<<<<<<< HEAD
            find: ".SYSTEM_TAG=0",
            replacement: {
                /* TODO: remove \i+\i once change makes it to stable */
                match: /(?<=onContextMenu:\i,children:)(?:\i\+\i|\i)(?=.*?contextGuildId:(\i))/,
                replace: "$self.renderUsername({ ...arguments[0], guildId: $1 })",
=======
            find: '="SYSTEM_TAG"',
            replacement: {
                match: /(?<=onContextMenu:\i,children:)\i/,
                replace: "$self.renderUsername(arguments[0])"
>>>>>>> 468b290d
            }
        },
        {
            find: "._areActivitiesExperimentallyHidden=(",
            predicate: () => settings.store.memberList,
            replacement: {
                match: /(?<=user:(\i),currentUser:\i,nick:)\i(?=.*?guildId:(\i))/,
                replace: "$self.getUsername($1,$2)"
            },
        },
        {
            find: ".usernameSpeaking]",
            predicate: () => settings.store.voiceChannelList,
            replacement: [
                {
                    match: /(?<=children:\[)null!=\i\?\i:\i\.\i\.getName\((\i)\)(?=.*?contextGuildId:(\i))/,
                    replace: "$self.getUsername($1,$2)"
                },
            ]
        },
        {
            find: "#{intl::REACTION_TOOLTIP_1}",
            predicate: () => settings.store.emojiReactions,
            replacement: [
                {
                    match: /\i\.\i\.getName\((\i),null==.{0,15},(\i)\)/g,
                    replace: "$self.getUsername($2,$1)"
                },
            ]
        },
    ],
    settings,
    getUsername,
    renderUsername: ErrorBoundary.wrap(({ author, message, isRepliedMessage, withMentionPrefix, userOverride, guildId }: UsernameProps) => {
        try {
            const user = userOverride ?? message.author;
            const username = getUsername(user, guildId);

            const { nick } = author;
            const prefix = withMentionPrefix ? "@" : "";

            const classes = settings.store.showGradient ? "vc-smyn-suffix" : "vc-smyn-suffix vc-smyn-hide-gradient";

            if (isRepliedMessage && !settings.store.inReplies || username.toLowerCase() === nick.toLowerCase())
                return <>{prefix}{nick}</>;

            if (settings.store.mode === "user-nick")
                return <>{prefix}{username} <span className={classes}>{nick}</span></>;

            if (settings.store.mode === "nick-user")
                return <>{prefix}{nick} <span className={classes}>{username}</span></>;

            return <>{prefix}{username}</>;
        } catch {
            return <>{author?.nick}</>;
        }
    }, { noop: true }),
});<|MERGE_RESOLUTION|>--- conflicted
+++ resolved
@@ -89,18 +89,10 @@
     authors: [Devs.Rini, Devs.TheKodeToad, Devs.nyx],
     patches: [
         {
-<<<<<<< HEAD
-            find: ".SYSTEM_TAG=0",
-            replacement: {
-                /* TODO: remove \i+\i once change makes it to stable */
-                match: /(?<=onContextMenu:\i,children:)(?:\i\+\i|\i)(?=.*?contextGuildId:(\i))/,
-                replace: "$self.renderUsername({ ...arguments[0], guildId: $1 })",
-=======
             find: '="SYSTEM_TAG"',
             replacement: {
                 match: /(?<=onContextMenu:\i,children:)\i/,
                 replace: "$self.renderUsername(arguments[0])"
->>>>>>> 468b290d
             }
         },
         {
