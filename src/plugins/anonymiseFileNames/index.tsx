/*
 * Vencord, a modification for Discord's desktop app
 * Copyright (c) 2022 Vendicated and contributors
 *
 * This program is free software: you can redistribute it and/or modify
 * it under the terms of the GNU General Public License as published by
 * the Free Software Foundation, either version 3 of the License, or
 * (at your option) any later version.
 *
 * This program is distributed in the hope that it will be useful,
 * but WITHOUT ANY WARRANTY; without even the implied warranty of
 * MERCHANTABILITY or FITNESS FOR A PARTICULAR PURPOSE.  See the
 * GNU General Public License for more details.
 *
 * You should have received a copy of the GNU General Public License
 * along with this program.  If not, see <https://www.gnu.org/licenses/>.
*/

<<<<<<< HEAD
import { ApplicationCommandInputType, ApplicationCommandOptionType, findOption, sendBotMessage } from "@api/Commands";
import { Upload } from "@api/MessageEvents";
import { definePluginSettings, Settings } from "@api/Settings";
=======
import { definePluginSettings } from "@api/Settings";
>>>>>>> 8eabb111
import ErrorBoundary from "@components/ErrorBoundary";
import { reverseExtensionMap } from "@equicordplugins/fixFileExtensions";
import { Devs } from "@utils/constants";
import definePlugin, { OptionType } from "@utils/types";
import { CloudUpload } from "@vencord/discord-types";
import { findByCodeLazy } from "@webpack";
import { useState } from "@webpack/common";

const ActionBarIcon = findByCodeLazy(".actionBarIcon)");

const enum Methods {
    Random,
    Consistent,
    Timestamp,
}

const ANONYMISE_UPLOAD_SYMBOL = Symbol("vcAnonymise");
export const tarExtMatcher = /\.tar\.\w+$/;

const settings = definePluginSettings({
    anonymiseByDefault: {
        description: "Whether to anonymise file names by default",
        type: OptionType.BOOLEAN,
        default: true,
    },
    spoilerMessages: {
        description: "Spoiler messages",
        type: OptionType.BOOLEAN,
        default: false,
    },
    method: {
        description: "Anonymising method",
        type: OptionType.SELECT,
        options: [
            { label: "Random Characters", value: Methods.Random, default: true },
            { label: "Consistent", value: Methods.Consistent },
            { label: "Timestamp", value: Methods.Timestamp },
        ],
    },
    randomisedLength: {
        description: "Random characters length",
        type: OptionType.NUMBER,
        default: 7,
        disabled: () => settings.store.method !== Methods.Random,
    },
    consistent: {
        description: "Consistent filename",
        type: OptionType.STRING,
        default: "image",
        disabled: () => settings.store.method !== Methods.Consistent,
    },
});

export default definePlugin({
    name: "AnonymiseFileNames",
    authors: [Devs.fawn],
    description: "Anonymise uploaded file names",
    settings,

    patches: [
        {
            find: "async uploadFiles(",
            replacement: [
                {
                    match: /async uploadFiles\((\i)\){/,
                    replace: "$&$1.forEach($self.anonymise);"
                }
            ],
        },
        {
            find: "#{intl::ATTACHMENT_UTILITIES_SPOILER}",
            replacement: {
                match: /(?<=children:\[)(?=.{10,80}tooltip:.{0,100}#{intl::ATTACHMENT_UTILITIES_SPOILER})/,
                replace: "arguments[0].canEdit!==false?$self.AnonymiseUploadButton(arguments[0]):null,"
            },
        },
    ],

    AnonymiseUploadButton: ErrorBoundary.wrap(({ upload }: { upload: CloudUpload; }) => {
        const [anonymise, setAnonymise] = useState(upload[ANONYMISE_UPLOAD_SYMBOL] ?? settings.store.anonymiseByDefault);

        function onToggleAnonymise() {
            upload[ANONYMISE_UPLOAD_SYMBOL] = !anonymise;
            setAnonymise(!anonymise);
        }

        return (
            <ActionBarIcon
                tooltip={anonymise ? "Using anonymous file name" : "Using normal file name"}
                onClick={onToggleAnonymise}
            >
                {anonymise
                    ? <svg xmlns="http://www.w3.org/2000/svg" viewBox="0 0 24 24"><path fill="currentColor" d="M17.06 13C15.2 13 13.64 14.33 13.24 16.1C12.29 15.69 11.42 15.8 10.76 16.09C10.35 14.31 8.79 13 6.94 13C4.77 13 3 14.79 3 17C3 19.21 4.77 21 6.94 21C9 21 10.68 19.38 10.84 17.32C11.18 17.08 12.07 16.63 13.16 17.34C13.34 19.39 15 21 17.06 21C19.23 21 21 19.21 21 17C21 14.79 19.23 13 17.06 13M6.94 19.86C5.38 19.86 4.13 18.58 4.13 17S5.39 14.14 6.94 14.14C8.5 14.14 9.75 15.42 9.75 17S8.5 19.86 6.94 19.86M17.06 19.86C15.5 19.86 14.25 18.58 14.25 17S15.5 14.14 17.06 14.14C18.62 14.14 19.88 15.42 19.88 17S18.61 19.86 17.06 19.86M22 10.5H2V12H22V10.5M15.53 2.63C15.31 2.14 14.75 1.88 14.22 2.05L12 2.79L9.77 2.05L9.72 2.04C9.19 1.89 8.63 2.17 8.43 2.68L6 9H18L15.56 2.68L15.53 2.63Z" /></svg>
                    : <svg xmlns="http://www.w3.org/2000/svg" viewBox="0 0 24 24" style={{ transform: "scale(-1,1)" }}><path fill="currentColor" d="M22.11 21.46L2.39 1.73L1.11 3L6.31 8.2L6 9H7.11L8.61 10.5H2V12H10.11L13.5 15.37C13.38 15.61 13.3 15.85 13.24 16.1C12.29 15.69 11.41 15.8 10.76 16.09C10.35 14.31 8.79 13 6.94 13C4.77 13 3 14.79 3 17C3 19.21 4.77 21 6.94 21C9 21 10.68 19.38 10.84 17.32C11.18 17.08 12.07 16.63 13.16 17.34C13.34 19.39 15 21 17.06 21C17.66 21 18.22 20.86 18.72 20.61L20.84 22.73L22.11 21.46M6.94 19.86C5.38 19.86 4.13 18.58 4.13 17C4.13 15.42 5.39 14.14 6.94 14.14C8.5 14.14 9.75 15.42 9.75 17C9.75 18.58 8.5 19.86 6.94 19.86M17.06 19.86C15.5 19.86 14.25 18.58 14.25 17C14.25 16.74 14.29 16.5 14.36 16.25L17.84 19.73C17.59 19.81 17.34 19.86 17.06 19.86M22 12H15.2L13.7 10.5H22V12M17.06 13C19.23 13 21 14.79 21 17C21 17.25 20.97 17.5 20.93 17.73L19.84 16.64C19.68 15.34 18.66 14.32 17.38 14.17L16.29 13.09C16.54 13.03 16.8 13 17.06 13M12.2 9L7.72 4.5L8.43 2.68C8.63 2.17 9.19 1.89 9.72 2.04L9.77 2.05L12 2.79L14.22 2.05C14.75 1.88 15.32 2.14 15.54 2.63L15.56 2.68L18 9H12.2Z" /></svg>
                }
            </ActionBarIcon>
        );
    }, { noop: true }),

<<<<<<< HEAD
    anonymise(upload: Upload) {
=======
    anonymise(upload: CloudUpload) {
        if ((upload[ANONYMISE_UPLOAD_SYMBOL] ?? settings.store.anonymiseByDefault) === false) {
            return;
        }
>>>>>>> 8eabb111

        const originalFileName = upload.filename;
        const tarMatch = tarExtMatcher.exec(originalFileName);
        const extIdx = tarMatch?.index ?? originalFileName.lastIndexOf(".");
        let ext = extIdx !== -1 ? originalFileName.slice(extIdx) : "";
        const addSpoilerPrefix = (str: string) => settings.store.spoilerMessages ? "SPOILER_" + str : str;

        if (Settings.plugins.FixFileExtensions.enabled) {
            ext = reverseExtensionMap[ext] || ext;
        }

        if ((upload[ANONYMISE_UPLOAD_SYMBOL] ?? settings.store.anonymiseByDefault) === false) return addSpoilerPrefix(originalFileName + ext);

        const newFilename = (() => {
            switch (settings.store.method) {
                case Methods.Random:
                    const chars = "ABCDEFGHIJKLMNOPQRSTUVWXYZabcdefghijklmnopqrstuvwxyz0123456789";
                    const returnedName = Array.from(
                        { length: settings.store.randomisedLength },
                        () => chars[Math.floor(Math.random() * chars.length)]
                    ).join("") + ext;
                    return addSpoilerPrefix(returnedName);
                case Methods.Consistent:
                    return addSpoilerPrefix(settings.store.consistent + ext);
                case Methods.Timestamp:
                    return addSpoilerPrefix(Date.now().toString() + ext);
            }
        })();

        upload.filename = newFilename;
    },

    commands: [{
        name: "Spoiler",
        description: "Toggle your spoiler",
        inputType: ApplicationCommandInputType.BUILT_IN,
        options: [
            {
                name: "value",
                description: "Toggle your Spoiler (default is toggle)",
                required: false,
                type: ApplicationCommandOptionType.BOOLEAN,
            },
        ],
        execute: async (args, ctx) => {
            settings.store.spoilerMessages = !!findOption(args, "value", !settings.store.spoilerMessages);
            sendBotMessage(ctx.channel.id, {
                content: settings.store.spoilerMessages ? "Spoiler enabled!" : "Spoiler disabled!",
            });
        },
    }],
});<|MERGE_RESOLUTION|>--- conflicted
+++ resolved
@@ -16,13 +16,8 @@
  * along with this program.  If not, see <https://www.gnu.org/licenses/>.
 */
 
-<<<<<<< HEAD
 import { ApplicationCommandInputType, ApplicationCommandOptionType, findOption, sendBotMessage } from "@api/Commands";
-import { Upload } from "@api/MessageEvents";
 import { definePluginSettings, Settings } from "@api/Settings";
-=======
-import { definePluginSettings } from "@api/Settings";
->>>>>>> 8eabb111
 import ErrorBoundary from "@components/ErrorBoundary";
 import { reverseExtensionMap } from "@equicordplugins/fixFileExtensions";
 import { Devs } from "@utils/constants";
@@ -122,15 +117,7 @@
         );
     }, { noop: true }),
 
-<<<<<<< HEAD
-    anonymise(upload: Upload) {
-=======
     anonymise(upload: CloudUpload) {
-        if ((upload[ANONYMISE_UPLOAD_SYMBOL] ?? settings.store.anonymiseByDefault) === false) {
-            return;
-        }
->>>>>>> 8eabb111
-
         const originalFileName = upload.filename;
         const tarMatch = tarExtMatcher.exec(originalFileName);
         const extIdx = tarMatch?.index ?? originalFileName.lastIndexOf(".");
