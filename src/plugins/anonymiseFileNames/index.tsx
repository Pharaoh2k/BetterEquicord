--- conflicted
+++ resolved
@@ -79,20 +79,6 @@
 
     patches: [
         {
-<<<<<<< HEAD
-            find: 'type:"UPLOAD_START"',
-            replacement: {
-                match: /await \i\.uploadFiles\((\i),/,
-                replace: "$1.forEach($self.anonymise),$&"
-            },
-        },
-        {
-            find: "FirstThreadMessage,options",
-            replacement: {
-                match: /\i.uploadFilesSimple\((\i)\);/,
-                replace: "$&$1.forEach($self.anonymise);"
-            }
-=======
             find: "async uploadFiles(",
             replacement: [
                 {
@@ -104,7 +90,6 @@
                     replace: "$&$1.forEach($self.anonymise);"
                 }
             ],
->>>>>>> 503c90c2
         },
         {
             find: "#{intl::ATTACHMENT_UTILITIES_SPOILER}",
