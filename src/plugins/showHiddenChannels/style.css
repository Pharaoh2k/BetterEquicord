--- conflicted
+++ resolved
@@ -94,11 +94,7 @@
     color: var(--text-default);
 }
 
-<<<<<<< HEAD
-.vc-shc-allowed-users-and-roles-container>[class^="members"] {
-=======
 .vc-shc-allowed-users-and-roles-container > [class*="members"] {
->>>>>>> 21e61784
     margin-left: 12px;
     flex-wrap: wrap;
     justify-content: center;
