/*
 * Vencord, a modification for Discord's desktop app
 * Copyright (c) 2022 Vendicated and contributors
 *
 * This program is free software: you can redistribute it and/or modify
 * it under the terms of the GNU General Public License as published by
 * the Free Software Foundation, either version 3 of the License, or
 * (at your option) any later version.
 *
 * This program is distributed in the hope that it will be useful,
 * but WITHOUT ANY WARRANTY; without even the implied warranty of
 * MERCHANTABILITY or FITNESS FOR A PARTICULAR PURPOSE.  See the
 * GNU General Public License for more details.
 *
 * You should have received a copy of the GNU General Public License
 * along with this program.  If not, see <https://www.gnu.org/licenses/>.
*/

import "./style.css";

import { definePluginSettings } from "@api/Settings";
import ErrorBoundary from "@components/ErrorBoundary";
import { Devs, EquicordDevs } from "@utils/constants";
import { canonicalizeMatch } from "@utils/patches";
import definePlugin, { OptionType } from "@utils/types";
import { findByPropsLazy } from "@webpack";
import { ChannelStore, PermissionsBits, PermissionStore, Tooltip } from "@webpack/common";
import type { Channel, Role } from "discord-types/general";

import HiddenChannelLockScreen from "./components/HiddenChannelLockScreen";

const ChannelListClasses = findByPropsLazy("modeMuted", "modeSelected", "unread", "icon");

const enum ShowMode {
    LockIcon,
    LockIconRight,
    EyeIconRight,
}

const enum ChannelStyle {
    Classic,
    Muted,
    Unread,
    MutedUnread,
}

const CONNECT = 1n << 20n;

export const settings = definePluginSettings({
    channelStyle: {
        description: "The style used to display hidden channels.",
        type: OptionType.SELECT,
        options: [
            { label: "Classic", value: ChannelStyle.Classic, default: true },
            { label: "Muted", value: ChannelStyle.Muted },
            { label: "Show Unreads", value: ChannelStyle.Unread },
            { label: "Muted and Show Unreads", value: ChannelStyle.MutedUnread }
        ],
        restartNeeded: true
    },
    showMode: {
        description: "The mode used to display hidden channels.",
        type: OptionType.SELECT,
        options: [
            { label: "Lock Icon replacing channel icon", value: ShowMode.LockIcon, default: true },
            { label: "Eye icon on the right", value: ShowMode.EyeIconRight },
            { label: "Lock icon on the right", value: ShowMode.LockIconRight }
        ],
        restartNeeded: true
    },
    defaultAllowedUsersAndRolesDropdownState: {
        description: "Whether the allowed users and roles dropdown on hidden channels should be open by default",
        type: OptionType.BOOLEAN,
        default: true
    }
});

function isUncategorized(objChannel: { channel: Channel; comparator: number; }) {
    return objChannel.channel.id === "null" && objChannel.channel.name === "Uncategorized" && objChannel.comparator === -1;
}

export default definePlugin({
    name: "ShowHiddenChannels",
    description: "Show channels that you do not have access to view.",
    authors: [Devs.BigDuck, Devs.AverageReactEnjoyer, Devs.D3SOX, Devs.Ven, Devs.Nuckyz, Devs.Nickyux, Devs.dzshn, EquicordDevs.Oggetto],
    settings,

    patches: [
        {
            // RenderLevel defines if a channel is hidden, collapsed in category, visible, etc
            find: '"placeholder-channel-id"',
            replacement: [
                // Remove the special logic for channels we don't have access to
                {
                    match: /if\(!\i\.\i\.can\(\i\.\i\.VIEW_CHANNEL.+?{if\(this\.id===\i\).+?threadIds:\[\]}}/,
                    replace: ""
                },
                // Do not check for unreads when selecting the render level if the channel is hidden
                {
                    match: /(?<=&&)(?=!\i\.\i\.hasUnread\(this\.record\.id\))/,
                    replace: "$self.isHiddenChannel(this.record)||"
                },
                // Make channels we dont have access to be the same level as normal ones
                {
                    match: /(activeJoinedRelevantThreads:.{0,50}VIEW_CHANNEL.+?renderLevel:(.+?),threadIds.+?renderLevel:).+?(?=,threadIds)/g,
                    replace: (_, rest, defaultRenderLevel) => `${rest}${defaultRenderLevel}`
                },
                // Remove permission checking for getRenderLevel function
                {
                    match: /(getRenderLevel\(\i\){.+?return)!\i\.\i\.can\(\i\.\i\.VIEW_CHANNEL,this\.record\)\|\|/,
                    replace: (_, rest) => `${rest} `
                }
            ]
        },
        {
            find: "VoiceChannel, transitionTo: Channel does not have a guildId",
            replacement: [
                {
                    // Do not show confirmation to join a voice channel when already connected to another if clicking on a hidden voice channel
                    match: /(?<=getIgnoredUsersForVoiceChannel\((\i)\.id\);return\()/,
                    replace: (_, channel) => `!$self.isHiddenChannel(${channel})&&`
                },
                {
                    // Prevent Discord from trying to connect to hidden voice channels
                    match: /(?=&&\i\.\i\.selectVoiceChannel\((\i)\.id\))/,
                    replace: (_, channel) => `&&!$self.isHiddenChannel(${channel})`
                },
                {
                    // Make Discord show inside the channel if clicking on a hidden or locked channel
                    match: /!__OVERLAY__&&\((?<=selectVoiceChannel\((\i)\.id\).+?)/,
                    replace: (m, channel) => `${m}$self.isHiddenChannel(${channel},true)||`
                }
            ]
        },
        // Prevent Discord from trying to connect to hidden stage channels
        {
            find: ".AUDIENCE),{isSubscriptionGated",
            replacement: {
                match: /!(\i)\.isRoleSubscriptionTemplatePreviewChannel\(\)/,
                replace: (m, channel) => `${m}&&!$self.isHiddenChannel(${channel})`
            }
        },
        {
            find: 'tutorialId:"instant-invite"',
            replacement: [
                // Render null instead of the buttons if the channel is hidden
                ...[
                    "renderEditButton",
                    "renderInviteButton",
                ].map(func => ({
                    match: new RegExp(`(?<=${func}\\(\\){)`, "g"), // Global because Discord has multiple declarations of the same functions
                    replace: "if($self.isHiddenChannel(this.props.channel))return null;"
                }))
            ]
        },
        {
            find: "VoiceChannel.renderPopout: There must always be something to render",
            all: true,
            // Render null instead of the buttons if the channel is hidden
            replacement: {
                match: /(?<="renderOpenChatButton",\(\)=>{)/,
                replace: "if($self.isHiddenChannel(this.props.channel))return null;"
            }
        },
        {
            find: "#{intl::CHANNEL_TOOLTIP_DIRECTORY}",
            predicate: () => settings.store.showMode === ShowMode.LockIcon,
            replacement: {
                // Lock Icon
                match: /(?=switch\((\i)\.type\).{0,30}\.GUILD_ANNOUNCEMENT.{0,70}\(0,\i\.\i\))/,
                replace: (_, channel) => `if($self.isHiddenChannel(${channel}))return $self.LockIcon;`
            }
        },
        {
            find: "UNREAD_IMPORTANT:",
            predicate: () => settings.store.showMode !== ShowMode.LockIcon,
            replacement: [
                // Add the hidden eye icon if the channel is hidden
                {
                    predicate: () => settings.store.showMode === ShowMode.EyeIconRight,
                    match: /\.name\),.{0,120}\.children.+?:null(?<=,channel:(\i).+?)/,
                    replace: (m, channel) => `${m},$self.isHiddenChannel(${channel})?$self.EyeRightIcon():null`
                },
                // Add the hidden lock icon if the channel is hidden
                {
<<<<<<< HEAD
                    predicate: () => settings.store.showMode === ShowMode.LockIconRight,
                    match: /\.name\),.{0,120}\.children.+?:null(?<=,channel:(\i).+?)/,
                    replace: (m, channel) => `${m},$self.isHiddenChannel(${channel})?$self.LockRightIcon():null`
                },
            ]
        },
        {
            find: "UNREAD_IMPORTANT:",
            predicate: () => settings.store.channelStyle === ChannelStyle.Muted || settings.store.channelStyle === ChannelStyle.MutedUnread,
            replacement: [
                // Make the channel appear as muted if it's hidden
                {
                    match: /{channel:(\i),name:\i,muted:(\i).+?;/,
                    replace: (m, channel, muted) => `${m}${muted}=$self.isHiddenChannel(${channel})?true:${muted};`
=======
                    match: /\.name,{.{0,140}\.children.+?:null(?<=,channel:(\i).+?)/,
                    replace: (m, channel) => `${m},$self.isHiddenChannel(${channel})?$self.HiddenChannelIcon():null`
>>>>>>> 4a5f0838
                },
                // Make voice channels also appear as muted if they are muted
                {
                    match: /(?<=\.wrapper:\i\.notInteractive,)(.+?)if\((\i)\)return (\i\.MUTED);/,
                    replace: (_, otherClasses, isMuted, mutedClassExpression) => `${isMuted}?${mutedClassExpression}:"",${otherClasses}if(${isMuted})return "";`
                },
                {
                    // Make muted channels also appear as unread if hide unreads is false and the channel is hidden
                    predicate: () => settings.store.channelStyle === ChannelStyle.MutedUnread || settings.store.channelStyle === ChannelStyle.Unread,
                    match: /\.LOCKED;if\((?<={channel:(\i).+?)/,
                    replace: (m, channel) => `${m}!$self.isHiddenChannel(${channel})&&`
                }
            ]
        },
        {
            find: "UNREAD_IMPORTANT:",
            predicate: () => settings.store.channelStyle !== ChannelStyle.Unread && settings.store.channelStyle !== ChannelStyle.MutedUnread,
            replacement: [
                {
                    // Hide unreads
                    match: /{channel:(\i),name:\i,.+?unread:(\i).+?;/,
                    replace: (m, channel, unread) => `${m}${unread}=$self.isHiddenChannel(${channel})?false:${unread};`
                }
            ]
        },
        {
            // Hide the new version of unreads box for hidden channels
            find: '="ChannelListUnreadsStore",',
            replacement: {
                match: /(?<=\.id\)\))(?=&&\(0,\i\.\i\)\((\i)\))/,
                replace: (_, channel) => `&&!$self.isHiddenChannel(${channel})`
            }
        },
        {
            // Make the old version of unreads box not visible for hidden channels
            find: "renderBottomUnread(){",
            replacement: {
                match: /(?<=!0\))(?=&&\(0,\i\.\i\)\((\i\.record)\))/,
                replace: "&&!$self.isHiddenChannel($1)"
            }
        },
        {
            // Make the state of the old version of unreads box not include hidden channels
            find: "ignoreRecents:!0",
            replacement: {
                match: /(?<=\.id\)\))(?=&&\(0,\i\.\i\)\((\i)\))/,
                replace: "&&!$self.isHiddenChannel($1)"
            }
        },
        // Only render the channel header and buttons that work when transitioning to a hidden channel
        {
            find: "Missing channel in Channel.renderHeaderToolbar",
            replacement: [
                {
                    match: /(?<="renderHeaderToolbar",\(\)=>{.+?case \i\.\i\.GUILD_TEXT:)(?=.+?(\i\.push.{0,50}channel:(\i)},"notifications"\)\)))(?<=isLurking:(\i).+?)/,
                    replace: (_, pushNotificationButtonExpression, channel, isLurking) => `if(!${isLurking}&&$self.isHiddenChannel(${channel})){${pushNotificationButtonExpression};break;}`
                },
                {
                    match: /(?<="renderHeaderToolbar",\(\)=>{.+?case \i\.\i\.GUILD_MEDIA:)(?=.+?(\i\.push.{0,40}channel:(\i)},"notifications"\)\)))(?<=isLurking:(\i).+?)/,
                    replace: (_, pushNotificationButtonExpression, channel, isLurking) => `if(!${isLurking}&&$self.isHiddenChannel(${channel})){${pushNotificationButtonExpression};break;}`
                },
                {
                    match: /"renderMobileToolbar",\(\)=>{.+?case \i\.\i\.GUILD_DIRECTORY:(?<=let{channel:(\i).+?)/,
                    replace: (m, channel) => `${m}if($self.isHiddenChannel(${channel}))break;`
                },
                {
                    match: /(?<="renderHeaderBar",\(\)=>{.+?hideSearch:(\i)\.isDirectory\(\))/,
                    replace: (_, channel) => `||$self.isHiddenChannel(${channel})`
                },
                {
                    match: /(?<=renderSidebar\(\){)/,
                    replace: "if($self.isHiddenChannel(this.props.channel))return null;"
                },
                {
                    match: /(?<=renderChat\(\){)/,
                    replace: "if($self.isHiddenChannel(this.props.channel))return $self.HiddenChannelLockScreen(this.props.channel);"
                }
            ]
        },
        // Avoid trying to fetch messages from hidden channels
        {
            find: '"MessageManager"',
            replacement: {
                match: /"Skipping fetch because channelId is a static route"\);return}(?=.+?getChannel\((\i)\))/,
                replace: (m, channelId) => `${m}if($self.isHiddenChannel({channelId:${channelId}}))return;`
            }
        },
        // Patch keybind handlers so you can't accidentally jump to hidden channels
        {
            find: '"alt+shift+down"',
            replacement: {
                match: /(?<=getChannel\(\i\);return null!=(\i))(?=.{0,200}?>0\)&&\(0,\i\.\i\)\(\i\))/,
                replace: (_, channel) => `&&!$self.isHiddenChannel(${channel})`
            }
        },
        // Patch keybind handlers so you can't accidentally jump to hidden channels
        {
            find: ".APPLICATION_STORE&&null!=",
            replacement: {
                match: /getState\(\)\.channelId.+?(?=\.map\(\i=>\i\.id)/,
                replace: "$&.filter(e=>!$self.isHiddenChannel(e))"
            }
        },
        {
            find: "#{intl::ROLE_REQUIRED_SINGLE_USER_MESSAGE}",
            replacement: [
                {
                    // Change the role permission check to CONNECT if the channel is locked
                    match: /ADMINISTRATOR\)\|\|(?<=context:(\i)}.+?)(?=(.+?)VIEW_CHANNEL)/,
                    replace: (m, channel, permCheck) => `${m}!Vencord.Webpack.Common.PermissionStore.can(${CONNECT}n,${channel})?${permCheck}CONNECT):`
                },
                {
                    // Change the permissionOverwrite check to CONNECT if the channel is locked
                    match: /permissionOverwrites\[.+?\i=(?<=context:(\i)}.+?)(?=(.+?)VIEW_CHANNEL)/,
                    replace: (m, channel, permCheck) => `${m}!Vencord.Webpack.Common.PermissionStore.can(${CONNECT}n,${channel})?${permCheck}CONNECT):`
                },
                {
                    // Include the @everyone role in the allowed roles list for Hidden Channels
                    match: /sortBy.{0,30}?\.filter\(\i=>(?<=channel:(\i).+?)/,
                    replace: (m, channel) => `${m}$self.isHiddenChannel(${channel})?true:`
                },
                {
                    // If the @everyone role has the required permissions, make the array only contain it
                    match: /forceRoles:.+?.value\(\)(?<=channel:(\i).+?)/,
                    replace: (m, channel) => `${m}.reduce(...$self.makeAllowedRolesReduce(${channel}.guild_id))`
                },
                {
                    // Patch the header to only return allowed users and roles if it's a hidden channel or locked channel (Like when it's used on the HiddenChannelLockScreen)
                    match: /MANAGE_ROLES.{0,90}?return(?=\(.+?(\(0,\i\.jsxs\)\("div",{className:\i\.members.+?guildId:(\i)\.guild_id.+?roleColor.+?\]}\)))/,
                    replace: (m, component, channel) => {
                        // Export the channel for the users allowed component patch
                        component = component.replace(canonicalizeMatch(/(?<=users:\i)/), `,shcChannel:${channel}`);
                        // Always render the component for multiple allowed users
                        component = component.replace(canonicalizeMatch(/1!==\i\.length/), "true");

                        return `${m} $self.isHiddenChannel(${channel},true)?${component}:`;
                    }
                }
            ]
        },
        {
            find: '})},"overflow"))',
            replacement: [
                {
                    // Create a variable for the channel prop
                    match: /users:\i,maxUsers:\i.+?}=(\i).*?;/,
                    replace: (m, props) => `${m}let{shcChannel}=${props};`
                },
                {
                    // Make Discord always render the plus button if the component is used inside the HiddenChannelLockScreen
                    match: /\i>0(?=&&.{0,60}renderPopout)/,
                    replace: m => `($self.isHiddenChannel(typeof shcChannel!=="undefined"?shcChannel:void 0,true)?true:${m})`
                },
                {
                    // Prevent Discord from overwriting the last children with the plus button if the overflow amount is <= 0 and the component is used inside the HiddenChannelLockScreen
                    match: /(?<=\.value\(\),(\i)=.+?length-)1(?=\]=.{0,60}renderPopout)/,
                    replace: (_, amount) => `($self.isHiddenChannel(typeof shcChannel!=="undefined"?shcChannel:void 0,true)&&${amount}<=0?0:1)`
                },
                {
                    // Show only the plus text without overflowed children amount if the overflow amount is <= 0 and the component is used inside the HiddenChannelLockScreen
                    match: /(?<="\+",)(\i)\+1/,
                    replace: (m, amount) => `$self.isHiddenChannel(typeof shcChannel!=="undefined"?shcChannel:void 0,true)&&${amount}<=0?"":${m}`
                }
            ]
        },
        {
            find: "#{intl::CHANNEL_CALL_CURRENT_SPEAKER}",
            replacement: [
                {
                    // Remove the divider and the open chat button for the HiddenChannelLockScreen
                    match: /"more-options-popout"\)\),(?<=channel:(\i).+?inCall:(\i).+?)/,
                    replace: (m, channel, inCall) => `${m}${inCall}||!$self.isHiddenChannel(${channel},true)&&`
                },
                {
                    // Remove invite users button for the HiddenChannelLockScreen
                    match: /"popup".{0,100}?if\((?<=channel:(\i).+?inCall:(\i).+?)/,
                    replace: (m, channel, inCall) => `${m}(${inCall}||!$self.isHiddenChannel(${channel},true))&&`
                },
            ]
        },
        {
            find: "#{intl::EMBEDDED_ACTIVITIES_DEVELOPER_ACTIVITY_SHELF_FETCH_ERROR}",
            replacement: [
                {
                    // Render our HiddenChannelLockScreen component instead of the main voice channel component
                    match: /renderContent\(\i\){.+?this\.renderVoiceChannelEffects.+?children:/,
                    replace: "$&!this.props.inCall&&$self.isHiddenChannel(this.props.channel,true)?$self.HiddenChannelLockScreen(this.props.channel):"
                },
                {
                    // Disable gradients for the HiddenChannelLockScreen of voice channels
                    match: /renderContent\(\i\){.+?disableGradients:/,
                    replace: "$&!this.props.inCall&&$self.isHiddenChannel(this.props.channel,true)||"
                },
                {
                    // Disable useless components for the HiddenChannelLockScreen of voice channels
                    match: /(?:{|,)render(?!Header|ExternalHeader).{0,30}?:/g,
                    replace: "$&!this.props.inCall&&$self.isHiddenChannel(this.props.channel,true)?()=>null:"
                },
                {
                    // Disable bad CSS class which mess up hidden voice channels styling
                    match: /callContainer,(?<=\i\.callContainer,)/,
                    replace: '$&!this.props.inCall&&$self.isHiddenChannel(this.props.channel,true)?"":'
                }
            ]
        },
        {
            find: '"HasBeenInStageChannel"',
            replacement: [
                {
                    // Render our HiddenChannelLockScreen component instead of the main stage channel component
                    match: /"124px".+?children:(?<=let \i,{channel:(\i).+?)(?=.{0,20}?}\)}function)/,
                    replace: (m, channel) => `${m}$self.isHiddenChannel(${channel})?$self.HiddenChannelLockScreen(${channel}):`
                },
                {
                    // Disable useless components for the HiddenChannelLockScreen of stage channels
                    match: /render(?:BottomLeft|BottomCenter|BottomRight|ChatToasts):\(\)=>(?<=let \i,{channel:(\i).+?)/g,
                    replace: (m, channel) => `${m}$self.isHiddenChannel(${channel})?null:`
                },
                {
                    // Disable gradients for the HiddenChannelLockScreen of stage channels
                    match: /"124px".+?disableGradients:(?<=let \i,{channel:(\i).+?)/,
                    replace: (m, channel) => `${m}$self.isHiddenChannel(${channel})||`
                },
                {
                    // Disable strange styles applied to the header for the HiddenChannelLockScreen of stage channels
                    match: /"124px".+?style:(?<=let \i,{channel:(\i).+?)/,
                    replace: (m, channel) => `${m}$self.isHiddenChannel(${channel})?void 0:`
                }
            ]
        },
        {
            find: "#{intl::STAGE_FULL_MODERATOR_TITLE}",
            replacement: [
                {
                    // Remove the divider and amount of users in stage channel components for the HiddenChannelLockScreen
                    match: /\(0,\i\.jsx\)\(\i\.\i\.Divider.+?}\)]}\)(?=.+?:(\i)\.guild_id)/,
                    replace: (m, channel) => `$self.isHiddenChannel(${channel})?null:(${m})`
                },
                {
                    // Remove the open chat button for the HiddenChannelLockScreen
                    match: /"recents".+?&&(?=\(.+?channelId:(\i)\.id,showRequestToSpeakSidebar)/,
                    replace: (m, channel) => `${m}!$self.isHiddenChannel(${channel})&&`
                }
            ]
        },
        {
            // Make the chat input bar channel list contain hidden channels
            find: ",queryStaticRouteChannels(",
            replacement: [
                {
                    // Make the getChannels call to GuildChannelStore return hidden channels
                    match: /(?<=queryChannels\(\i\){.+?getChannels\(\i)(?=\))/,
                    replace: ",true"
                },
                {
                    // Avoid filtering out hidden channels from the channel list
                    match: /(?<=queryChannels\(\i\){.+?\)\((\i)\.type\))(?=&&!\i\.\i\.can\()/,
                    replace: "&&!$self.isHiddenChannel($1)"
                }
            ]
        },
        {
            find: "\"^/guild-stages/(\\\\d+)(?:/)?(\\\\d+)?\"",
            replacement: {
                // Make mentions of hidden channels work
                match: /\i\.\i\.can\(\i\.\i\.VIEW_CHANNEL,\i\)/,
                replace: "true"
            },
        },
        {
            find: 'className:"channelMention",children',
            replacement: {
                // Show inside voice channel instead of trying to join them when clicking on a channel mention
                match: /(?<=getChannel\(\i\);if\(null!=(\i))(?=.{0,100}?selectVoiceChannel)/,
                replace: (_, channel) => `&&!$self.isHiddenChannel(${channel})`
            }
        },
        {
            find: '"GuildChannelStore"',
            replacement: [
                {
                    // Make GuildChannelStore contain hidden channels
                    match: /isChannelGated\(.+?\)(?=&&)/,
                    replace: m => `${m}&&false`
                },
                {
                    // Filter hidden channels from GuildChannelStore.getChannels unless told otherwise
                    match: /(?<=getChannels\(\i)(\){.*?)return (.+?)}/,
                    replace: (_, rest, channels) => `,shouldIncludeHidden${rest}return $self.resolveGuildChannels(${channels},shouldIncludeHidden??arguments[0]==="@favorites");}`
                }
            ]
        },
        {
            find: "#{intl::FORM_LABEL_MUTED}",
            replacement: {
                // Make GuildChannelStore.getChannels return hidden channels
                match: /(?<=getChannels\(\i)(?=\))/,
                replace: ",true"
            }
        },
        {
            find: '="NowPlayingViewStore",',
            replacement: {
                // Make active now voice states on hidden channels
                match: /(getVoiceStateForUser.{0,150}?)&&\i\.\i\.canWithPartialContext.{0,20}VIEW_CHANNEL.+?}\)(?=\?)/,
                replace: "$1"
            }
        }
    ],

    isHiddenChannel(channel: Channel & { channelId?: string; }, checkConnect = false) {
        try {
            if (!channel) return false;

            if (channel.channelId) channel = ChannelStore.getChannel(channel.channelId);
            if (!channel || channel.isDM() || channel.isGroupDM() || channel.isMultiUserDM()) return false;

            return !PermissionStore.can(PermissionsBits.VIEW_CHANNEL, channel) || checkConnect && !PermissionStore.can(PermissionsBits.CONNECT, channel);
        } catch (e) {
            console.error("[ViewHiddenChannels#isHiddenChannel]: ", e);
            return false;
        }
    },

    resolveGuildChannels(channels: Record<string | number, Array<{ channel: Channel; comparator: number; }> | string | number>, shouldIncludeHidden: boolean) {
        if (shouldIncludeHidden) return channels;

        const res = {};
        for (const [key, maybeObjChannels] of Object.entries(channels)) {
            if (!Array.isArray(maybeObjChannels)) {
                res[key] = maybeObjChannels;
                continue;
            }

            res[key] ??= [];

            for (const objChannel of maybeObjChannels) {
                if (isUncategorized(objChannel) || objChannel.channel.id === null || !this.isHiddenChannel(objChannel.channel)) res[key].push(objChannel);
            }
        }

        return res;
    },

    makeAllowedRolesReduce(guildId: string) {
        return [
            (prev: Array<Role>, _: Role, index: number, originalArray: Array<Role>) => {
                if (index !== 0) return prev;

                const everyoneRole = originalArray.find(role => role.id === guildId);

                if (everyoneRole) return [everyoneRole];
                return originalArray;
            },
            [] as Array<Role>
        ];
    },

    HiddenChannelLockScreen: (channel: any) => <HiddenChannelLockScreen channel={channel} />,

    LockIcon: ErrorBoundary.wrap(() => (
        <svg
            className={ChannelListClasses.icon}
            height="18"
            width="20"
            viewBox="0 0 24 24"
            aria-hidden={true}
            role="img"
        >
            <path className="shc-evenodd-fill-current-color" d="M17 11V7C17 4.243 14.756 2 12 2C9.242 2 7 4.243 7 7V11C5.897 11 5 11.896 5 13V20C5 21.103 5.897 22 7 22H17C18.103 22 19 21.103 19 20V13C19 11.896 18.103 11 17 11ZM12 18C11.172 18 10.5 17.328 10.5 16.5C10.5 15.672 11.172 15 12 15C12.828 15 13.5 15.672 13.5 16.5C13.5 17.328 12.828 18 12 18ZM15 11H9V7C9 5.346 10.346 4 12 4C13.654 4 15 5.346 15 7V11Z" />
        </svg>
    ), { noop: true }),

    EyeRightIcon: ErrorBoundary.wrap(() => (
        <Tooltip text="Hidden Channel">
            {({ onMouseLeave, onMouseEnter }) => (
                <svg
                    onMouseLeave={onMouseLeave}
                    onMouseEnter={onMouseEnter}
                    className={ChannelListClasses.icon + " " + "shc-hidden-channel-icon"}
                    width="24"
                    height="24"
                    viewBox="0 0 24 24"
                    aria-hidden={true}
                    role="img"
                >
                    <path className="shc-evenodd-fill-current-color" d="m19.8 22.6-4.2-4.15q-.875.275-1.762.413Q12.95 19 12 19q-3.775 0-6.725-2.087Q2.325 14.825 1 11.5q.525-1.325 1.325-2.463Q3.125 7.9 4.15 7L1.4 4.2l1.4-1.4 18.4 18.4ZM12 16q.275 0 .512-.025.238-.025.513-.1l-5.4-5.4q-.075.275-.1.513-.025.237-.025.512 0 1.875 1.312 3.188Q10.125 16 12 16Zm7.3.45-3.175-3.15q.175-.425.275-.862.1-.438.1-.938 0-1.875-1.312-3.188Q13.875 7 12 7q-.5 0-.938.1-.437.1-.862.3L7.65 4.85q1.025-.425 2.1-.638Q10.825 4 12 4q3.775 0 6.725 2.087Q21.675 8.175 23 11.5q-.575 1.475-1.512 2.738Q20.55 15.5 19.3 16.45Zm-4.625-4.6-3-3q.7-.125 1.288.112.587.238 1.012.688.425.45.613 1.038.187.587.087 1.162Z" />
                </svg>
            )}
        </Tooltip>
    ), { noop: true }),

    LockRightIcon: ErrorBoundary.wrap(() => (
        <Tooltip text="Hidden Channel">
            {({ onMouseLeave, onMouseEnter }) => (
                <svg
                    onMouseLeave={onMouseLeave}
                    onMouseEnter={onMouseEnter}
                    className={ChannelListClasses.icon + " " + "shc-hidden-channel-icon"}
                    width="24"
                    height="24"
                    viewBox="0 0 24 24"
                    aria-hidden={true}
                    role="img"
                >
                    <path className="shc-evenodd-fill-current-color" d="M17 11V7C17 4.243 14.756 2 12 2C9.242 2 7 4.243 7 7V11C5.897 11 5 11.896 5 13V20C5 21.103 5.897 22 7 22H17C18.103 22 19 21.103 19 20V13C19 11.896 18.103 11 17 11ZM12 18C11.172 18 10.5 17.328 10.5 16.5C10.5 15.672 11.172 15 12 15C12.828 15 13.5 15.672 13.5 16.5C13.5 17.328 12.828 18 12 18ZM15 11H9V7C9 5.346 10.346 4 12 4C13.654 4 15 5.346 15 7V11Z" />
                </svg>
            )}
        </Tooltip>
    ), { noop: true })
});<|MERGE_RESOLUTION|>--- conflicted
+++ resolved
@@ -183,7 +183,6 @@
                 },
                 // Add the hidden lock icon if the channel is hidden
                 {
-<<<<<<< HEAD
                     predicate: () => settings.store.showMode === ShowMode.LockIconRight,
                     match: /\.name\),.{0,120}\.children.+?:null(?<=,channel:(\i).+?)/,
                     replace: (m, channel) => `${m},$self.isHiddenChannel(${channel})?$self.LockRightIcon():null`
@@ -198,10 +197,11 @@
                 {
                     match: /{channel:(\i),name:\i,muted:(\i).+?;/,
                     replace: (m, channel, muted) => `${m}${muted}=$self.isHiddenChannel(${channel})?true:${muted};`
-=======
+                },
+                // Add the hidden eye icon if the channel is hidden
+                {
                     match: /\.name,{.{0,140}\.children.+?:null(?<=,channel:(\i).+?)/,
                     replace: (m, channel) => `${m},$self.isHiddenChannel(${channel})?$self.HiddenChannelIcon():null`
->>>>>>> 4a5f0838
                 },
                 // Make voice channels also appear as muted if they are muted
                 {
