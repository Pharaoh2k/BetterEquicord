/*
 * Vencord, a modification for Discord's desktop app
 * Copyright (c) 2022 Vendicated and contributors
 *
 * This program is free software: you can redistribute it and/or modify
 * it under the terms of the GNU General Public License as published by
 * the Free Software Foundation, either version 3 of the License, or
 * (at your option) any later version.
 *
 * This program is distributed in the hope that it will be useful,
 * but WITHOUT ANY WARRANTY; without even the implied warranty of
 * MERCHANTABILITY or FITNESS FOR A PARTICULAR PURPOSE.  See the
 * GNU General Public License for more details.
 *
 * You should have received a copy of the GNU General Public License
 * along with this program.  If not, see <https://www.gnu.org/licenses/>.
*/

import "./style.css";

import { definePluginSettings } from "@api/Settings";
import { classNameFactory } from "@api/Styles";
import ErrorBoundary from "@components/ErrorBoundary";
import { Devs, EquicordDevs } from "@utils/constants";
import { classes } from "@utils/misc";
import { canonicalizeMatch } from "@utils/patches";
import definePlugin, { OptionType } from "@utils/types";
import { findByPropsLazy } from "@webpack";
import { ChannelStore, PermissionsBits, PermissionStore, Tooltip } from "@webpack/common";
import type { Channel, Role } from "discord-types/general";

import HiddenChannelLockScreen from "./components/HiddenChannelLockScreen";

const ChannelListClasses = findByPropsLazy("modeMuted", "modeSelected", "unread", "icon");

export const cl = classNameFactory("vc-shc-");

const enum ShowMode {
    LockIcon,
    LockIconRight,
    EyeIconRight,
}

const enum ChannelStyle {
    Classic,
    Muted,
    Unread,
    MutedUnread,
}

const CONNECT = 1n << 20n;

export const settings = definePluginSettings({
    channelStyle: {
        description: "The style used to display hidden channels.",
        type: OptionType.SELECT,
        options: [
            { label: "Classic", value: ChannelStyle.Classic, default: true },
            { label: "Muted", value: ChannelStyle.Muted },
            { label: "Show Unreads", value: ChannelStyle.Unread },
            { label: "Muted and Show Unreads", value: ChannelStyle.MutedUnread }
        ],
        restartNeeded: true
    },
    showMode: {
        description: "The mode used to display hidden channels.",
        type: OptionType.SELECT,
        options: [
            { label: "Lock Icon replacing channel icon", value: ShowMode.LockIcon, default: true },
            { label: "Eye icon on the right", value: ShowMode.EyeIconRight },
            { label: "Lock icon on the right", value: ShowMode.LockIconRight }
        ],
        restartNeeded: true
    },
    defaultAllowedUsersAndRolesDropdownState: {
        description: "Whether the allowed users and roles dropdown on hidden channels should be open by default",
        type: OptionType.BOOLEAN,
        default: true
    }
});

function isUncategorized(objChannel: { channel: Channel; comparator: number; }) {
    return objChannel.channel.id === "null" && objChannel.channel.name === "Uncategorized" && objChannel.comparator === -1;
}

export default definePlugin({
    name: "ShowHiddenChannels",
    description: "Show channels that you do not have access to view.",
    authors: [Devs.BigDuck, Devs.AverageReactEnjoyer, Devs.D3SOX, Devs.Ven, Devs.Nuckyz, Devs.Nickyux, Devs.dzshn, EquicordDevs.Oggetto],
    settings,

    patches: [
        {
            // RenderLevel defines if a channel is hidden, collapsed in category, visible, etc
            find: '"placeholder-channel-id"',
            replacement: [
                // Remove the special logic for channels we don't have access to
                {
                    match: /if\(!\i\.\i\.can\(\i\.\i\.VIEW_CHANNEL.+?{if\(this\.id===\i\).+?threadIds:\[\]}}/,
                    replace: ""
                },
                // Do not check for unreads when selecting the render level if the channel is hidden
                {
                    match: /(?<=&&)(?=!\i\.\i\.hasUnread\(this\.record\.id\))/,
                    replace: "$self.isHiddenChannel(this.record)||"
                },
                // Make channels we dont have access to be the same level as normal ones
                {
                    match: /(this\.record\)\?{renderLevel:(.+?),threadIds.+?renderLevel:).+?(?=,threadIds)/g,
                    replace: (_, rest, defaultRenderLevel) => `${rest}${defaultRenderLevel}`
                },
                // Remove permission checking for getRenderLevel function
                {
                    match: /(getRenderLevel\(\i\){.+?return)!\i\.\i\.can\(\i\.\i\.VIEW_CHANNEL,this\.record\)\|\|/,
                    replace: (_, rest) => `${rest} `
                }
            ]
        },
        {
            find: "VoiceChannel, transitionTo: Channel does not have a guildId",
            replacement: [
                {
                    // Do not show confirmation to join a voice channel when already connected to another if clicking on a hidden voice channel
                    match: /(?<=getIgnoredUsersForVoiceChannel\((\i)\.id\);return\()/,
                    replace: (_, channel) => `!$self.isHiddenChannel(${channel})&&`
                },
                {
                    // Prevent Discord from trying to connect to hidden voice channels
                    // FIXME(Bundler change related): Remove old compatiblity once enough time has passed
                    match: /(?=(\|\||&&)\i\.\i\.selectVoiceChannel\((\i)\.id\))/,
                    replace: (_, condition, channel) => condition === "||"
                        ? `||$self.isHiddenChannel(${channel})`
                        : `&&!$self.isHiddenChannel(${channel})`
                },
                {
                    // Make Discord show inside the channel if clicking on a hidden or locked channel
                    match: /!__OVERLAY__&&\((?<=selectVoiceChannel\((\i)\.id\).+?)/,
                    replace: (m, channel) => `${m}$self.isHiddenChannel(${channel},true)||`
                }
            ]
        },
        // Prevent Discord from trying to connect to hidden stage channels
        {
            find: ".AUDIENCE),{isSubscriptionGated",
            replacement: {
                // FIXME(Bundler change related): Remove old compatiblity once enough time has passed
                match: /(!)?(\i)\.isRoleSubscriptionTemplatePreviewChannel\(\)/,
                replace: (m, not, channel) => not
                    ? `${m}&&!$self.isHiddenChannel(${channel})`
                    : `${m}||$self.isHiddenChannel(${channel})`
            }
        },
        {
            find: 'tutorialId:"instant-invite"',
            replacement: [
                // Render null instead of the buttons if the channel is hidden
                ...[
                    "renderEditButton",
                    "renderInviteButton",
                ].map(func => ({
                    match: new RegExp(`(?<=${func}\\(\\){)`, "g"), // Global because Discord has multiple declarations of the same functions
                    replace: "if($self.isHiddenChannel(this.props.channel))return null;"
                }))
            ]
        },
        {
            find: "VoiceChannel.renderPopout: There must always be something to render",
            all: true,
            // Render null instead of the buttons if the channel is hidden
            replacement: {
                match: /(?<="renderOpenChatButton",\(\)=>{)/,
                replace: "if($self.isHiddenChannel(this.props.channel))return null;"
            }
        },
        {
            find: "#{intl::CHANNEL_TOOLTIP_DIRECTORY}",
            predicate: () => settings.store.showMode === ShowMode.LockIcon,
            replacement: {
                // Lock Icon
                match: /(?=switch\((\i)\.type\).{0,30}\.GUILD_ANNOUNCEMENT.{0,70}\(0,\i\.\i\))/,
                replace: (_, channel) => `if($self.isHiddenChannel(${channel}))return $self.LockIcon;`
            }
        },
        {
            find: "UNREAD_IMPORTANT:",
            predicate: () => settings.store.showMode !== ShowMode.LockIcon,
            replacement: [
                // Add the hidden eye icon if the channel is hidden
                {
                    predicate: () => settings.store.showMode === ShowMode.EyeIconRight,
                    match: /\.name,{.{0,140}\.children.+?:null(?<=,channel:(\i).+?)/,
                    replace: (m, channel) => `${m},$self.isHiddenChannel(${channel})?$self.EyeRightIcon():null`
                },
                // Add the hidden lock icon if the channel is hidden
                {
                    predicate: () => settings.store.showMode === ShowMode.LockIconRight,
                    match: /\.name,{.{0,140}\.children.+?:null(?<=,channel:(\i).+?)/,
                    replace: (m, channel) => `${m},$self.isHiddenChannel(${channel})?$self.LockRightIcon():null`
                },
            ]
        },
        {
            find: "UNREAD_IMPORTANT:",
            predicate: () => settings.store.channelStyle === ChannelStyle.Muted || settings.store.channelStyle === ChannelStyle.MutedUnread,
            replacement: [
                // Make the channel appear as muted if it's hidden
                {
                    match: /\.subtitle,.+?;(?=return\(0,\i\.jsxs?\))(?<={channel:(\i),name:\i,muted:(\i).+?;)/,
                    replace: (m, channel, muted) => `${m}${muted}=$self.isHiddenChannel(${channel})?true:${muted};`
                },
                // Make voice channels also appear as muted if they are muted
                {
                    // FIXME(Bundler change related): Remove old compatiblity once enough time has passed
                    match: /(?<=\.wrapper:\i\.notInteractive,)(.+?)(if\()?(\i)(?:\)return |\?)(\i\.MUTED)/,
                    replace: (_, otherClasses, isIf, isMuted, mutedClassExpression) => isIf
                        ? `${isMuted}?${mutedClassExpression}:"",${otherClasses}if(${isMuted})return ""`
                        : `${isMuted}?${mutedClassExpression}:"",${otherClasses}${isMuted}?""`
                },
                {
                    // Make muted channels also appear as unread if hide unreads is false and the channel is hidden
                    // FIXME(Bundler change related): Remove old compatiblity once enough time has passed
                    predicate: () => settings.store.channelStyle === ChannelStyle.MutedUnread || settings.store.channelStyle === ChannelStyle.Unread,
                    match: /(?<=\.LOCKED(?:;if\(|:))(?<={channel:(\i).+?)/,
                    replace: (_, channel) => `!$self.isHiddenChannel(${channel})&&`
                }
            ]
        },
        {
            find: "UNREAD_IMPORTANT:",
            predicate: () => settings.store.channelStyle !== ChannelStyle.Unread && settings.store.channelStyle !== ChannelStyle.MutedUnread,
            replacement: [
                {
                    // FIXME(Bundler change related): Remove old compatiblity once enough time has passed
                    match: /(?<=\.LOCKED(?:;if\(|:))(?<={channel:(\i).+?)/,
                    replace: (_, channel) => `!$self.isHiddenChannel(${channel})&&`
                },
                {
                    // Hide unreads
                    match: /\.subtitle,.+?;(?=return\(0,\i\.jsxs?\))(?<={channel:(\i),name:\i,.+?unread:(\i).+?)/,
                    replace: (m, channel, unread) => `${m}${unread}=$self.isHiddenChannel(${channel})?false:${unread};`
                }
            ]
        },
        {
            // Hide the new version of unreads box for hidden channels
            find: '="ChannelListUnreadsStore",',
            replacement: {
                match: /(?<=\.id\)\))(?=&&\(0,\i\.\i\)\((\i)\))/,
                replace: (_, channel) => `&&!$self.isHiddenChannel(${channel})`
            }
        },
        {
            // Make the old version of unreads box not visible for hidden channels
            find: "renderBottomUnread(){",
            replacement: {
                match: /(?<=!0\))(?=&&\(0,\i\.\i\)\((\i\.record)\))/,
                replace: "&&!$self.isHiddenChannel($1)"
            }
        },
        {
            // Make the state of the old version of unreads box not include hidden channels
            find: "ignoreRecents:!0",
            replacement: {
                match: /(?<=\.id\)\))(?=&&\(0,\i\.\i\)\((\i)\))/,
                replace: "&&!$self.isHiddenChannel($1)"
            }
        },
        // Only render the channel header and buttons that work when transitioning to a hidden channel
        {
            find: "Missing channel in Channel.renderHeaderToolbar",
            replacement: [
                {
                    match: /"renderHeaderToolbar",\(\)=>{.+?case \i\.\i\.GUILD_TEXT:(?=.+?(\i\.push.{0,50}channel:(\i)},"notifications"\)\)))(?<=isLurking:(\i).+?)/,
                    replace: (m, pushNotificationButtonExpression, channel, isLurking) => `${m}if(!${isLurking}&&$self.isHiddenChannel(${channel})){${pushNotificationButtonExpression};break;}`
                },
                {
                    match: /"renderHeaderToolbar",\(\)=>{.+?case \i\.\i\.GUILD_MEDIA:(?=.+?(\i\.push.{0,40}channel:(\i)},"notifications"\)\)))(?<=isLurking:(\i).+?)/,
                    replace: (m, pushNotificationButtonExpression, channel, isLurking) => `${m}if(!${isLurking}&&$self.isHiddenChannel(${channel})){${pushNotificationButtonExpression};break;}`
                },
                {
                    match: /"renderMobileToolbar",\(\)=>{.+?case \i\.\i\.GUILD_DIRECTORY:(?<=let{channel:(\i).+?)/,
                    replace: (m, channel) => `${m}if($self.isHiddenChannel(${channel}))break;`
                },
                {
                    match: /(?<="renderHeaderBar",\(\)=>{.+?hideSearch:(\i)\.isDirectory\(\))/,
                    replace: (_, channel) => `||$self.isHiddenChannel(${channel})`
                },
                {
                    match: /(?<=renderSidebar\(\){)/,
                    replace: "if($self.isHiddenChannel(this.props.channel))return null;"
                },
                {
                    match: /(?<=renderChat\(\){)/,
                    replace: "if($self.isHiddenChannel(this.props.channel))return $self.HiddenChannelLockScreen(this.props.channel);"
                }
            ]
        },
        // Avoid trying to fetch messages from hidden channels
        {
            find: '"MessageManager"',
            replacement: {
                match: /"Skipping fetch because channelId is a static route"\);return}(?=.+?getChannel\((\i)\))/,
                replace: (m, channelId) => `${m}if($self.isHiddenChannel({channelId:${channelId}}))return;`
            }
        },
        // Patch keybind handlers so you can't accidentally jump to hidden channels
        {
            find: '"alt+shift+down"',
            replacement: {
                match: /(?<=getChannel\(\i\);return null!=(\i))(?=.{0,200}?>0\)&&\(0,\i\.\i\)\(\i\))/,
                replace: (_, channel) => `&&!$self.isHiddenChannel(${channel})`
            }
        },
        // Patch keybind handlers so you can't accidentally jump to hidden channels
        {
            find: ".APPLICATION_STORE&&null!=",
            replacement: {
                match: /getState\(\)\.channelId.+?(?=\.map\(\i=>\i\.id)/,
                replace: "$&.filter(e=>!$self.isHiddenChannel(e))"
            }
        },
        {
            find: "#{intl::ROLE_REQUIRED_SINGLE_USER_MESSAGE}",
            replacement: [
                {
                    // Change the role permission check to CONNECT if the channel is locked
                    match: /ADMINISTRATOR\)\|\|(?<=context:(\i)}.+?)(?=(.+?)VIEW_CHANNEL)/,
                    replace: (m, channel, permCheck) => `${m}!Vencord.Webpack.Common.PermissionStore.can(${CONNECT}n,${channel})?${permCheck}CONNECT):`
                },
                {
                    // Change the permissionOverwrite check to CONNECT if the channel is locked
                    match: /permissionOverwrites\[.+?\i=(?<=context:(\i)}.+?)(?=(.+?)VIEW_CHANNEL)/,
                    replace: (m, channel, permCheck) => `${m}!Vencord.Webpack.Common.PermissionStore.can(${CONNECT}n,${channel})?${permCheck}CONNECT):`
                },
                {
                    // Include the @everyone role in the allowed roles list for Hidden Channels
                    match: /sortBy.{0,30}?\.filter\(\i=>(?<=channel:(\i).+?)/,
                    replace: (m, channel) => `${m}$self.isHiddenChannel(${channel})?true:`
                },
                {
                    // If the @everyone role has the required permissions, make the array only contain it
                    match: /forceRoles:.+?.value\(\)(?<=channel:(\i).+?)/,
                    replace: (m, channel) => `${m}.reduce(...$self.makeAllowedRolesReduce(${channel}.guild_id))`
                },
                {
                    // Patch the header to only return allowed users and roles if it's a hidden channel or locked channel (Like when it's used on the HiddenChannelLockScreen)
                    match: /MANAGE_ROLES.{0,90}?return(?=\(.+?(\(0,\i\.jsxs\)\("div",{className:\i\.members.+?guildId:(\i)\.guild_id.+?roleColor.+?\]}\)))/,
                    replace: (m, component, channel) => {
                        // Export the channel for the users allowed component patch
                        component = component.replace(canonicalizeMatch(/(?<=users:\i)/), `,shcChannel:${channel}`);
                        // Always render the component for multiple allowed users
                        component = component.replace(canonicalizeMatch(/1!==\i\.length/), "true");

                        return `${m} $self.isHiddenChannel(${channel},true)?${component}:`;
                    }
                }
            ]
        },
        {
<<<<<<< HEAD
            find: ".SIZE_24,overflowCountVariant:",
=======
            find: '="interactive-normal",overflowCountClassName:',
>>>>>>> 59974a16
            replacement: [
                {
                    // Create a variable for the channel prop
                    match: /users:\i,maxUsers:\i.+?}=(\i).*?;/,
                    replace: (m, props) => `${m}let{shcChannel}=${props};`
                },
                {
                    // Make Discord always render the plus button if the component is used inside the HiddenChannelLockScreen
<<<<<<< HEAD
                    match: /\i>0(?=&&.{0,60}Math.min)/,
=======
                    match: /\i>0(?=&&.{0,30}Math.min)/,
>>>>>>> 59974a16
                    replace: m => `($self.isHiddenChannel(typeof shcChannel!=="undefined"?shcChannel:void 0,true)?true:${m})`
                },
                {
                    // Prevent Discord from overwriting the last children with the plus button
                    // if the overflow amount is <= 0 and the component is used inside the HiddenChannelLockScreen
<<<<<<< HEAD
                    match: /(?<=\i\.length-)1(?=\]=.{0,60}renderPopout)(?<=(\i)=\i\.length-\i.*)/,
=======
                    match: /(?<=\i\.length-)1(?=\]=.{0,60}renderPopout)(?<=(\i)=\i\.length-\i.+?)/,
>>>>>>> 59974a16
                    replace: (_, amount) => `($self.isHiddenChannel(typeof shcChannel!=="undefined"?shcChannel:void 0,true)&&${amount}<=0?0:1)`
                },
                {
                    // Show only the plus text without overflowed children amount
                    // if the overflow amount is <= 0 and the component is used inside the HiddenChannelLockScreen
<<<<<<< HEAD
                    match: /(?<="\+"\.concat\()(\i)/,
                    replace: (m, amount) => `$self.isHiddenChannel(typeof shcChannel!=="undefined"?shcChannel:void 0,true)&&${amount}<=0?"":${m}`
=======
                    match: /(?<="\+"\.concat\()\i/,
                    replace: overflowTextAmount => "" +
                        `$self.isHiddenChannel(typeof shcChannel!=="undefined"?shcChannel:void 0,true)&&(${overflowTextAmount}-1)<=0?"":${overflowTextAmount}`
>>>>>>> 59974a16
                }
            ]
        },
        {
            find: "#{intl::CHANNEL_CALL_CURRENT_SPEAKER}",
            replacement: [
                {
                    // Remove the divider and the open chat button for the HiddenChannelLockScreen
                    match: /"more-options-popout"\)\),(?<=channel:(\i).+?inCall:(\i).+?)/,
                    replace: (m, channel, inCall) => `${m}${inCall}||!$self.isHiddenChannel(${channel},true)&&`
                },
                {
                    // Remove invite users button for the HiddenChannelLockScreen
                    match: /"popup".{0,100}?if\((?<=channel:(\i).+?inCall:(\i).+?)/,
                    replace: (m, channel, inCall) => `${m}(${inCall}||!$self.isHiddenChannel(${channel},true))&&`
                },
            ]
        },
        {
            find: "#{intl::EMBEDDED_ACTIVITIES_DEVELOPER_ACTIVITY_SHELF_FETCH_ERROR}",
            replacement: [
                {
                    // Render our HiddenChannelLockScreen component instead of the main voice channel component
                    match: /renderContent\(\i\){.+?this\.renderVoiceChannelEffects.+?children:/,
                    replace: "$&!this.props.inCall&&$self.isHiddenChannel(this.props.channel,true)?$self.HiddenChannelLockScreen(this.props.channel):"
                },
                {
                    // Disable gradients for the HiddenChannelLockScreen of voice channels
                    match: /renderContent\(\i\){.+?disableGradients:/,
                    replace: "$&!this.props.inCall&&$self.isHiddenChannel(this.props.channel,true)||"
                },
                {
                    // Disable useless components for the HiddenChannelLockScreen of voice channels
                    match: /(?:{|,)render(?!Header|ExternalHeader).{0,30}?:/g,
                    replace: "$&!this.props.inCall&&$self.isHiddenChannel(this.props.channel,true)?()=>null:"
                },
                {
                    // Disable bad CSS class which mess up hidden voice channels styling
                    match: /callContainer,(?<=\i\.callContainer,)/,
                    replace: '$&!this.props.inCall&&$self.isHiddenChannel(this.props.channel,true)?"":'
                }
            ]
        },
        {
            find: '"HasBeenInStageChannel"',
            replacement: [
                {
                    // Render our HiddenChannelLockScreen component instead of the main stage channel component
                    match: /"124px".+?children:(?<=let \i,{channel:(\i).+?)(?=.{0,20}?}\)}function)/,
                    replace: (m, channel) => `${m}$self.isHiddenChannel(${channel})?$self.HiddenChannelLockScreen(${channel}):`
                },
                {
                    // Disable useless components for the HiddenChannelLockScreen of stage channels
                    match: /render(?:BottomLeft|BottomCenter|BottomRight|ChatToasts):\(\)=>(?<=let \i,{channel:(\i).+?)/g,
                    replace: (m, channel) => `${m}$self.isHiddenChannel(${channel})?null:`
                },
                {
                    // Disable gradients for the HiddenChannelLockScreen of stage channels
                    match: /"124px".+?disableGradients:(?<=let \i,{channel:(\i).+?)/,
                    replace: (m, channel) => `${m}$self.isHiddenChannel(${channel})||`
                },
                {
                    // Disable strange styles applied to the header for the HiddenChannelLockScreen of stage channels
                    match: /"124px".+?style:(?<=let \i,{channel:(\i).+?)/,
                    replace: (m, channel) => `${m}$self.isHiddenChannel(${channel})?void 0:`
                }
            ]
        },
        {
            find: "#{intl::STAGE_FULL_MODERATOR_TITLE}",
            replacement: [
                {
                    // Remove the divider and amount of users in stage channel components for the HiddenChannelLockScreen
                    match: /\(0,\i\.jsx\)\(\i\.\i\.Divider.+?}\)]}\)(?=.+?:(\i)\.guild_id)/,
                    replace: (m, channel) => `$self.isHiddenChannel(${channel})?null:(${m})`
                },
                {
                    // Remove the open chat button for the HiddenChannelLockScreen
                    match: /"recents".+?&&(?=\(.+?channelId:(\i)\.id,showRequestToSpeakSidebar)/,
                    replace: (m, channel) => `${m}!$self.isHiddenChannel(${channel})&&`
                }
            ]
        },
        {
            // Make the chat input bar channel list contain hidden channels
            find: ",queryStaticRouteChannels(",
            replacement: [
                {
                    // Make the getChannels call to GuildChannelStore return hidden channels
                    match: /(?<=queryChannels\(\i\){.+?getChannels\(\i)(?=\))/,
                    replace: ",true"
                },
                {
                    // Avoid filtering out hidden channels from the channel list
                    match: /(?<=queryChannels\(\i\){.+?\)\((\i)\.type\))(?=&&!\i\.\i\.can\()/,
                    replace: "&&!$self.isHiddenChannel($1)"
                }
            ]
        },
        {
            find: "\"^/guild-stages/(\\\\d+)(?:/)?(\\\\d+)?\"",
            replacement: {
                // Make mentions of hidden channels work
                match: /\i\.\i\.can\(\i\.\i\.VIEW_CHANNEL,\i\)/,
                replace: "true"
            },
        },
        {
            find: 'className:"channelMention",children',
            replacement: {
                // Show inside voice channel instead of trying to join them when clicking on a channel mention
                match: /(?<=getChannel\(\i\);if\(null!=(\i))(?=.{0,100}?selectVoiceChannel)/,
                replace: (_, channel) => `&&!$self.isHiddenChannel(${channel})`
            }
        },
        {
            find: '"GuildChannelStore"',
            replacement: [
                {
                    // Make GuildChannelStore contain hidden channels
                    match: /isChannelGated\(.+?\)(?=&&)/,
                    replace: m => `${m}&&false`
                },
                {
                    // Filter hidden channels from GuildChannelStore.getChannels unless told otherwise
                    match: /(?<=getChannels\(\i)(\){.*?)return (.+?)}/,
                    replace: (_, rest, channels) => `,shouldIncludeHidden${rest}return $self.resolveGuildChannels(${channels},shouldIncludeHidden??arguments[0]==="@favorites");}`
                }
            ]
        },
        {
            find: "#{intl::FORM_LABEL_MUTED}",
            replacement: {
                // Make GuildChannelStore.getChannels return hidden channels
                match: /(?<=getChannels\(\i)(?=\))/,
                replace: ",true"
            }
        },
        {
            find: '"NowPlayingViewStore"',
            replacement: {
                // Make active now voice states on hidden channels
                match: /(getVoiceStateForUser.{0,150}?)&&\i\.\i\.canWithPartialContext.{0,20}VIEW_CHANNEL.+?}\)(?=\?)/,
                replace: "$1"
            }
        }
    ],

    isHiddenChannel(channel: Channel & { channelId?: string; }, checkConnect = false) {
        try {
            if (!channel) return false;

            if (channel.channelId) channel = ChannelStore.getChannel(channel.channelId);
            if (!channel || channel.isDM() || channel.isGroupDM() || channel.isMultiUserDM()) return false;

            return !PermissionStore.can(PermissionsBits.VIEW_CHANNEL, channel) || checkConnect && !PermissionStore.can(PermissionsBits.CONNECT, channel);
        } catch (e) {
            console.error("[ViewHiddenChannels#isHiddenChannel]: ", e);
            return false;
        }
    },

    resolveGuildChannels(channels: Record<string | number, Array<{ channel: Channel; comparator: number; }> | string | number>, shouldIncludeHidden: boolean) {
        if (shouldIncludeHidden) return channels;

        const res = {};
        for (const [key, maybeObjChannels] of Object.entries(channels)) {
            if (!Array.isArray(maybeObjChannels)) {
                res[key] = maybeObjChannels;
                continue;
            }

            res[key] ??= [];

            for (const objChannel of maybeObjChannels) {
                if (isUncategorized(objChannel) || objChannel.channel.id === null || !this.isHiddenChannel(objChannel.channel)) res[key].push(objChannel);
            }
        }

        return res;
    },

    makeAllowedRolesReduce(guildId: string) {
        return [
            (prev: Array<Role>, _: Role, index: number, originalArray: Array<Role>) => {
                if (index !== 0) return prev;

                const everyoneRole = originalArray.find(role => role.id === guildId);

                if (everyoneRole) return [everyoneRole];
                return originalArray;
            },
            [] as Array<Role>
        ];
    },

    HiddenChannelLockScreen: (channel: any) => <HiddenChannelLockScreen channel={channel} />,

    LockIcon: ErrorBoundary.wrap(() => (
        <svg
            className={ChannelListClasses.icon}
            height="18"
            width="20"
            viewBox="0 0 24 24"
            aria-hidden={true}
            role="img"
        >
            <path fill="currentcolor" fillRule="evenodd" d="M17 11V7C17 4.243 14.756 2 12 2C9.242 2 7 4.243 7 7V11C5.897 11 5 11.896 5 13V20C5 21.103 5.897 22 7 22H17C18.103 22 19 21.103 19 20V13C19 11.896 18.103 11 17 11ZM12 18C11.172 18 10.5 17.328 10.5 16.5C10.5 15.672 11.172 15 12 15C12.828 15 13.5 15.672 13.5 16.5C13.5 17.328 12.828 18 12 18ZM15 11H9V7C9 5.346 10.346 4 12 4C13.654 4 15 5.346 15 7V11Z" />
        </svg>
    ), { noop: true }),

    EyeRightIcon: ErrorBoundary.wrap(() => (
        <Tooltip text="Hidden Channel">
            {({ onMouseLeave, onMouseEnter }) => (
                <svg
                    onMouseLeave={onMouseLeave}
                    onMouseEnter={onMouseEnter}
                    className={classes(ChannelListClasses.icon, cl("hidden-channel-icon"))}
                    width="24"
                    height="24"
                    viewBox="0 0 24 24"
                    aria-hidden={true}
                    role="img"
                >
                    <path fill="currentcolor" fillRule="evenodd" d="m19.8 22.6-4.2-4.15q-.875.275-1.762.413Q12.95 19 12 19q-3.775 0-6.725-2.087Q2.325 14.825 1 11.5q.525-1.325 1.325-2.463Q3.125 7.9 4.15 7L1.4 4.2l1.4-1.4 18.4 18.4ZM12 16q.275 0 .512-.025.238-.025.513-.1l-5.4-5.4q-.075.275-.1.513-.025.237-.025.512 0 1.875 1.312 3.188Q10.125 16 12 16Zm7.3.45-3.175-3.15q.175-.425.275-.862.1-.438.1-.938 0-1.875-1.312-3.188Q13.875 7 12 7q-.5 0-.938.1-.437.1-.862.3L7.65 4.85q1.025-.425 2.1-.638Q10.825 4 12 4q3.775 0 6.725 2.087Q21.675 8.175 23 11.5q-.575 1.475-1.512 2.738Q20.55 15.5 19.3 16.45Zm-4.625-4.6-3-3q.7-.125 1.288.112.587.238 1.012.688.425.45.613 1.038.187.587.087 1.162Z" />
                </svg>
            )}
        </Tooltip>
    ), { noop: true }),

    LockRightIcon: ErrorBoundary.wrap(() => (
        <Tooltip text="Hidden Channel">
            {({ onMouseLeave, onMouseEnter }) => (
                <svg
                    onMouseLeave={onMouseLeave}
                    onMouseEnter={onMouseEnter}
                    className={ChannelListClasses.icon + " " + "shc-hidden-channel-icon"}
                    width="24"
                    height="24"
                    viewBox="0 0 24 24"
                    aria-hidden={true}
                    role="img"
                >
                    <path fill="currentcolor" className="shc-evenodd-fill-current-color" d="M17 11V7C17 4.243 14.756 2 12 2C9.242 2 7 4.243 7 7V11C5.897 11 5 11.896 5 13V20C5 21.103 5.897 22 7 22H17C18.103 22 19 21.103 19 20V13C19 11.896 18.103 11 17 11ZM12 18C11.172 18 10.5 17.328 10.5 16.5C10.5 15.672 11.172 15 12 15C12.828 15 13.5 15.672 13.5 16.5C13.5 17.328 12.828 18 12 18ZM15 11H9V7C9 5.346 10.346 4 12 4C13.654 4 15 5.346 15 7V11Z" />
                </svg>
            )}
        </Tooltip>
    ), { noop: true })
});<|MERGE_RESOLUTION|>--- conflicted
+++ resolved
@@ -357,11 +357,7 @@
             ]
         },
         {
-<<<<<<< HEAD
-            find: ".SIZE_24,overflowCountVariant:",
-=======
             find: '="interactive-normal",overflowCountClassName:',
->>>>>>> 59974a16
             replacement: [
                 {
                     // Create a variable for the channel prop
@@ -370,34 +366,21 @@
                 },
                 {
                     // Make Discord always render the plus button if the component is used inside the HiddenChannelLockScreen
-<<<<<<< HEAD
-                    match: /\i>0(?=&&.{0,60}Math.min)/,
-=======
                     match: /\i>0(?=&&.{0,30}Math.min)/,
->>>>>>> 59974a16
                     replace: m => `($self.isHiddenChannel(typeof shcChannel!=="undefined"?shcChannel:void 0,true)?true:${m})`
                 },
                 {
                     // Prevent Discord from overwriting the last children with the plus button
                     // if the overflow amount is <= 0 and the component is used inside the HiddenChannelLockScreen
-<<<<<<< HEAD
-                    match: /(?<=\i\.length-)1(?=\]=.{0,60}renderPopout)(?<=(\i)=\i\.length-\i.*)/,
-=======
                     match: /(?<=\i\.length-)1(?=\]=.{0,60}renderPopout)(?<=(\i)=\i\.length-\i.+?)/,
->>>>>>> 59974a16
                     replace: (_, amount) => `($self.isHiddenChannel(typeof shcChannel!=="undefined"?shcChannel:void 0,true)&&${amount}<=0?0:1)`
                 },
                 {
                     // Show only the plus text without overflowed children amount
                     // if the overflow amount is <= 0 and the component is used inside the HiddenChannelLockScreen
-<<<<<<< HEAD
-                    match: /(?<="\+"\.concat\()(\i)/,
-                    replace: (m, amount) => `$self.isHiddenChannel(typeof shcChannel!=="undefined"?shcChannel:void 0,true)&&${amount}<=0?"":${m}`
-=======
                     match: /(?<="\+"\.concat\()\i/,
                     replace: overflowTextAmount => "" +
                         `$self.isHiddenChannel(typeof shcChannel!=="undefined"?shcChannel:void 0,true)&&(${overflowTextAmount}-1)<=0?"":${overflowTextAmount}`
->>>>>>> 59974a16
                 }
             ]
         },
