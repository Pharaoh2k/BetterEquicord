/*
 * Vencord, a modification for Discord's desktop app
 * Copyright (c) 2022 Vendicated and contributors
 *
 * This program is free software: you can redistribute it and/or modify
 * it under the terms of the GNU General Public License as published by
 * the Free Software Foundation, either version 3 of the License, or
 * (at your option) any later version.
 *
 * This program is distributed in the hope that it will be useful,
 * but WITHOUT ANY WARRANTY; without even the implied warranty of
 * MERCHANTABILITY or FITNESS FOR A PARTICULAR PURPOSE.  See the
 * GNU General Public License for more details.
 *
 * You should have received a copy of the GNU General Public License
 * along with this program.  If not, see <https://www.gnu.org/licenses/>.
*/

import "./style.css";

import { definePluginSettings } from "@api/Settings";
import { classNameFactory } from "@api/Styles";
import ErrorBoundary from "@components/ErrorBoundary";
import { Devs, EquicordDevs } from "@utils/constants";
import { classes } from "@utils/misc";
import { canonicalizeMatch } from "@utils/patches";
import definePlugin, { OptionType } from "@utils/types";
import type { Channel, Role } from "@vencord/discord-types";
import { findByPropsLazy } from "@webpack";
import { ChannelStore, PermissionsBits, PermissionStore, Tooltip } from "@webpack/common";

import HiddenChannelLockScreen from "./components/HiddenChannelLockScreen";

const ChannelListClasses = findByPropsLazy("modeMuted", "modeSelected", "unread", "icon");

export const cl = classNameFactory("vc-shc-");

const enum ShowMode {
    LockIcon,
    LockIconRight,
    EyeIconRight,
}

const enum ChannelStyle {
    Classic,
    Muted,
    Unread,
    MutedUnread,
}

const CONNECT = 1n << 20n;

export const settings = definePluginSettings({
    channelStyle: {
        description: "The style used to display hidden channels.",
        type: OptionType.SELECT,
        options: [
            { label: "Classic", value: ChannelStyle.Classic, default: true },
            { label: "Muted", value: ChannelStyle.Muted },
            { label: "Show Unreads", value: ChannelStyle.Unread },
            { label: "Muted and Show Unreads", value: ChannelStyle.MutedUnread }
        ],
        restartNeeded: true
    },
    showMode: {
        description: "The mode used to display hidden channels.",
        type: OptionType.SELECT,
        options: [
            { label: "Lock Icon replacing channel icon", value: ShowMode.LockIcon, default: true },
            { label: "Eye icon on the right", value: ShowMode.EyeIconRight },
            { label: "Lock icon on the right", value: ShowMode.LockIconRight }
        ],
        restartNeeded: true
    },
    defaultAllowedUsersAndRolesDropdownState: {
        description: "Whether the allowed users and roles dropdown on hidden channels should be open by default",
        type: OptionType.BOOLEAN,
        default: true
    }
});

function isUncategorized(objChannel: { channel: Channel; comparator: number; }) {
    return objChannel.channel.id === "null" && objChannel.channel.name === "Uncategorized" && objChannel.comparator === -1;
}

export default definePlugin({
    name: "ShowHiddenChannels",
    description: "Show channels that you do not have access to view.",
    authors: [Devs.BigDuck, Devs.AverageReactEnjoyer, Devs.D3SOX, Devs.Ven, Devs.Nuckyz, Devs.Nickyux, Devs.dzshn, EquicordDevs.Oggetto],
    settings,

    patches: [
        {
            // RenderLevel defines if a channel is hidden, collapsed in category, visible, etc
            find: '"placeholder-channel-id"',
            replacement: [
                // Remove the special logic for channels we don't have access to
                {
                    match: /if\(!\i\.\i\.can\(\i\.\i\.VIEW_CHANNEL.+?{if\(this\.id===\i\).+?threadIds:\[\]}}/,
                    replace: ""
                },
                // Do not check for unreads when selecting the render level if the channel is hidden
                {
                    match: /(?<=&&)(?=!\i\.\i\.hasUnread\(this\.record\.id\))/,
                    replace: "$self.isHiddenChannel(this.record)||"
                },
                // Make channels we dont have access to be the same level as normal ones
                {
                    match: /(this\.record\)\?{renderLevel:(.+?),threadIds.+?renderLevel:).+?(?=,threadIds)/g,
                    replace: (_, rest, defaultRenderLevel) => `${rest}${defaultRenderLevel}`
                },
                // Remove permission checking for getRenderLevel function
                {
                    match: /(getRenderLevel\(\i\){.+?return)!\i\.\i\.can\(\i\.\i\.VIEW_CHANNEL,this\.record\)\|\|/,
                    replace: (_, rest) => `${rest} `
                }
            ]
        },
        {
            find: "VoiceChannel, transitionTo: Channel does not have a guildId",
            replacement: [
                {
                    // Do not show confirmation to join a voice channel when already connected to another if clicking on a hidden voice channel
                    match: /(?<=getIgnoredUsersForVoiceChannel\((\i)\.id\);return\()/,
                    replace: (_, channel) => `!$self.isHiddenChannel(${channel})&&`
                },
                {
                    // Prevent Discord from trying to connect to hidden voice channels
                    match: /(?=\|\|\i\.\i\.selectVoiceChannel\((\i)\.id\))/,
                    replace: (_, channel) => `||$self.isHiddenChannel(${channel})`
                },
                {
                    // Make Discord show inside the channel if clicking on a hidden or locked channel
                    match: /!__OVERLAY__&&\((?<=selectVoiceChannel\((\i)\.id\).+?)/,
                    replace: (m, channel) => `${m}$self.isHiddenChannel(${channel},true)||`
                }
            ]
        },
        // Prevent Discord from trying to connect to hidden stage channels
        {
            find: ".AUDIENCE),{isSubscriptionGated",
            replacement: {
                match: /(\i)\.isRoleSubscriptionTemplatePreviewChannel\(\)/,
                replace: (m, channel) => `${m}||$self.isHiddenChannel(${channel})`
            }
        },
        {
            find: 'tutorialId:"instant-invite"',
            replacement: [
                // Render null instead of the buttons if the channel is hidden
                ...[
                    "renderEditButton",
                    "renderInviteButton",
                ].map(func => ({
                    match: new RegExp(`(?<=${func}\\(\\){)`, "g"), // Global because Discord has multiple declarations of the same functions
                    replace: "if($self.isHiddenChannel(this.props.channel))return null;"
                }))
            ]
        },
        {
            find: "VoiceChannel.renderPopout: There must always be something to render",
            all: true,
            // Render null instead of the buttons if the channel is hidden
            replacement: {
                match: /(?<="renderOpenChatButton",\(\)=>{)/,
                replace: "if($self.isHiddenChannel(this.props.channel))return null;"
            }
        },
        {
            find: "#{intl::CHANNEL_TOOLTIP_DIRECTORY}",
            predicate: () => settings.store.showMode === ShowMode.LockIcon,
            replacement: {
                // Lock Icon
                match: /(?=switch\((\i)\.type\).{0,30}\.GUILD_ANNOUNCEMENT.{0,70}\(0,\i\.\i\))/,
                replace: (_, channel) => `if($self.isHiddenChannel(${channel}))return $self.LockIcon;`
            }
        },
        {
            find: "UNREAD_IMPORTANT:",
            predicate: () => settings.store.showMode !== ShowMode.LockIcon,
            replacement: [
                // Add the hidden eye icon if the channel is hidden
                {
                    predicate: () => settings.store.showMode === ShowMode.EyeIconRight,
                    match: /\.Children\.count.+?:null(?<=,channel:(\i).+?)/,
                    replace: (m, channel) => `${m},$self.isHiddenChannel(${channel})?$self.EyeRightIcon():null`
                },
                // Add the hidden lock icon if the channel is hidden
                {
                    predicate: () => settings.store.showMode === ShowMode.LockIconRight,
                    match: /\.Children\.count.+?:null(?<=,channel:(\i).+?)/,
                    replace: (m, channel) => `${m},$self.isHiddenChannel(${channel})?$self.LockRightIcon():null`
                },
            ]
        },
        {
            find: "UNREAD_IMPORTANT:",
            predicate: () => settings.store.channelStyle === ChannelStyle.Muted || settings.store.channelStyle === ChannelStyle.MutedUnread,
            replacement: [
                // Make the channel appear as muted if it's hidden
                {
                    match: /\.subtitle,.+?;(?=return\(0,\i\.jsxs?\))(?<={channel:(\i),name:\i,muted:(\i).+?;)/,
                    replace: (m, channel, muted) => `${m}${muted}=$self.isHiddenChannel(${channel})?true:${muted};`
                },
                // Make voice channels also appear as muted if they are muted
                {
<<<<<<< HEAD
                    // FIXME(Bundler change related): Remove old compatiblity once enough time has passed
                    match: /(?<=\.wrapper:\i\.notInteractive,)(.+?)(if\()?(\i)(?:\)return |\?)(\i\.MUTED)/,
                    replace: (_, otherClasses, isIf, isMuted, mutedClassExpression) => isIf
                        ? `${isMuted}?${mutedClassExpression}:"",${otherClasses}if(${isMuted})return ""`
                        : `${isMuted}?${mutedClassExpression}:"",${otherClasses}${isMuted}?""`
                },
                {
                    // Make muted channels also appear as unread if hide unreads is false and the channel is hidden
                    // FIXME(Bundler change related): Remove old compatiblity once enough time has passed
                    predicate: () => settings.store.channelStyle === ChannelStyle.MutedUnread || settings.store.channelStyle === ChannelStyle.Unread,
                    match: /(?<=\.LOCKED(?:;if\(|:))(?<={channel:(\i).+?)/,
                    replace: (_, channel) => `!$self.isHiddenChannel(${channel})&&`
=======
                    match: /(?<=\.wrapper:\i\.notInteractive,)(.+?)if\((\i)(?:\)return |\?)(\i\.MUTED)/,
                    replace: (_, otherClasses, isMuted, mutedClassExpression) => `${isMuted}?${mutedClassExpression}:"",${otherClasses}if(${isMuted})return ""`
>>>>>>> a2253cb4
                }
            ]
        },
        {
            find: "UNREAD_IMPORTANT:",
            predicate: () => settings.store.channelStyle !== ChannelStyle.Unread && settings.store.channelStyle !== ChannelStyle.MutedUnread,
            replacement: [
                {
<<<<<<< HEAD
                    // FIXME(Bundler change related): Remove old compatiblity once enough time has passed
                    match: /(?<=\.LOCKED(?:;if\(|:))(?<={channel:(\i).+?)/,
=======
                    // Make muted channels also appear as unread if hide unreads is false, using the HiddenIconWithMutedStyle and the channel is hidden
                    predicate: () => settings.store.hideUnreads === false && settings.store.showMode === ShowMode.HiddenIconWithMutedStyle,
                    match: /(?<=\.LOCKED;if\()(?<={channel:(\i).+?)/,
>>>>>>> a2253cb4
                    replace: (_, channel) => `!$self.isHiddenChannel(${channel})&&`
                },
                {
                    // Hide unreads
                    match: /\.subtitle,.+?;(?=return\(0,\i\.jsxs?\))(?<={channel:(\i),name:\i,.+?unread:(\i).+?)/,
                    replace: (m, channel, unread) => `${m}${unread}=$self.isHiddenChannel(${channel})?false:${unread};`
                }
            ]
        },
        {
            // Hide the new version of unreads box for hidden channels
            find: '="ChannelListUnreadsStore",',
            replacement: {
                match: /(?<=\.id\)\))(?=&&\(0,\i\.\i\)\((\i)\))/,
                replace: (_, channel) => `&&!$self.isHiddenChannel(${channel})`
            }
        },
        {
            // Make the old version of unreads box not visible for hidden channels
            find: "renderBottomUnread(){",
            replacement: {
                match: /(?<=!0\))(?=&&\(0,\i\.\i\)\((\i\.record)\))/,
                replace: "&&!$self.isHiddenChannel($1)"
            }
        },
        {
            // Make the state of the old version of unreads box not include hidden channels
            find: "ignoreRecents:!0",
            replacement: {
                match: /(?<=\.id\)\))(?=&&\(0,\i\.\i\)\((\i)\))/,
                replace: "&&!$self.isHiddenChannel($1)"
            }
        },
        // Only render the channel header and buttons that work when transitioning to a hidden channel
        {
            find: "Missing channel in Channel.renderHeaderToolbar",
            replacement: [
                {
                    match: /"renderHeaderToolbar",\(\)=>{.+?case \i\.\i\.GUILD_TEXT:(?=.+?(\i\.push.{0,50}channel:(\i)},"notifications"\)\)))(?<=isLurking:(\i).+?)/,
                    replace: (m, pushNotificationButtonExpression, channel, isLurking) => `${m}if(!${isLurking}&&$self.isHiddenChannel(${channel})){${pushNotificationButtonExpression};break;}`
                },
                {
                    match: /"renderHeaderToolbar",\(\)=>{.+?case \i\.\i\.GUILD_MEDIA:(?=.+?(\i\.push.{0,40}channel:(\i)},"notifications"\)\)))(?<=isLurking:(\i).+?)/,
                    replace: (m, pushNotificationButtonExpression, channel, isLurking) => `${m}if(!${isLurking}&&$self.isHiddenChannel(${channel})){${pushNotificationButtonExpression};break;}`
                },
                {
                    match: /"renderMobileToolbar",\(\)=>{.+?case \i\.\i\.GUILD_DIRECTORY:(?<=let{channel:(\i).+?)/,
                    replace: (m, channel) => `${m}if($self.isHiddenChannel(${channel}))break;`
                },
                {
                    match: /(?<="renderHeaderBar",\i=>{.+?hideSearch:(\i)\.isDirectory\(\))/,
                    replace: (_, channel) => `||$self.isHiddenChannel(${channel})`
                },
                {
                    match: /(?<=renderSidebar\(\){)/,
                    replace: "if($self.isHiddenChannel(this.props.channel))return null;"
                },
                {
                    match: /(?<=renderChat\(\){)/,
                    replace: "if($self.isHiddenChannel(this.props.channel))return $self.HiddenChannelLockScreen(this.props.channel);"
                }
            ]
        },
        // Avoid trying to fetch messages from hidden channels
        {
            find: '"MessageManager"',
            replacement: {
                match: /forceFetch:\i,isPreload:.+?}=\i;(?=.+?getChannel\((\i)\))/,
                replace: (m, channelId) => `${m}if($self.isHiddenChannel({channelId:${channelId}}))return;`
            }
        },
        // Patch keybind handlers so you can't accidentally jump to hidden channels
        {
            find: '"alt+shift+down"',
            replacement: {
                match: /(?<=getChannel\(\i\);return null!=(\i))(?=.{0,200}?>0\)&&\(0,\i\.\i\)\(\i\))/,
                replace: (_, channel) => `&&!$self.isHiddenChannel(${channel})`
            }
        },
        // Patch keybind handlers so you can't accidentally jump to hidden channels
        {
            find: ".APPLICATION_STORE&&null!=",
            replacement: {
                match: /getState\(\)\.channelId.+?(?=\.map\(\i=>\i\.id)/,
                replace: "$&.filter(e=>!$self.isHiddenChannel(e))"
            }
        },
        {
            find: "#{intl::ROLE_REQUIRED_SINGLE_USER_MESSAGE}",
            replacement: [
                {
                    // Change the role permission check to CONNECT if the channel is locked
                    match: /(forceRoles:.+?)(\i\.\i\(\i\.\i\.ADMINISTRATOR,\i\.\i\.VIEW_CHANNEL\))(?<=context:(\i)}.+?)/,
                    replace: (_, rest, mergedPermissions, channel) => `${rest}$self.swapViewChannelWithConnectPermission(${mergedPermissions},${channel})`
                },
                {
                    // Change the permissionOverwrite check to CONNECT if the channel is locked
                    match: /permissionOverwrites\[.+?\i=(?<=context:(\i)}.+?)(?=(.+?)VIEW_CHANNEL)/,
                    replace: (m, channel, permCheck) => `${m}!Vencord.Webpack.Common.PermissionStore.can(${CONNECT}n,${channel})?${permCheck}CONNECT):`
                },
                {
                    // Include the @everyone role in the allowed roles list for Hidden Channels
                    match: /getSortedRoles.+?\.filter\(\i=>(?=!)/,
                    replace: m => `${m}$self.isHiddenChannel(arguments[0]?.channel)?true:`
                },
                {
                    // If the @everyone role has the required permissions, make the array only contain it
                    match: /forceRoles:.+?.value\(\)(?<=channel:(\i).+?)/,
                    replace: (m, channel) => `${m}.reduce(...$self.makeAllowedRolesReduce(${channel}.guild_id))`
                },
                {
                    // Patch the header to only return allowed users and roles if it's a hidden channel or locked channel (Like when it's used on the HiddenChannelLockScreen)
                    match: /MANAGE_ROLES.{0,90}?return(?=\(.+?(\(0,\i\.jsxs\)\("div",{className:\i\.members.+?guildId:(\i)\.guild_id.+?roleColor.+?\]}\)))/,
                    replace: (m, component, channel) => {
                        // Export the channel for the users allowed component patch
                        component = component.replace(canonicalizeMatch(/(?<=users:\i)/), `,shcChannel:${channel}`);
                        // Always render the component for multiple allowed users
                        component = component.replace(canonicalizeMatch(/1!==\i\.length/), "true");

                        return `${m} $self.isHiddenChannel(${channel},true)?${component}:`;
                    }
                }
            ]
        },
        {
            find: '="interactive-normal",overflowCountClassName:',
            replacement: [
                {
                    // Create a variable for the channel prop
                    match: /(function \i\(\i\)\{)([^}]+?hideOverflowCount)/,
                    replace: "$1let {shcChannel}=arguments[0];$2"
                },
                {
                    // Make Discord always render the plus button if the component is used inside the HiddenChannelLockScreen
                    match: /\i>0(?=&&!\i&&!\i)/,
                    replace: m => `($self.isHiddenChannel(typeof shcChannel!=="undefined"?shcChannel:void 0,true)?true:${m})`
                },
                {
                    // Show only the plus text without overflowed children amount
                    // if the overflow amount is <= 0 and the component is used inside the HiddenChannelLockScreen
                    match: /(?<="\+"\.concat\()\i/,
                    replace: overflowTextAmount => "" +
                        `$self.isHiddenChannel(typeof shcChannel!=="undefined"?shcChannel:void 0,true)&&(${overflowTextAmount}-1)<=0?"":${overflowTextAmount}`
                }
            ]
        },
        {
            find: "#{intl::CHANNEL_CALL_CURRENT_SPEAKER}",
            replacement: [
                {
                    // Remove the open chat button for the HiddenChannelLockScreen
                    match: /(?<=&&)\i\.push\(.{0,120}"chat-spacer"/,
                    replace: "(arguments[0]?.inCall||!$self.isHiddenChannel(arguments[0]?.channel,true))&&$&"
                }
            ]
        },
        {
            find: "#{intl::EMBEDDED_ACTIVITIES_DEVELOPER_ACTIVITY_SHELF_FETCH_ERROR}",
            replacement: [
                {
                    // Render our HiddenChannelLockScreen component instead of the main voice channel component
                    match: /renderContent\(\i\){.+?this\.renderVoiceChannelEffects.+?children:/,
                    replace: "$&!this.props.inCall&&$self.isHiddenChannel(this.props.channel,true)?$self.HiddenChannelLockScreen(this.props.channel):"
                },
                {
                    // Disable gradients for the HiddenChannelLockScreen of voice channels
                    match: /renderContent\(\i\){.+?disableGradients:/,
                    replace: "$&!this.props.inCall&&$self.isHiddenChannel(this.props.channel,true)||"
                },
                {
                    // Disable useless components for the HiddenChannelLockScreen of voice channels
                    match: /(?:{|,)render(?!Header|ExternalHeader).{0,30}?:/g,
                    replace: "$&!this.props.inCall&&$self.isHiddenChannel(this.props.channel,true)?()=>null:"
                },
                {
                    // Disable bad CSS class which mess up hidden voice channels styling
                    match: /callContainer,(?<=\i\.callContainer,)/,
                    replace: '$&!this.props.inCall&&$self.isHiddenChannel(this.props.channel,true)?"":'
                }
            ]
        },
        {
            find: '"HasBeenInStageChannel"',
            replacement: [
                {
                    // Render our HiddenChannelLockScreen component instead of the main stage channel component
                    match: /screenMessage:(\i)\?.+?children:(?=!\1)(?<=let \i,{channel:(\i).+?)/,
                    replace: (m, _isPopoutOpen, channel) => `${m}$self.isHiddenChannel(${channel})?$self.HiddenChannelLockScreen(${channel}):`
                },
                {
                    // Disable useless components for the HiddenChannelLockScreen of stage channels
                    match: /render(?:BottomLeft|BottomCenter|BottomRight|ChatToasts):\(\)=>(?<=let \i,{channel:(\i).+?)/g,
                    replace: (m, channel) => `${m}$self.isHiddenChannel(${channel})?null:`
                },
                {
                    // Disable gradients for the HiddenChannelLockScreen of stage channels
                    match: /"124px".+?disableGradients:(?<=let \i,{channel:(\i).+?)/,
                    replace: (m, channel) => `${m}$self.isHiddenChannel(${channel})||`
                },
                {
                    // Disable strange styles applied to the header for the HiddenChannelLockScreen of stage channels
                    match: /"124px".+?style:(?<=let \i,{channel:(\i).+?)/,
                    replace: (m, channel) => `${m}$self.isHiddenChannel(${channel})?void 0:`
                }
            ]
        },
        {
            find: "#{intl::STAGE_FULL_MODERATOR_TITLE}",
            replacement: [
                {
                    // Remove the divider and amount of users in stage channel components for the HiddenChannelLockScreen
                    match: /\(0,\i\.jsx\)\(\i\.\i\.Divider.+?}\)]}\)(?=.+?:(\i)\.guild_id)/,
                    replace: (m, channel) => `$self.isHiddenChannel(${channel})?null:(${m})`
                },
                {
                    // Remove the open chat button for the HiddenChannelLockScreen
                    match: /(?<=&&)\(0,\i\.jsxs?\).{0,180}\.buttonIcon/,
                    replace: "!$self.isHiddenChannel(arguments[0]?.channel,true)&&$&"
                }
            ]
        },
        {
            // Make the chat input bar channel list contain hidden channels
            find: ",queryStaticRouteChannels(",
            replacement: [
                {
                    // Make the getChannels call to GuildChannelStore return hidden channels
                    match: /(?<=queryChannels\(\i\){.+?getChannels\(\i)(?=\))/,
                    replace: ",true"
                },
                {
                    // Avoid filtering out hidden channels from the channel list
                    match: /(?<=queryChannels\(\i\){.+?\)\((\i)\.type\))(?=&&!\i\.\i\.can\()/,
                    replace: "&&!$self.isHiddenChannel($1)"
                }
            ]
        },
        {
            find: "\"^/guild-stages/(\\\\d+)(?:/)?(\\\\d+)?\"",
            replacement: {
                // Make mentions of hidden channels work
                match: /\i\.\i\.can\(\i\.\i\.VIEW_CHANNEL,\i\)/,
                replace: "true"
            },
        },
        {
            find: 'className:"channelMention",children',
            replacement: {
                // Show inside voice channel instead of trying to join them when clicking on a channel mention
                match: /(?<=getChannel\(\i\);if\(null!=(\i))(?=.{0,100}?selectVoiceChannel)/,
                replace: (_, channel) => `&&!$self.isHiddenChannel(${channel})`
            }
        },
        {
            find: '"GuildChannelStore"',
            replacement: [
                {
                    // Make GuildChannelStore contain hidden channels
                    match: /isChannelGated\(.+?\)(?=&&)/,
                    replace: m => `${m}&&false`
                },
                {
                    // Filter hidden channels from GuildChannelStore.getChannels unless told otherwise
                    match: /(?<=getChannels\(\i)(\){.*?)return (.+?)}/,
                    replace: (_, rest, channels) => `,shouldIncludeHidden${rest}return $self.resolveGuildChannels(${channels},shouldIncludeHidden??arguments[0]==="@favorites");}`
                }
            ]
        },
        {
            find: "#{intl::FORM_LABEL_MUTED}",
            replacement: {
                // Make GuildChannelStore.getChannels return hidden channels
                match: /(?<=getChannels\(\i)(?=\))/,
                replace: ",true"
            }
        },
        {
            find: '"NowPlayingViewStore"',
            replacement: {
                // Make active now voice states on hidden channels
                match: /(getVoiceStateForUser.{0,150}?)&&\i\.\i\.canWithPartialContext.{0,20}VIEW_CHANNEL.+?}\)(?=\?)/,
                replace: "$1"
            }
        }
    ],


    swapViewChannelWithConnectPermission(mergedPermissions: bigint, channel: Channel) {
        if (!PermissionStore.can(PermissionsBits.CONNECT, channel)) {
            mergedPermissions &= ~PermissionsBits.VIEW_CHANNEL;
            mergedPermissions |= PermissionsBits.CONNECT;
        }

        return mergedPermissions;
    },

    isHiddenChannel(channel: Channel & { channelId?: string; }, checkConnect = false) {
        try {
            if (channel == null || Object.hasOwn(channel, "channelId") && channel.channelId == null) return false;

            if (channel.channelId != null) channel = ChannelStore.getChannel(channel.channelId);
            if (channel == null || channel.isDM() || channel.isGroupDM() || channel.isMultiUserDM()) return false;
            if (["browse", "customize", "guide"].includes(channel.id)) return false;

            return !PermissionStore.can(PermissionsBits.VIEW_CHANNEL, channel) || checkConnect && !PermissionStore.can(PermissionsBits.CONNECT, channel);
        } catch (e) {
            console.error("[ViewHiddenChannels#isHiddenChannel]: ", e);
            return false;
        }
    },

    resolveGuildChannels(channels: Record<string | number, Array<{ channel: Channel; comparator: number; }> | string | number>, shouldIncludeHidden: boolean) {
        if (shouldIncludeHidden) return channels;

        const res = {};
        for (const [key, maybeObjChannels] of Object.entries(channels)) {
            if (!Array.isArray(maybeObjChannels)) {
                res[key] = maybeObjChannels;
                continue;
            }

            res[key] ??= [];

            for (const objChannel of maybeObjChannels) {
                if (isUncategorized(objChannel) || objChannel.channel.id === null || !this.isHiddenChannel(objChannel.channel)) res[key].push(objChannel);
            }
        }

        return res;
    },

    makeAllowedRolesReduce(guildId: string) {
        return [
            (prev: Array<Role>, _: Role, index: number, originalArray: Array<Role>) => {
                if (index !== 0) return prev;

                const everyoneRole = originalArray.find(role => role.id === guildId);

                if (everyoneRole) return [everyoneRole];
                return originalArray;
            },
            [] as Array<Role>
        ];
    },

    HiddenChannelLockScreen: (channel: any) => <HiddenChannelLockScreen channel={channel} />,

    LockIcon: ErrorBoundary.wrap(() => (
        <svg
            className={ChannelListClasses.icon}
            height="18"
            width="20"
            viewBox="0 0 24 24"
            aria-hidden={true}
            role="img"
        >
            <path fill="currentcolor" fillRule="evenodd" d="M17 11V7C17 4.243 14.756 2 12 2C9.242 2 7 4.243 7 7V11C5.897 11 5 11.896 5 13V20C5 21.103 5.897 22 7 22H17C18.103 22 19 21.103 19 20V13C19 11.896 18.103 11 17 11ZM12 18C11.172 18 10.5 17.328 10.5 16.5C10.5 15.672 11.172 15 12 15C12.828 15 13.5 15.672 13.5 16.5C13.5 17.328 12.828 18 12 18ZM15 11H9V7C9 5.346 10.346 4 12 4C13.654 4 15 5.346 15 7V11Z" />
        </svg>
    ), { noop: true }),

    EyeRightIcon: ErrorBoundary.wrap(() => (
        <Tooltip text="Hidden Channel">
            {({ onMouseLeave, onMouseEnter }) => (
                <svg
                    onMouseLeave={onMouseLeave}
                    onMouseEnter={onMouseEnter}
                    className={classes(ChannelListClasses.icon, cl("hidden-channel-icon"))}
                    width="24"
                    height="24"
                    viewBox="0 0 24 24"
                    aria-hidden={true}
                    role="img"
                >
                    <path fill="currentcolor" fillRule="evenodd" d="m19.8 22.6-4.2-4.15q-.875.275-1.762.413Q12.95 19 12 19q-3.775 0-6.725-2.087Q2.325 14.825 1 11.5q.525-1.325 1.325-2.463Q3.125 7.9 4.15 7L1.4 4.2l1.4-1.4 18.4 18.4ZM12 16q.275 0 .512-.025.238-.025.513-.1l-5.4-5.4q-.075.275-.1.513-.025.237-.025.512 0 1.875 1.312 3.188Q10.125 16 12 16Zm7.3.45-3.175-3.15q.175-.425.275-.862.1-.438.1-.938 0-1.875-1.312-3.188Q13.875 7 12 7q-.5 0-.938.1-.437.1-.862.3L7.65 4.85q1.025-.425 2.1-.638Q10.825 4 12 4q3.775 0 6.725 2.087Q21.675 8.175 23 11.5q-.575 1.475-1.512 2.738Q20.55 15.5 19.3 16.45Zm-4.625-4.6-3-3q.7-.125 1.288.112.587.238 1.012.688.425.45.613 1.038.187.587.087 1.162Z" />
                </svg>
            )}
        </Tooltip>
    ), { noop: true }),

    LockRightIcon: ErrorBoundary.wrap(() => (
        <Tooltip text="Hidden Channel">
            {({ onMouseLeave, onMouseEnter }) => (
                <svg
                    onMouseLeave={onMouseLeave}
                    onMouseEnter={onMouseEnter}
                    className={ChannelListClasses.icon + " " + "shc-hidden-channel-icon"}
                    width="24"
                    height="24"
                    viewBox="0 0 24 24"
                    aria-hidden={true}
                    role="img"
                >
                    <path fill="currentcolor" className="shc-evenodd-fill-current-color" d="M17 11V7C17 4.243 14.756 2 12 2C9.242 2 7 4.243 7 7V11C5.897 11 5 11.896 5 13V20C5 21.103 5.897 22 7 22H17C18.103 22 19 21.103 19 20V13C19 11.896 18.103 11 17 11ZM12 18C11.172 18 10.5 17.328 10.5 16.5C10.5 15.672 11.172 15 12 15C12.828 15 13.5 15.672 13.5 16.5C13.5 17.328 12.828 18 12 18ZM15 11H9V7C9 5.346 10.346 4 12 4C13.654 4 15 5.346 15 7V11Z" />
                </svg>
            )}
        </Tooltip>
    ), { noop: true })
});<|MERGE_RESOLUTION|>--- conflicted
+++ resolved
@@ -204,23 +204,8 @@
                 },
                 // Make voice channels also appear as muted if they are muted
                 {
-<<<<<<< HEAD
-                    // FIXME(Bundler change related): Remove old compatiblity once enough time has passed
-                    match: /(?<=\.wrapper:\i\.notInteractive,)(.+?)(if\()?(\i)(?:\)return |\?)(\i\.MUTED)/,
-                    replace: (_, otherClasses, isIf, isMuted, mutedClassExpression) => isIf
-                        ? `${isMuted}?${mutedClassExpression}:"",${otherClasses}if(${isMuted})return ""`
-                        : `${isMuted}?${mutedClassExpression}:"",${otherClasses}${isMuted}?""`
-                },
-                {
-                    // Make muted channels also appear as unread if hide unreads is false and the channel is hidden
-                    // FIXME(Bundler change related): Remove old compatiblity once enough time has passed
-                    predicate: () => settings.store.channelStyle === ChannelStyle.MutedUnread || settings.store.channelStyle === ChannelStyle.Unread,
-                    match: /(?<=\.LOCKED(?:;if\(|:))(?<={channel:(\i).+?)/,
-                    replace: (_, channel) => `!$self.isHiddenChannel(${channel})&&`
-=======
                     match: /(?<=\.wrapper:\i\.notInteractive,)(.+?)if\((\i)(?:\)return |\?)(\i\.MUTED)/,
                     replace: (_, otherClasses, isMuted, mutedClassExpression) => `${isMuted}?${mutedClassExpression}:"",${otherClasses}if(${isMuted})return ""`
->>>>>>> a2253cb4
                 }
             ]
         },
@@ -229,14 +214,7 @@
             predicate: () => settings.store.channelStyle !== ChannelStyle.Unread && settings.store.channelStyle !== ChannelStyle.MutedUnread,
             replacement: [
                 {
-<<<<<<< HEAD
-                    // FIXME(Bundler change related): Remove old compatiblity once enough time has passed
-                    match: /(?<=\.LOCKED(?:;if\(|:))(?<={channel:(\i).+?)/,
-=======
-                    // Make muted channels also appear as unread if hide unreads is false, using the HiddenIconWithMutedStyle and the channel is hidden
-                    predicate: () => settings.store.hideUnreads === false && settings.store.showMode === ShowMode.HiddenIconWithMutedStyle,
                     match: /(?<=\.LOCKED;if\()(?<={channel:(\i).+?)/,
->>>>>>> a2253cb4
                     replace: (_, channel) => `!$self.isHiddenChannel(${channel})&&`
                 },
                 {
