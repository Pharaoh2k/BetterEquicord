--- conflicted
+++ resolved
@@ -299,11 +299,7 @@
         {
             find: '"MessageManager"',
             replacement: {
-<<<<<<< HEAD
-                match: /(?<=\(\i\)\)return;)(?=.+?getChannel\((\i)\))/,
-=======
                 match: /forceFetch:\i,isPreload:.+?}=\i;(?=.+?getChannel\((\i)\))/,
->>>>>>> eafbc0d1
                 replace: (m, channelId) => `${m}if($self.isHiddenChannel({channelId:${channelId}}))return;`
             }
         },
