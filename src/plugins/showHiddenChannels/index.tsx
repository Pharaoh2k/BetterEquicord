/*
 * Vencord, a modification for Discord's desktop app
 * Copyright (c) 2022 Vendicated and contributors
 *
 * This program is free software: you can redistribute it and/or modify
 * it under the terms of the GNU General Public License as published by
 * the Free Software Foundation, either version 3 of the License, or
 * (at your option) any later version.
 *
 * This program is distributed in the hope that it will be useful,
 * but WITHOUT ANY WARRANTY; without even the implied warranty of
 * MERCHANTABILITY or FITNESS FOR A PARTICULAR PURPOSE.  See the
 * GNU General Public License for more details.
 *
 * You should have received a copy of the GNU General Public License
 * along with this program.  If not, see <https://www.gnu.org/licenses/>.
*/

import "./style.css";

import { definePluginSettings } from "@api/Settings";
import ErrorBoundary from "@components/ErrorBoundary";
<<<<<<< HEAD
import { Devs, EquicordDevs } from "@utils/constants";
=======
import { Devs } from "@utils/constants";
import { classNameFactory } from "@utils/css";
>>>>>>> ce8e48bb
import { classes } from "@utils/misc";
import definePlugin, { OptionType } from "@utils/types";
import type { Channel, Role } from "@vencord/discord-types";
import { findByPropsLazy } from "@webpack";
import { ChannelStore, PermissionsBits, PermissionStore, Tooltip } from "@webpack/common";

import HiddenChannelLockScreen from "./components/HiddenChannelLockScreen";

const ChannelListClasses = findByPropsLazy("modeMuted", "modeSelected", "unread", "icon");

export const cl = classNameFactory("vc-shc-");

const enum ShowMode {
    LockIcon,
    LockIconRight,
    EyeIconRight,
}

const enum ChannelStyle {
    Classic,
    Muted,
    Unread,
    MutedUnread,
}

const CONNECT = 1n << 20n;

export const settings = definePluginSettings({
    channelStyle: {
        description: "The style used to display hidden channels.",
        type: OptionType.SELECT,
        options: [
            { label: "Classic", value: ChannelStyle.Classic, default: true },
            { label: "Muted", value: ChannelStyle.Muted },
            { label: "Show Unreads", value: ChannelStyle.Unread },
            { label: "Muted and Show Unreads", value: ChannelStyle.MutedUnread }
        ],
        restartNeeded: true
    },
    showMode: {
        description: "The mode used to display hidden channels.",
        type: OptionType.SELECT,
        options: [
            { label: "Lock Icon replacing channel icon", value: ShowMode.LockIcon, default: true },
            { label: "Eye icon on the right", value: ShowMode.EyeIconRight },
            { label: "Lock icon on the right", value: ShowMode.LockIconRight }
        ],
        restartNeeded: true
    },
    defaultAllowedUsersAndRolesDropdownState: {
        description: "Whether the allowed users and roles dropdown on hidden channels should be open by default",
        type: OptionType.BOOLEAN,
        default: true
    }
});

function isUncategorized(objChannel: { channel: Channel; comparator: number; }) {
    return objChannel.channel.id === "null" && objChannel.channel.name === "Uncategorized" && objChannel.comparator === -1;
}

export default definePlugin({
    name: "ShowHiddenChannels",
    description: "Show channels that you do not have access to view.",
    authors: [Devs.BigDuck, Devs.AverageReactEnjoyer, Devs.D3SOX, Devs.Ven, Devs.Nuckyz, Devs.Nickyux, Devs.dzshn, EquicordDevs.Oggetto],
    isModified: true,
    settings,

    patches: [
        {
            // RenderLevel defines if a channel is hidden, collapsed in category, visible, etc
            find: '"placeholder-channel-id"',
            replacement: [
                // Remove the special logic for channels we don't have access to
                {
                    match: /if\(!\i\.\i\.can\(\i\.\i\.VIEW_CHANNEL.+?{if\(this\.id===\i\).+?threadIds:\[\]}}/,
                    replace: ""
                },
                // Do not check for unreads when selecting the render level if the channel is hidden
                {
                    match: /(?<=&&)(?=!\i\.\i\.hasUnread\(this\.record\.id\))/,
                    replace: "$self.isHiddenChannel(this.record)||"
                },
                // Make channels we dont have access to be the same level as normal ones
                {
                    match: /(this\.record\)\?{renderLevel:(.+?),threadIds.+?renderLevel:).+?(?=,threadIds)/g,
                    replace: (_, rest, defaultRenderLevel) => `${rest}${defaultRenderLevel}`
                },
                // Remove permission checking for getRenderLevel function
                {
                    match: /(getRenderLevel\(\i\){.+?return)!\i\.\i\.can\(\i\.\i\.VIEW_CHANNEL,this\.record\)\|\|/,
                    replace: (_, rest) => `${rest} `
                }
            ]
        },
        {
            find: "VoiceChannel, transitionTo: Channel does not have a guildId",
            replacement: [
                {
                    // Do not show confirmation to join a voice channel when already connected to another if clicking on a hidden voice channel
                    match: /(?<=getIgnoredUsersForVoiceChannel\((\i)\.id\);return\()/,
                    replace: (_, channel) => `!$self.isHiddenChannel(${channel})&&`
                },
                {
                    // Prevent Discord from trying to connect to hidden voice channels
                    match: /(?=\|\|\i\.\i\.selectVoiceChannel\((\i)\.id\))/,
                    replace: (_, channel) => `||$self.isHiddenChannel(${channel})`
                },
                {
                    // Make Discord show inside the channel if clicking on a hidden or locked channel
                    match: /!__OVERLAY__&&\((?<=selectVoiceChannel\((\i)\.id\).+?)/,
                    replace: (m, channel) => `${m}$self.isHiddenChannel(${channel},true)||`
                }
            ]
        },
        // Prevent Discord from trying to connect to hidden stage channels
        {
            find: ".AUDIENCE),{isSubscriptionGated",
            replacement: {
                match: /(\i)\.isRoleSubscriptionTemplatePreviewChannel\(\)/,
                replace: (m, channel) => `${m}||$self.isHiddenChannel(${channel})`
            }
        },
        {
            find: 'tutorialId:"instant-invite"',
            replacement: [
                // Render null instead of the buttons if the channel is hidden
                ...[
                    "renderEditButton",
                    "renderInviteButton",
                ].map(func => ({
                    match: new RegExp(`(?<=${func}\\(\\){)`, "g"), // Global because Discord has multiple declarations of the same functions
                    replace: "if($self.isHiddenChannel(this.props.channel))return null;"
                }))
            ]
        },
        {
            find: "VoiceChannel.renderPopout: There must always be something to render",
            all: true,
            // Render null instead of the buttons if the channel is hidden
            replacement: {
                match: /(?<="renderOpenChatButton",\(\)=>{)/,
                replace: "if($self.isHiddenChannel(this.props.channel))return null;"
            }
        },
        {
            find: "#{intl::CHANNEL_TOOLTIP_DIRECTORY}",
            predicate: () => settings.store.showMode === ShowMode.LockIcon,
            replacement: {
                // Lock Icon
                match: /(?=switch\((\i)\.type\).{0,30}\.GUILD_ANNOUNCEMENT.{0,70}\(0,\i\.\i\))/,
                replace: (_, channel) => `if($self.isHiddenChannel(${channel}))return $self.LockIcon;`
            }
        },
        {
            find: "UNREAD_IMPORTANT:",
            predicate: () => settings.store.showMode !== ShowMode.LockIcon,
            replacement: [
                // Add the hidden eye icon if the channel is hidden
                {
                    predicate: () => settings.store.showMode === ShowMode.EyeIconRight,
                    match: /\.Children\.count.+?:null(?<=,channel:(\i).+?)/,
                    replace: (m, channel) => `${m},$self.isHiddenChannel(${channel})?$self.EyeRightIcon():null`
                },
                // Add the hidden lock icon if the channel is hidden
                {
                    predicate: () => settings.store.showMode === ShowMode.LockIconRight,
                    match: /\.Children\.count.+?:null(?<=,channel:(\i).+?)/,
                    replace: (m, channel) => `${m},$self.isHiddenChannel(${channel})?$self.LockRightIcon():null`
                },
            ]
        },
        {
            find: "UNREAD_IMPORTANT:",
            predicate: () => settings.store.channelStyle === ChannelStyle.Muted || settings.store.channelStyle === ChannelStyle.MutedUnread,
            replacement: [
                // Make the channel appear as muted if it's hidden
                {
                    match: /\.subtitle,.+?;(?=return\(0,\i\.jsxs?\))(?<={channel:(\i),name:\i,muted:(\i).+?;)/,
                    replace: (m, channel, muted) => `${m}${muted}=$self.isHiddenChannel(${channel})?true:${muted};`
                },
                // Make voice channels also appear as muted if they are muted
                {
                    match: /(?<=\.wrapper:\i\.notInteractive,)(.+?)if\((\i)(?:\)return |\?)(\i\.MUTED)/,
                    replace: (_, otherClasses, isMuted, mutedClassExpression) => `${isMuted}?${mutedClassExpression}:"",${otherClasses}if(${isMuted})return ""`
                }
            ]
        },
        {
            find: "UNREAD_IMPORTANT:",
            predicate: () => settings.store.channelStyle !== ChannelStyle.Unread && settings.store.channelStyle !== ChannelStyle.MutedUnread,
            replacement: [
                {
                    match: /(?<=\.LOCKED;if\()(?<={channel:(\i).+?)/,
                    replace: (_, channel) => `!$self.isHiddenChannel(${channel})&&`
                },
                {
                    // Hide unreads
                    match: /\.subtitle,.+?;(?=return\(0,\i\.jsxs?\))(?<={channel:(\i),name:\i,.+?unread:(\i).+?)/,
                    replace: (m, channel, unread) => `${m}${unread}=$self.isHiddenChannel(${channel})?false:${unread};`
                }
            ]
        },
        {
            // Hide the new version of unreads box for hidden channels
            find: '"ChannelListUnreadsStore",',
            replacement: {
                match: /(?<=\.id\)\))(?=&&\(0,\i\.\i\)\((\i)\))/,
                replace: (_, channel) => `&&!$self.isHiddenChannel(${channel})`
            }
        },
        {
            // Make the old version of unreads box not visible for hidden channels
            find: "renderBottomUnread(){",
            replacement: {
                match: /(?<=!0\))(?=&&\(0,\i\.\i\)\((\i\.record)\))/,
                replace: "&&!$self.isHiddenChannel($1)"
            }
        },
        {
            // Make the state of the old version of unreads box not include hidden channels
            find: "ignoreRecents:!0",
            replacement: {
                match: /(?<=\.id\)\))(?=&&\(0,\i\.\i\)\((\i)\))/,
                replace: "&&!$self.isHiddenChannel($1)"
            }
        },
        // Only render the channel header and buttons that work when transitioning to a hidden channel
        {
            find: "Missing channel in Channel.renderHeaderToolbar",
            replacement: [
                {
                    match: /"renderHeaderToolbar",\(\)=>{.+?case \i\.\i\.GUILD_TEXT:(?=.+?(\i\.push.{0,50}channel:(\i)},"notifications"\)\)))(?<=isLurking:(\i).+?)/,
                    replace: (m, pushNotificationButtonExpression, channel, isLurking) => `${m}if(!${isLurking}&&$self.isHiddenChannel(${channel})){${pushNotificationButtonExpression};break;}`
                },
                {
                    match: /"renderHeaderToolbar",\(\)=>{.+?case \i\.\i\.GUILD_MEDIA:(?=.+?(\i\.push.{0,40}channel:(\i)},"notifications"\)\)))(?<=isLurking:(\i).+?)/,
                    replace: (m, pushNotificationButtonExpression, channel, isLurking) => `${m}if(!${isLurking}&&$self.isHiddenChannel(${channel})){${pushNotificationButtonExpression};break;}`
                },
                {
                    match: /"renderMobileToolbar",\(\)=>{.+?case \i\.\i\.GUILD_DIRECTORY:(?<=let{channel:(\i).+?)/,
                    replace: (m, channel) => `${m}if($self.isHiddenChannel(${channel}))break;`
                },
                {
                    match: /(?<="renderHeaderBar",\(\)=>{.+?hideSearch:(\i)\.isDirectory\(\))/,
                    replace: (_, channel) => `||$self.isHiddenChannel(${channel})`
                },
                {
                    match: /(?<=renderSidebar\(\){)/,
                    replace: "if($self.isHiddenChannel(this.props.channel))return null;"
                },
                {
                    match: /(?<=renderChat\(\){)/,
                    replace: "if($self.isHiddenChannel(this.props.channel))return $self.HiddenChannelLockScreen(this.props.channel);"
                }
            ]
        },
        // Avoid trying to fetch messages from hidden channels
        {
            find: '"MessageManager"',
            replacement: {
                match: /forceFetch:\i,isPreload:.+?}=\i;(?=.+?getChannel\((\i)\))/,
                replace: (m, channelId) => `${m}if($self.isHiddenChannel({channelId:${channelId}}))return;`
            }
        },
        // Patch keybind handlers so you can't accidentally jump to hidden channels
        {
            find: '"alt+shift+down"',
            replacement: {
                match: /(?<=getChannel\(\i\);return null!=(\i))(?=.{0,200}?>0\)&&\(0,\i\.\i\)\(\i\))/,
                replace: (_, channel) => `&&!$self.isHiddenChannel(${channel})`
            }
        },
        // Patch keybind handlers so you can't accidentally jump to hidden channels
        {
            find: ".APPLICATION_STORE&&null!=",
            replacement: {
                match: /getState\(\)\.channelId.+?(?=\.map\(\i=>\i\.id)/,
                replace: "$&.filter(e=>!$self.isHiddenChannel(e))"
            }
        },
        {
            find: "#{intl::ROLE_REQUIRED_SINGLE_USER_MESSAGE}",
            replacement: [
                {
                    // Change the role permission check to CONNECT if the channel is locked
                    match: /(forceRoles:.+?)(\i\.\i\(\i\.\i\.ADMINISTRATOR,\i\.\i\.VIEW_CHANNEL\))(?<=context:(\i)}.+?)/,
                    replace: (_, rest, mergedPermissions, channel) => `${rest}$self.swapViewChannelWithConnectPermission(${mergedPermissions},${channel})`
                },
                {
                    // Change the permissionOverwrite check to CONNECT if the channel is locked
                    match: /permissionOverwrites\[.+?\i=(?<=context:(\i)}.+?)(?=(.+?)VIEW_CHANNEL)/,
                    replace: (m, channel, permCheck) => `${m}!Vencord.Webpack.Common.PermissionStore.can(${CONNECT}n,${channel})?${permCheck}CONNECT):`
                },
                {
                    // Include the @everyone role in the allowed roles list for Hidden Channels
                    match: /getSortedRoles.+?\.filter\(\i=>(?=!)/,
                    replace: m => `${m}$self.isHiddenChannel(arguments[0]?.channel)?true:`
                },
                {
                    // If the @everyone role has the required permissions, make the array only contain it
                    match: /forceRoles:.+?.value\(\)(?<=channel:(\i).+?)/,
                    replace: (m, channel) => `${m}.reduce(...$self.makeAllowedRolesReduce(${channel}.guild_id))`
                },
                {
                    // Patch the header to only return allowed users and roles if it's a hidden channel or locked channel (Like when it's used on the HiddenChannelLockScreen)
                    match: /return\(0,\i\.jsxs?\)\(\i\.\i,{channelId:(\i)\.id(?=.+?(\(0,\i\.jsxs?\)\("div",{className:\i\.members.+?\]}\)),)/,
                    replace: (m, channel, allowedUsersAndRolesComponent) => `if($self.isHiddenChannel(${channel},true)){return${allowedUsersAndRolesComponent};}${m}`
                },
                {
                    // Export the channel for the users allowed component patch
                    match: /maxUsers:\d+?,users:\i(?<=channel:(\i).+?)/,
                    replace: (m, channel) => `${m},shcChannel:${channel}`
                },
                {
                    // Always render the component for multiple allowed users
                    match: /1!==\i\.length(?=\|\|)/,
                    replace: "true"
                }
            ]
        },
        {
            find: '="interactive-text-default",overflowCountClassName:',
            replacement: [
                {
                    // Create a variable for the channel prop
                    match: /let{users:\i,maxUsers:\i,/,
                    replace: "let{shcChannel}=arguments[0];$&"
                },
                {
                    // Make Discord always render the plus button if the component is used inside the HiddenChannelLockScreen
                    match: /\i>0(?=&&!\i&&!\i)/,
                    replace: m => `($self.isHiddenChannel(typeof shcChannel!=="undefined"?shcChannel:void 0,true)?true:${m})`
                },
                {
                    // Show only the plus text without overflowed children amount
                    // if the overflow amount is <= 0 and the component is used inside the HiddenChannelLockScreen
                    match: /(?<="\+"\.concat\()\i/,
                    replace: overflowTextAmount => "" +
                        `$self.isHiddenChannel(typeof shcChannel!=="undefined"?shcChannel:void 0,true)&&(${overflowTextAmount}-1)<=0?"":${overflowTextAmount}`
                }
            ]
        },
        {
            find: "#{intl::CHANNEL_CALL_CURRENT_SPEAKER}",
            replacement: [
                {
                    // Remove the open chat button for the HiddenChannelLockScreen
                    match: /(?<=&&)\i\.push\(.{0,120}"chat-spacer"/,
                    replace: "(arguments[0]?.inCall||!$self.isHiddenChannel(arguments[0]?.channel,true))&&$&"
                }
            ]
        },
        {
            find: "#{intl::EMBEDDED_ACTIVITIES_DEVELOPER_ACTIVITY_SHELF_FETCH_ERROR}",
            replacement: [
                {
                    // Render our HiddenChannelLockScreen component instead of the main voice channel component
                    match: /renderContent\(\i\){.+?this\.renderVoiceChannelEffects.+?children:/,
                    replace: "$&!this.props.inCall&&$self.isHiddenChannel(this.props.channel,true)?$self.HiddenChannelLockScreen(this.props.channel):"
                },
                {
                    // Disable gradients for the HiddenChannelLockScreen of voice channels
                    match: /renderContent\(\i\){.+?disableGradients:/,
                    replace: "$&!this.props.inCall&&$self.isHiddenChannel(this.props.channel,true)||"
                },
                {
                    // Disable useless components for the HiddenChannelLockScreen of voice channels
                    match: /(?:{|,)render(?!Header|ExternalHeader).{0,30}?:/g,
                    replace: "$&!this.props.inCall&&$self.isHiddenChannel(this.props.channel,true)?()=>null:"
                },
                {
                    // Disable bad CSS class which mess up hidden voice channels styling
                    match: /callContainer,(?<=\i\.callContainer,)/,
                    replace: '$&!this.props.inCall&&$self.isHiddenChannel(this.props.channel,true)?"":'
                }
            ]
        },
        {
            find: '"HasBeenInStageChannel"',
            replacement: [
                {
                    // Render our HiddenChannelLockScreen component instead of the main stage channel component
                    match: /screenMessage:(\i)\?.+?children:(?=!\1)(?<=let \i,{channel:(\i).+?)/,
                    replace: (m, _isPopoutOpen, channel) => `${m}$self.isHiddenChannel(${channel})?$self.HiddenChannelLockScreen(${channel}):`
                },
                {
                    // Disable useless components for the HiddenChannelLockScreen of stage channels
                    match: /render(?:BottomLeft|BottomCenter|BottomRight|ChatToasts):\(\)=>(?<=let \i,{channel:(\i).+?)/g,
                    replace: (m, channel) => `${m}$self.isHiddenChannel(${channel})?null:`
                },
                {
                    // Disable gradients for the HiddenChannelLockScreen of stage channels
                    match: /"124px".+?disableGradients:(?<=let \i,{channel:(\i).+?)/,
                    replace: (m, channel) => `${m}$self.isHiddenChannel(${channel})||`
                },
                {
                    // Disable strange styles applied to the header for the HiddenChannelLockScreen of stage channels
                    match: /"124px".+?style:(?<=let \i,{channel:(\i).+?)/,
                    replace: (m, channel) => `${m}$self.isHiddenChannel(${channel})?void 0:`
                }
            ]
        },
        {
            find: "#{intl::STAGE_FULL_MODERATOR_TITLE}",
            replacement: [
                {
                    // Remove the divider and amount of users in stage channel components for the HiddenChannelLockScreen
                    match: /\(0,\i\.jsx\)\(\i\.\i\.Divider.+?}\)]}\)(?=.+?:(\i)\.guild_id)/,
                    replace: (m, channel) => `$self.isHiddenChannel(${channel})?null:(${m})`
                },
                {
                    // Remove the open chat button for the HiddenChannelLockScreen
                    match: /(?<=&&)\(0,\i\.jsxs?\).{0,180}\.buttonIcon/,
                    replace: "!$self.isHiddenChannel(arguments[0]?.channel,true)&&$&"
                }
            ]
        },
        {
            // Make the chat input bar channel list contain hidden channels
            find: ",queryStaticRouteChannels(",
            replacement: [
                {
                    // Make the getChannels call to GuildChannelStore return hidden channels
                    match: /(?<=queryChannels\(\i\){.+?getChannels\(\i)(?=\))/,
                    replace: ",true"
                },
                {
                    // Avoid filtering out hidden channels from the channel list
                    match: /(?<=queryChannels\(\i\){.+?\)\((\i)\.type\))(?=&&!\i\.\i\.can\()/,
                    replace: "&&!$self.isHiddenChannel($1)"
                }
            ]
        },
        {
            find: "\"^/guild-stages/(\\\\d+)(?:/)?(\\\\d+)?\"",
            replacement: {
                // Make mentions of hidden channels work
                match: /\i\.\i\.can\(\i\.\i\.VIEW_CHANNEL,\i\)/,
                replace: "true"
            },
        },
        {
            find: 'className:"channelMention",children',
            replacement: {
                // Show inside voice channel instead of trying to join them when clicking on a channel mention
                match: /(?<=getChannel\(\i\);if\(null!=(\i))(?=.{0,100}?selectVoiceChannel)/,
                replace: (_, channel) => `&&!$self.isHiddenChannel(${channel})`
            }
        },
        {
            find: '"GuildChannelStore"',
            replacement: [
                {
                    // Make GuildChannelStore contain hidden channels
                    match: /isChannelGated\(.+?\)(?=&&)/,
                    replace: m => `${m}&&false`
                },
                {
                    // Filter hidden channels from GuildChannelStore.getChannels unless told otherwise
                    match: /(?<=getChannels\(\i)(\){.*?)return (.+?)}/,
                    replace: (_, rest, channels) => `,shouldIncludeHidden${rest}return $self.resolveGuildChannels(${channels},shouldIncludeHidden??arguments[0]==="@favorites");}`
                },
            ]
        },
        {
            find: ".invitesDisabledTooltip",
            replacement: {
                // Make GuildChannelStore.getChannels return hidden channels
                match: /(?<=getChannels\(\i)(?=\))/,
                replace: ",true"
            }
        },
        {
            find: '"NowPlayingViewStore"',
            replacement: {
                // Make active now voice states on hidden channels
                match: /(getVoiceStateForUser.{0,150}?)&&\i\.\i\.canWithPartialContext.{0,20}VIEW_CHANNEL.+?}\)(?=\?)/,
                replace: "$1"
            }
        }
    ],


    swapViewChannelWithConnectPermission(mergedPermissions: bigint, channel: Channel) {
        if (!PermissionStore.can(PermissionsBits.CONNECT, channel)) {
            mergedPermissions &= ~PermissionsBits.VIEW_CHANNEL;
            mergedPermissions |= PermissionsBits.CONNECT;
        }

        return mergedPermissions;
    },

    isHiddenChannel(channel: Channel & { channelId?: string; }, checkConnect = false) {
        try {
            if (channel == null || Object.hasOwn(channel, "channelId") && channel.channelId == null) return false;

            if (channel.channelId != null) channel = ChannelStore.getChannel(channel.channelId);
            if (channel == null || channel.isDM() || channel.isGroupDM() || channel.isMultiUserDM()) return false;
            if (["browse", "customize", "guide"].includes(channel.id)) return false;

            return !PermissionStore.can(PermissionsBits.VIEW_CHANNEL, channel) || checkConnect && !PermissionStore.can(PermissionsBits.CONNECT, channel);
        } catch (e) {
            console.error("[ViewHiddenChannels#isHiddenChannel]: ", e);
            return false;
        }
    },

    resolveGuildChannels(channels: Record<string | number, Array<{ channel: Channel; comparator: number; }> | string | number>, shouldIncludeHidden: boolean) {
        if (shouldIncludeHidden) return channels;

        const res = {};
        for (const [key, maybeObjChannels] of Object.entries(channels)) {
            if (!Array.isArray(maybeObjChannels)) {
                res[key] = maybeObjChannels;
                continue;
            }

            res[key] ??= [];

            for (const objChannel of maybeObjChannels) {
                if (isUncategorized(objChannel) || objChannel.channel.id === null || !this.isHiddenChannel(objChannel.channel)) res[key].push(objChannel);
            }
        }

        return res;
    },

    makeAllowedRolesReduce(guildId: string) {
        return [
            (prev: Array<Role>, _: Role, index: number, originalArray: Array<Role>) => {
                if (index !== 0) return prev;

                const everyoneRole = originalArray.find(role => role.id === guildId);

                if (everyoneRole) return [everyoneRole];
                return originalArray;
            },
            [] as Array<Role>
        ];
    },

    HiddenChannelLockScreen: (channel: any) => <HiddenChannelLockScreen channel={channel} />,

    LockIcon: ErrorBoundary.wrap(() => (
        <svg
            className={ChannelListClasses.icon}
            height="18"
            width="20"
            viewBox="0 0 24 24"
            aria-hidden={true}
            role="img"
        >
            <path fill="currentcolor" fillRule="evenodd" d="M17 11V7C17 4.243 14.756 2 12 2C9.242 2 7 4.243 7 7V11C5.897 11 5 11.896 5 13V20C5 21.103 5.897 22 7 22H17C18.103 22 19 21.103 19 20V13C19 11.896 18.103 11 17 11ZM12 18C11.172 18 10.5 17.328 10.5 16.5C10.5 15.672 11.172 15 12 15C12.828 15 13.5 15.672 13.5 16.5C13.5 17.328 12.828 18 12 18ZM15 11H9V7C9 5.346 10.346 4 12 4C13.654 4 15 5.346 15 7V11Z" />
        </svg>
    ), { noop: true }),

    EyeRightIcon: ErrorBoundary.wrap(() => (
        <Tooltip text="Hidden Channel">
            {({ onMouseLeave, onMouseEnter }) => (
                <svg
                    onMouseLeave={onMouseLeave}
                    onMouseEnter={onMouseEnter}
                    className={classes(ChannelListClasses.icon, cl("hidden-channel-icon"))}
                    width="24"
                    height="24"
                    viewBox="0 0 24 24"
                    aria-hidden={true}
                    role="img"
                >
                    <path fill="currentcolor" fillRule="evenodd" d="m19.8 22.6-4.2-4.15q-.875.275-1.762.413Q12.95 19 12 19q-3.775 0-6.725-2.087Q2.325 14.825 1 11.5q.525-1.325 1.325-2.463Q3.125 7.9 4.15 7L1.4 4.2l1.4-1.4 18.4 18.4ZM12 16q.275 0 .512-.025.238-.025.513-.1l-5.4-5.4q-.075.275-.1.513-.025.237-.025.512 0 1.875 1.312 3.188Q10.125 16 12 16Zm7.3.45-3.175-3.15q.175-.425.275-.862.1-.438.1-.938 0-1.875-1.312-3.188Q13.875 7 12 7q-.5 0-.938.1-.437.1-.862.3L7.65 4.85q1.025-.425 2.1-.638Q10.825 4 12 4q3.775 0 6.725 2.087Q21.675 8.175 23 11.5q-.575 1.475-1.512 2.738Q20.55 15.5 19.3 16.45Zm-4.625-4.6-3-3q.7-.125 1.288.112.587.238 1.012.688.425.45.613 1.038.187.587.087 1.162Z" />
                </svg>
            )}
        </Tooltip>
    ), { noop: true }),

    LockRightIcon: ErrorBoundary.wrap(() => (
        <Tooltip text="Hidden Channel">
            {({ onMouseLeave, onMouseEnter }) => (
                <svg
                    onMouseLeave={onMouseLeave}
                    onMouseEnter={onMouseEnter}
                    className={ChannelListClasses.icon + " " + "shc-hidden-channel-icon"}
                    width="24"
                    height="24"
                    viewBox="0 0 24 24"
                    aria-hidden={true}
                    role="img"
                >
                    <path fill="currentcolor" className="shc-evenodd-fill-current-color" d="M17 11V7C17 4.243 14.756 2 12 2C9.242 2 7 4.243 7 7V11C5.897 11 5 11.896 5 13V20C5 21.103 5.897 22 7 22H17C18.103 22 19 21.103 19 20V13C19 11.896 18.103 11 17 11ZM12 18C11.172 18 10.5 17.328 10.5 16.5C10.5 15.672 11.172 15 12 15C12.828 15 13.5 15.672 13.5 16.5C13.5 17.328 12.828 18 12 18ZM15 11H9V7C9 5.346 10.346 4 12 4C13.654 4 15 5.346 15 7V11Z" />
                </svg>
            )}
        </Tooltip>
    ), { noop: true })
});<|MERGE_RESOLUTION|>--- conflicted
+++ resolved
@@ -20,12 +20,8 @@
 
 import { definePluginSettings } from "@api/Settings";
 import ErrorBoundary from "@components/ErrorBoundary";
-<<<<<<< HEAD
 import { Devs, EquicordDevs } from "@utils/constants";
-=======
-import { Devs } from "@utils/constants";
 import { classNameFactory } from "@utils/css";
->>>>>>> ce8e48bb
 import { classes } from "@utils/misc";
 import definePlugin, { OptionType } from "@utils/types";
 import type { Channel, Role } from "@vencord/discord-types";
