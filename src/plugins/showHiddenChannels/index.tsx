/*
 * Vencord, a modification for Discord's desktop app
 * Copyright (c) 2022 Vendicated and contributors
 *
 * This program is free software: you can redistribute it and/or modify
 * it under the terms of the GNU General Public License as published by
 * the Free Software Foundation, either version 3 of the License, or
 * (at your option) any later version.
 *
 * This program is distributed in the hope that it will be useful,
 * but WITHOUT ANY WARRANTY; without even the implied warranty of
 * MERCHANTABILITY or FITNESS FOR A PARTICULAR PURPOSE.  See the
 * GNU General Public License for more details.
 *
 * You should have received a copy of the GNU General Public License
 * along with this program.  If not, see <https://www.gnu.org/licenses/>.
*/

import "./style.css";

import { definePluginSettings } from "@api/Settings";
import { classNameFactory } from "@api/Styles";
import ErrorBoundary from "@components/ErrorBoundary";
import { Devs, EquicordDevs } from "@utils/constants";
import { classes } from "@utils/misc";
import { canonicalizeMatch } from "@utils/patches";
import definePlugin, { OptionType } from "@utils/types";
import type { Channel, Role } from "@vencord/discord-types";
import { findByPropsLazy } from "@webpack";
import { ChannelStore, PermissionsBits, PermissionStore, Tooltip } from "@webpack/common";

import HiddenChannelLockScreen from "./components/HiddenChannelLockScreen";

const ChannelListClasses = findByPropsLazy("modeMuted", "modeSelected", "unread", "icon");

export const cl = classNameFactory("vc-shc-");

const enum ShowMode {
    LockIcon,
    LockIconRight,
    EyeIconRight,
}

const enum ChannelStyle {
    Classic,
    Muted,
    Unread,
    MutedUnread,
}

const CONNECT = 1n << 20n;

export const settings = definePluginSettings({
    channelStyle: {
        description: "The style used to display hidden channels.",
        type: OptionType.SELECT,
        options: [
            { label: "Classic", value: ChannelStyle.Classic, default: true },
            { label: "Muted", value: ChannelStyle.Muted },
            { label: "Show Unreads", value: ChannelStyle.Unread },
            { label: "Muted and Show Unreads", value: ChannelStyle.MutedUnread }
        ],
        restartNeeded: true
    },
    showMode: {
        description: "The mode used to display hidden channels.",
        type: OptionType.SELECT,
        options: [
            { label: "Lock Icon replacing channel icon", value: ShowMode.LockIcon, default: true },
            { label: "Eye icon on the right", value: ShowMode.EyeIconRight },
            { label: "Lock icon on the right", value: ShowMode.LockIconRight }
        ],
        restartNeeded: true
    },
    defaultAllowedUsersAndRolesDropdownState: {
        description: "Whether the allowed users and roles dropdown on hidden channels should be open by default",
        type: OptionType.BOOLEAN,
        default: true
    }
});

function isUncategorized(objChannel: { channel: Channel; comparator: number; }) {
    return objChannel.channel.id === "null" && objChannel.channel.name === "Uncategorized" && objChannel.comparator === -1;
}

export default definePlugin({
    name: "ShowHiddenChannels",
    description: "Show channels that you do not have access to view.",
    authors: [Devs.BigDuck, Devs.AverageReactEnjoyer, Devs.D3SOX, Devs.Ven, Devs.Nuckyz, Devs.Nickyux, Devs.dzshn, EquicordDevs.Oggetto],
    settings,

    patches: [
        {
            // RenderLevel defines if a channel is hidden, collapsed in category, visible, etc
            find: '"placeholder-channel-id"',
            replacement: [
                // Remove the special logic for channels we don't have access to
                {
                    match: /if\(!\i\.\i\.can\(\i\.\i\.VIEW_CHANNEL.+?{if\(this\.id===\i\).+?threadIds:\[\]}}/,
                    replace: ""
                },
                // Do not check for unreads when selecting the render level if the channel is hidden
                {
                    match: /(?<=&&)(?=!\i\.\i\.hasUnread\(this\.record\.id\))/,
                    replace: "$self.isHiddenChannel(this.record)||"
                },
                // Make channels we dont have access to be the same level as normal ones
                {
                    match: /(this\.record\)\?{renderLevel:(.+?),threadIds.+?renderLevel:).+?(?=,threadIds)/g,
                    replace: (_, rest, defaultRenderLevel) => `${rest}${defaultRenderLevel}`
                },
                // Remove permission checking for getRenderLevel function
                {
                    match: /(getRenderLevel\(\i\){.+?return)!\i\.\i\.can\(\i\.\i\.VIEW_CHANNEL,this\.record\)\|\|/,
                    replace: (_, rest) => `${rest} `
                }
            ]
        },
        {
            find: "VoiceChannel, transitionTo: Channel does not have a guildId",
            replacement: [
                {
                    // Do not show confirmation to join a voice channel when already connected to another if clicking on a hidden voice channel
                    match: /(?<=getIgnoredUsersForVoiceChannel\((\i)\.id\);return\()/,
                    replace: (_, channel) => `!$self.isHiddenChannel(${channel})&&`
                },
                {
                    // Prevent Discord from trying to connect to hidden voice channels
                    // FIXME(Bundler change related): Remove old compatiblity once enough time has passed
                    match: /(?=(\|\||&&)\i\.\i\.selectVoiceChannel\((\i)\.id\))/,
                    replace: (_, condition, channel) => condition === "||"
                        ? `||$self.isHiddenChannel(${channel})`
                        : `&&!$self.isHiddenChannel(${channel})`
                },
                {
                    // Make Discord show inside the channel if clicking on a hidden or locked channel
                    match: /!__OVERLAY__&&\((?<=selectVoiceChannel\((\i)\.id\).+?)/,
                    replace: (m, channel) => `${m}$self.isHiddenChannel(${channel},true)||`
                }
            ]
        },
        // Prevent Discord from trying to connect to hidden stage channels
        {
            find: ".AUDIENCE),{isSubscriptionGated",
            replacement: {
                // FIXME(Bundler change related): Remove old compatiblity once enough time has passed
                match: /(!)?(\i)\.isRoleSubscriptionTemplatePreviewChannel\(\)/,
                replace: (m, not, channel) => not
                    ? `${m}&&!$self.isHiddenChannel(${channel})`
                    : `${m}||$self.isHiddenChannel(${channel})`
            }
        },
        {
            find: 'tutorialId:"instant-invite"',
            replacement: [
                // Render null instead of the buttons if the channel is hidden
                ...[
                    "renderEditButton",
                    "renderInviteButton",
                ].map(func => ({
                    match: new RegExp(`(?<=${func}\\(\\){)`, "g"), // Global because Discord has multiple declarations of the same functions
                    replace: "if($self.isHiddenChannel(this.props.channel))return null;"
                }))
            ]
        },
        {
            find: "VoiceChannel.renderPopout: There must always be something to render",
            all: true,
            // Render null instead of the buttons if the channel is hidden
            replacement: {
                match: /(?<="renderOpenChatButton",\(\)=>{)/,
                replace: "if($self.isHiddenChannel(this.props.channel))return null;"
            }
        },
        {
            find: "#{intl::CHANNEL_TOOLTIP_DIRECTORY}",
            predicate: () => settings.store.showMode === ShowMode.LockIcon,
            replacement: {
                // Lock Icon
                match: /(?=switch\((\i)\.type\).{0,30}\.GUILD_ANNOUNCEMENT.{0,70}\(0,\i\.\i\))/,
                replace: (_, channel) => `if($self.isHiddenChannel(${channel}))return $self.LockIcon;`
            }
        },
        {
            find: "UNREAD_IMPORTANT:",
            predicate: () => settings.store.showMode !== ShowMode.LockIcon,
            replacement: [
                // Add the hidden eye icon if the channel is hidden
                {
                    predicate: () => settings.store.showMode === ShowMode.EyeIconRight,
                    match: /\.name,{.{0,140}\.children.+?:null(?<=,channel:(\i).+?)/,
                    replace: (m, channel) => `${m},$self.isHiddenChannel(${channel})?$self.EyeRightIcon():null`
                },
                // Add the hidden lock icon if the channel is hidden
                {
<<<<<<< HEAD
                    predicate: () => settings.store.showMode === ShowMode.LockIconRight,
                    match: /\.name,{.{0,140}\.children.+?:null(?<=,channel:(\i).+?)/,
                    replace: (m, channel) => `${m},$self.isHiddenChannel(${channel})?$self.LockRightIcon():null`
                },
            ]
        },
        {
            find: "UNREAD_IMPORTANT:",
            predicate: () => settings.store.channelStyle === ChannelStyle.Muted || settings.store.channelStyle === ChannelStyle.MutedUnread,
            replacement: [
                // Make the channel appear as muted if it's hidden
                {
                    match: /\.subtitle,.+?;(?=return\(0,\i\.jsxs?\))(?<={channel:(\i),name:\i,muted:(\i).+?;)/,
                    replace: (m, channel, muted) => `${m}${muted}=$self.isHiddenChannel(${channel})?true:${muted};`
=======
                    match: /\.Children\.count.+?:null(?<=,channel:(\i).+?)/,
                    replace: (m, channel) => `${m},$self.isHiddenChannel(${channel})?$self.HiddenChannelIcon():null`
>>>>>>> cb36cf57
                },
                // Make voice channels also appear as muted if they are muted
                {
                    // FIXME(Bundler change related): Remove old compatiblity once enough time has passed
                    match: /(?<=\.wrapper:\i\.notInteractive,)(.+?)(if\()?(\i)(?:\)return |\?)(\i\.MUTED)/,
                    replace: (_, otherClasses, isIf, isMuted, mutedClassExpression) => isIf
                        ? `${isMuted}?${mutedClassExpression}:"",${otherClasses}if(${isMuted})return ""`
                        : `${isMuted}?${mutedClassExpression}:"",${otherClasses}${isMuted}?""`
                },
                {
                    // Make muted channels also appear as unread if hide unreads is false and the channel is hidden
                    // FIXME(Bundler change related): Remove old compatiblity once enough time has passed
                    predicate: () => settings.store.channelStyle === ChannelStyle.MutedUnread || settings.store.channelStyle === ChannelStyle.Unread,
                    match: /(?<=\.LOCKED(?:;if\(|:))(?<={channel:(\i).+?)/,
                    replace: (_, channel) => `!$self.isHiddenChannel(${channel})&&`
                }
            ]
        },
        {
            find: "UNREAD_IMPORTANT:",
            predicate: () => settings.store.channelStyle !== ChannelStyle.Unread && settings.store.channelStyle !== ChannelStyle.MutedUnread,
            replacement: [
                {
                    // FIXME(Bundler change related): Remove old compatiblity once enough time has passed
                    match: /(?<=\.LOCKED(?:;if\(|:))(?<={channel:(\i).+?)/,
                    replace: (_, channel) => `!$self.isHiddenChannel(${channel})&&`
                },
                {
                    // Hide unreads
                    match: /\.subtitle,.+?;(?=return\(0,\i\.jsxs?\))(?<={channel:(\i),name:\i,.+?unread:(\i).+?)/,
                    replace: (m, channel, unread) => `${m}${unread}=$self.isHiddenChannel(${channel})?false:${unread};`
                }
            ]
        },
        {
            // Hide the new version of unreads box for hidden channels
            find: '="ChannelListUnreadsStore",',
            replacement: {
                match: /(?<=\.id\)\))(?=&&\(0,\i\.\i\)\((\i)\))/,
                replace: (_, channel) => `&&!$self.isHiddenChannel(${channel})`
            }
        },
        {
            // Make the old version of unreads box not visible for hidden channels
            find: "renderBottomUnread(){",
            replacement: {
                match: /(?<=!0\))(?=&&\(0,\i\.\i\)\((\i\.record)\))/,
                replace: "&&!$self.isHiddenChannel($1)"
            }
        },
        {
            // Make the state of the old version of unreads box not include hidden channels
            find: "ignoreRecents:!0",
            replacement: {
                match: /(?<=\.id\)\))(?=&&\(0,\i\.\i\)\((\i)\))/,
                replace: "&&!$self.isHiddenChannel($1)"
            }
        },
        // Only render the channel header and buttons that work when transitioning to a hidden channel
        {
            find: "Missing channel in Channel.renderHeaderToolbar",
            replacement: [
                {
                    match: /"renderHeaderToolbar",\(\)=>{.+?case \i\.\i\.GUILD_TEXT:(?=.+?(\i\.push.{0,50}channel:(\i)},"notifications"\)\)))(?<=isLurking:(\i).+?)/,
                    replace: (m, pushNotificationButtonExpression, channel, isLurking) => `${m}if(!${isLurking}&&$self.isHiddenChannel(${channel})){${pushNotificationButtonExpression};break;}`
                },
                {
                    match: /"renderHeaderToolbar",\(\)=>{.+?case \i\.\i\.GUILD_MEDIA:(?=.+?(\i\.push.{0,40}channel:(\i)},"notifications"\)\)))(?<=isLurking:(\i).+?)/,
                    replace: (m, pushNotificationButtonExpression, channel, isLurking) => `${m}if(!${isLurking}&&$self.isHiddenChannel(${channel})){${pushNotificationButtonExpression};break;}`
                },
                {
                    match: /"renderMobileToolbar",\(\)=>{.+?case \i\.\i\.GUILD_DIRECTORY:(?<=let{channel:(\i).+?)/,
                    replace: (m, channel) => `${m}if($self.isHiddenChannel(${channel}))break;`
                },
                {
                    match: /(?<="renderHeaderBar",\i=>{.+?hideSearch:(\i)\.isDirectory\(\))/,
                    replace: (_, channel) => `||$self.isHiddenChannel(${channel})`
                },
                {
                    match: /(?<=renderSidebar\(\){)/,
                    replace: "if($self.isHiddenChannel(this.props.channel))return null;"
                },
                {
                    match: /(?<=renderChat\(\){)/,
                    replace: "if($self.isHiddenChannel(this.props.channel))return $self.HiddenChannelLockScreen(this.props.channel);"
                }
            ]
        },
        // Avoid trying to fetch messages from hidden channels
        {
            find: '"MessageManager"',
            replacement: {
                match: /forceFetch:\i,isPreload:.+?}=\i;(?=.+?getChannel\((\i)\))/,
                replace: (m, channelId) => `${m}if($self.isHiddenChannel({channelId:${channelId}}))return;`
            }
        },
        // Patch keybind handlers so you can't accidentally jump to hidden channels
        {
            find: '"alt+shift+down"',
            replacement: {
                match: /(?<=getChannel\(\i\);return null!=(\i))(?=.{0,200}?>0\)&&\(0,\i\.\i\)\(\i\))/,
                replace: (_, channel) => `&&!$self.isHiddenChannel(${channel})`
            }
        },
        // Patch keybind handlers so you can't accidentally jump to hidden channels
        {
            find: ".APPLICATION_STORE&&null!=",
            replacement: {
                match: /getState\(\)\.channelId.+?(?=\.map\(\i=>\i\.id)/,
                replace: "$&.filter(e=>!$self.isHiddenChannel(e))"
            }
        },
        {
            find: "#{intl::ROLE_REQUIRED_SINGLE_USER_MESSAGE}",
            replacement: [
                {
                    // Change the role permission check to CONNECT if the channel is locked
                    match: /ADMINISTRATOR\)\|\|(?<=context:(\i)}.+?)(?=(.+?)VIEW_CHANNEL)/,
                    replace: (m, channel, permCheck) => `${m}!Vencord.Webpack.Common.PermissionStore.can(${CONNECT}n,${channel})?${permCheck}CONNECT):`
                },
                {
                    // Change the permissionOverwrite check to CONNECT if the channel is locked
                    match: /permissionOverwrites\[.+?\i=(?<=context:(\i)}.+?)(?=(.+?)VIEW_CHANNEL)/,
                    replace: (m, channel, permCheck) => `${m}!Vencord.Webpack.Common.PermissionStore.can(${CONNECT}n,${channel})?${permCheck}CONNECT):`
                },
                {
                    // Include the @everyone role in the allowed roles list for Hidden Channels
                    match: /getSortedRoles.+?\.filter\(\i=>(?=!)/,
                    replace: m => `${m}$self.isHiddenChannel(arguments[0].channel)?true:`
                },
                {
                    // If the @everyone role has the required permissions, make the array only contain it
                    match: /forceRoles:.+?.value\(\)(?<=channel:(\i).+?)/,
                    replace: (m, channel) => `${m}.reduce(...$self.makeAllowedRolesReduce(${channel}.guild_id))`
                },
                {
                    // Patch the header to only return allowed users and roles if it's a hidden channel or locked channel (Like when it's used on the HiddenChannelLockScreen)
                    match: /MANAGE_ROLES.{0,90}?return(?=\(.+?(\(0,\i\.jsxs\)\("div",{className:\i\.members.+?guildId:(\i)\.guild_id.+?roleColor.+?\]}\)))/,
                    replace: (m, component, channel) => {
                        // Export the channel for the users allowed component patch
                        component = component.replace(canonicalizeMatch(/(?<=users:\i)/), `,shcChannel:${channel}`);
                        // Always render the component for multiple allowed users
                        component = component.replace(canonicalizeMatch(/1!==\i\.length/), "true");

                        return `${m} $self.isHiddenChannel(${channel},true)?${component}:`;
                    }
                }
            ]
        },
        {
            find: '="interactive-normal",overflowCountClassName:',
            replacement: [
                {
                    // Create a variable for the channel prop
                    match: /users:\i,maxUsers:\i.+?}=(\i).*?;/,
                    replace: (m, props) => `${m}let{shcChannel}=${props};`
                },
                {
                    // Make Discord always render the plus button if the component is used inside the HiddenChannelLockScreen
                    match: /\i>0(?=&&.{0,30}Math.min)/,
                    replace: m => `($self.isHiddenChannel(typeof shcChannel!=="undefined"?shcChannel:void 0,true)?true:${m})`
                },
                {
                    // Prevent Discord from overwriting the last children with the plus button
                    // if the overflow amount is <= 0 and the component is used inside the HiddenChannelLockScreen
                    match: /(?<=\i\.length-)1(?=\]=.{0,60}renderPopout)(?<=(\i)=\i\.length-\i.+?)/,
                    replace: (_, amount) => `($self.isHiddenChannel(typeof shcChannel!=="undefined"?shcChannel:void 0,true)&&${amount}<=0?0:1)`
                },
                {
                    // Show only the plus text without overflowed children amount
                    // if the overflow amount is <= 0 and the component is used inside the HiddenChannelLockScreen
                    match: /(?<="\+"\.concat\()\i/,
                    replace: overflowTextAmount => "" +
                        `$self.isHiddenChannel(typeof shcChannel!=="undefined"?shcChannel:void 0,true)&&(${overflowTextAmount}-1)<=0?"":${overflowTextAmount}`
                }
            ]
        },
        {
            find: "#{intl::CHANNEL_CALL_CURRENT_SPEAKER}",
            replacement: [
                {
                    // Remove the open chat button for the HiddenChannelLockScreen
                    match: /(?<=&&)\i\.push\(.{0,120}"chat-spacer"/,
                    replace: "(arguments[0]?.inCall||!$self.isHiddenChannel(arguments[0]?.channel,true))&&$&"
                }
            ]
        },
        {
            find: "#{intl::EMBEDDED_ACTIVITIES_DEVELOPER_ACTIVITY_SHELF_FETCH_ERROR}",
            replacement: [
                {
                    // Render our HiddenChannelLockScreen component instead of the main voice channel component
                    match: /renderContent\(\i\){.+?this\.renderVoiceChannelEffects.+?children:/,
                    replace: "$&!this.props.inCall&&$self.isHiddenChannel(this.props.channel,true)?$self.HiddenChannelLockScreen(this.props.channel):"
                },
                {
                    // Disable gradients for the HiddenChannelLockScreen of voice channels
                    match: /renderContent\(\i\){.+?disableGradients:/,
                    replace: "$&!this.props.inCall&&$self.isHiddenChannel(this.props.channel,true)||"
                },
                {
                    // Disable useless components for the HiddenChannelLockScreen of voice channels
                    match: /(?:{|,)render(?!Header|ExternalHeader).{0,30}?:/g,
                    replace: "$&!this.props.inCall&&$self.isHiddenChannel(this.props.channel,true)?()=>null:"
                },
                {
                    // Disable bad CSS class which mess up hidden voice channels styling
                    match: /callContainer,(?<=\i\.callContainer,)/,
                    replace: '$&!this.props.inCall&&$self.isHiddenChannel(this.props.channel,true)?"":'
                }
            ]
        },
        {
            find: '"HasBeenInStageChannel"',
            replacement: [
                {
                    // Render our HiddenChannelLockScreen component instead of the main stage channel component
                    match: /screenMessage:(\i)\?.+?children:(?=!\1)(?<=let \i,{channel:(\i).+?)/,
                    replace: (m, _isPopoutOpen, channel) => `${m}$self.isHiddenChannel(${channel})?$self.HiddenChannelLockScreen(${channel}):`
                },
                {
                    // Disable useless components for the HiddenChannelLockScreen of stage channels
                    match: /render(?:BottomLeft|BottomCenter|BottomRight|ChatToasts):\(\)=>(?<=let \i,{channel:(\i).+?)/g,
                    replace: (m, channel) => `${m}$self.isHiddenChannel(${channel})?null:`
                },
                {
                    // Disable gradients for the HiddenChannelLockScreen of stage channels
                    match: /"124px".+?disableGradients:(?<=let \i,{channel:(\i).+?)/,
                    replace: (m, channel) => `${m}$self.isHiddenChannel(${channel})||`
                },
                {
                    // Disable strange styles applied to the header for the HiddenChannelLockScreen of stage channels
                    match: /"124px".+?style:(?<=let \i,{channel:(\i).+?)/,
                    replace: (m, channel) => `${m}$self.isHiddenChannel(${channel})?void 0:`
                }
            ]
        },
        {
            find: "#{intl::STAGE_FULL_MODERATOR_TITLE}",
            replacement: [
                {
                    // Remove the divider and amount of users in stage channel components for the HiddenChannelLockScreen
                    match: /\(0,\i\.jsx\)\(\i\.\i\.Divider.+?}\)]}\)(?=.+?:(\i)\.guild_id)/,
                    replace: (m, channel) => `$self.isHiddenChannel(${channel})?null:(${m})`
                },
                {
                    // Remove the open chat button for the HiddenChannelLockScreen
                    match: /(?<=&&)\(0,\i\.jsxs?\).{0,180}\.buttonIcon/,
                    replace: "!$self.isHiddenChannel(arguments[0]?.channel,true)&&$&"
                }
            ]
        },
        {
            // Make the chat input bar channel list contain hidden channels
            find: ",queryStaticRouteChannels(",
            replacement: [
                {
                    // Make the getChannels call to GuildChannelStore return hidden channels
                    match: /(?<=queryChannels\(\i\){.+?getChannels\(\i)(?=\))/,
                    replace: ",true"
                },
                {
                    // Avoid filtering out hidden channels from the channel list
                    match: /(?<=queryChannels\(\i\){.+?\)\((\i)\.type\))(?=&&!\i\.\i\.can\()/,
                    replace: "&&!$self.isHiddenChannel($1)"
                }
            ]
        },
        {
            find: "\"^/guild-stages/(\\\\d+)(?:/)?(\\\\d+)?\"",
            replacement: {
                // Make mentions of hidden channels work
                match: /\i\.\i\.can\(\i\.\i\.VIEW_CHANNEL,\i\)/,
                replace: "true"
            },
        },
        {
            find: 'className:"channelMention",children',
            replacement: {
                // Show inside voice channel instead of trying to join them when clicking on a channel mention
                match: /(?<=getChannel\(\i\);if\(null!=(\i))(?=.{0,100}?selectVoiceChannel)/,
                replace: (_, channel) => `&&!$self.isHiddenChannel(${channel})`
            }
        },
        {
            find: '"GuildChannelStore"',
            replacement: [
                {
                    // Make GuildChannelStore contain hidden channels
                    match: /isChannelGated\(.+?\)(?=&&)/,
                    replace: m => `${m}&&false`
                },
                {
                    // Filter hidden channels from GuildChannelStore.getChannels unless told otherwise
                    match: /(?<=getChannels\(\i)(\){.*?)return (.+?)}/,
                    replace: (_, rest, channels) => `,shouldIncludeHidden${rest}return $self.resolveGuildChannels(${channels},shouldIncludeHidden??arguments[0]==="@favorites");}`
                }
            ]
        },
        {
            find: "#{intl::FORM_LABEL_MUTED}",
            replacement: {
                // Make GuildChannelStore.getChannels return hidden channels
                match: /(?<=getChannels\(\i)(?=\))/,
                replace: ",true"
            }
        },
        {
            find: '"NowPlayingViewStore"',
            replacement: {
                // Make active now voice states on hidden channels
                match: /(getVoiceStateForUser.{0,150}?)&&\i\.\i\.canWithPartialContext.{0,20}VIEW_CHANNEL.+?}\)(?=\?)/,
                replace: "$1"
            }
        }
    ],

    isHiddenChannel(channel: Channel & { channelId?: string; }, checkConnect = false) {
        try {
            if (channel == null || Object.hasOwn(channel, "channelId") && channel.channelId == null) return false;

            if (channel.channelId != null) channel = ChannelStore.getChannel(channel.channelId);
            if (channel == null || channel.isDM() || channel.isGroupDM() || channel.isMultiUserDM()) return false;
            if (["browse", "customize", "guide"].includes(channel.id)) return false;

            return !PermissionStore.can(PermissionsBits.VIEW_CHANNEL, channel) || checkConnect && !PermissionStore.can(PermissionsBits.CONNECT, channel);
        } catch (e) {
            console.error("[ViewHiddenChannels#isHiddenChannel]: ", e);
            return false;
        }
    },

    resolveGuildChannels(channels: Record<string | number, Array<{ channel: Channel; comparator: number; }> | string | number>, shouldIncludeHidden: boolean) {
        if (shouldIncludeHidden) return channels;

        const res = {};
        for (const [key, maybeObjChannels] of Object.entries(channels)) {
            if (!Array.isArray(maybeObjChannels)) {
                res[key] = maybeObjChannels;
                continue;
            }

            res[key] ??= [];

            for (const objChannel of maybeObjChannels) {
                if (isUncategorized(objChannel) || objChannel.channel.id === null || !this.isHiddenChannel(objChannel.channel)) res[key].push(objChannel);
            }
        }

        return res;
    },

    makeAllowedRolesReduce(guildId: string) {
        return [
            (prev: Array<Role>, _: Role, index: number, originalArray: Array<Role>) => {
                if (index !== 0) return prev;

                const everyoneRole = originalArray.find(role => role.id === guildId);

                if (everyoneRole) return [everyoneRole];
                return originalArray;
            },
            [] as Array<Role>
        ];
    },

    HiddenChannelLockScreen: (channel: any) => <HiddenChannelLockScreen channel={channel} />,

    LockIcon: ErrorBoundary.wrap(() => (
        <svg
            className={ChannelListClasses.icon}
            height="18"
            width="20"
            viewBox="0 0 24 24"
            aria-hidden={true}
            role="img"
        >
            <path fill="currentcolor" fillRule="evenodd" d="M17 11V7C17 4.243 14.756 2 12 2C9.242 2 7 4.243 7 7V11C5.897 11 5 11.896 5 13V20C5 21.103 5.897 22 7 22H17C18.103 22 19 21.103 19 20V13C19 11.896 18.103 11 17 11ZM12 18C11.172 18 10.5 17.328 10.5 16.5C10.5 15.672 11.172 15 12 15C12.828 15 13.5 15.672 13.5 16.5C13.5 17.328 12.828 18 12 18ZM15 11H9V7C9 5.346 10.346 4 12 4C13.654 4 15 5.346 15 7V11Z" />
        </svg>
    ), { noop: true }),

    EyeRightIcon: ErrorBoundary.wrap(() => (
        <Tooltip text="Hidden Channel">
            {({ onMouseLeave, onMouseEnter }) => (
                <svg
                    onMouseLeave={onMouseLeave}
                    onMouseEnter={onMouseEnter}
                    className={classes(ChannelListClasses.icon, cl("hidden-channel-icon"))}
                    width="24"
                    height="24"
                    viewBox="0 0 24 24"
                    aria-hidden={true}
                    role="img"
                >
                    <path fill="currentcolor" fillRule="evenodd" d="m19.8 22.6-4.2-4.15q-.875.275-1.762.413Q12.95 19 12 19q-3.775 0-6.725-2.087Q2.325 14.825 1 11.5q.525-1.325 1.325-2.463Q3.125 7.9 4.15 7L1.4 4.2l1.4-1.4 18.4 18.4ZM12 16q.275 0 .512-.025.238-.025.513-.1l-5.4-5.4q-.075.275-.1.513-.025.237-.025.512 0 1.875 1.312 3.188Q10.125 16 12 16Zm7.3.45-3.175-3.15q.175-.425.275-.862.1-.438.1-.938 0-1.875-1.312-3.188Q13.875 7 12 7q-.5 0-.938.1-.437.1-.862.3L7.65 4.85q1.025-.425 2.1-.638Q10.825 4 12 4q3.775 0 6.725 2.087Q21.675 8.175 23 11.5q-.575 1.475-1.512 2.738Q20.55 15.5 19.3 16.45Zm-4.625-4.6-3-3q.7-.125 1.288.112.587.238 1.012.688.425.45.613 1.038.187.587.087 1.162Z" />
                </svg>
            )}
        </Tooltip>
    ), { noop: true }),

    LockRightIcon: ErrorBoundary.wrap(() => (
        <Tooltip text="Hidden Channel">
            {({ onMouseLeave, onMouseEnter }) => (
                <svg
                    onMouseLeave={onMouseLeave}
                    onMouseEnter={onMouseEnter}
                    className={ChannelListClasses.icon + " " + "shc-hidden-channel-icon"}
                    width="24"
                    height="24"
                    viewBox="0 0 24 24"
                    aria-hidden={true}
                    role="img"
                >
                    <path fill="currentcolor" className="shc-evenodd-fill-current-color" d="M17 11V7C17 4.243 14.756 2 12 2C9.242 2 7 4.243 7 7V11C5.897 11 5 11.896 5 13V20C5 21.103 5.897 22 7 22H17C18.103 22 19 21.103 19 20V13C19 11.896 18.103 11 17 11ZM12 18C11.172 18 10.5 17.328 10.5 16.5C10.5 15.672 11.172 15 12 15C12.828 15 13.5 15.672 13.5 16.5C13.5 17.328 12.828 18 12 18ZM15 11H9V7C9 5.346 10.346 4 12 4C13.654 4 15 5.346 15 7V11Z" />
                </svg>
            )}
        </Tooltip>
    ), { noop: true })
});<|MERGE_RESOLUTION|>--- conflicted
+++ resolved
@@ -188,14 +188,13 @@
                 // Add the hidden eye icon if the channel is hidden
                 {
                     predicate: () => settings.store.showMode === ShowMode.EyeIconRight,
-                    match: /\.name,{.{0,140}\.children.+?:null(?<=,channel:(\i).+?)/,
+                    match: /\.Children\.count.+?:null(?<=,channel:(\i).+?)/,
                     replace: (m, channel) => `${m},$self.isHiddenChannel(${channel})?$self.EyeRightIcon():null`
                 },
                 // Add the hidden lock icon if the channel is hidden
                 {
-<<<<<<< HEAD
                     predicate: () => settings.store.showMode === ShowMode.LockIconRight,
-                    match: /\.name,{.{0,140}\.children.+?:null(?<=,channel:(\i).+?)/,
+                    match: /\.Children\.count.+?:null(?<=,channel:(\i).+?)/,
                     replace: (m, channel) => `${m},$self.isHiddenChannel(${channel})?$self.LockRightIcon():null`
                 },
             ]
@@ -208,10 +207,6 @@
                 {
                     match: /\.subtitle,.+?;(?=return\(0,\i\.jsxs?\))(?<={channel:(\i),name:\i,muted:(\i).+?;)/,
                     replace: (m, channel, muted) => `${m}${muted}=$self.isHiddenChannel(${channel})?true:${muted};`
-=======
-                    match: /\.Children\.count.+?:null(?<=,channel:(\i).+?)/,
-                    replace: (m, channel) => `${m},$self.isHiddenChannel(${channel})?$self.HiddenChannelIcon():null`
->>>>>>> cb36cf57
                 },
                 // Make voice channels also appear as muted if they are muted
                 {
