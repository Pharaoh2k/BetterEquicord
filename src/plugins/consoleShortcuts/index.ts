/*
 * Vencord, a modification for Discord's desktop app
 * Copyright (c) 2022 Vendicated and contributors
 *
 * This program is free software: you can redistribute it and/or modify
 * it under the terms of the GNU General Public License as published by
 * the Free Software Foundation, either version 3 of the License, or
 * (at your option) any later version.
 *
 * This program is distributed in the hope that it will be useful,
 * but WITHOUT ANY WARRANTY; without even the implied warranty of
 * MERCHANTABILITY or FITNESS FOR A PARTICULAR PURPOSE.  See the
 * GNU General Public License for more details.
 *
 * You should have received a copy of the GNU General Public License
 * along with this program.  If not, see <https://www.gnu.org/licenses/>.
*/

import { Devs } from "@utils/constants";
import { getCurrentChannel, getCurrentGuild } from "@utils/discord";
import { runtimeHashMessageKey } from "@utils/intlHash";
import { SYM_LAZY_CACHED, SYM_LAZY_GET } from "@utils/lazy";
import { sleep } from "@utils/misc";
import { ModalAPI } from "@utils/modal";
import { relaunch } from "@utils/native";
import { canonicalizeMatch, canonicalizeReplace, canonicalizeReplacement } from "@utils/patches";
import definePlugin, { PluginNative, StartAt } from "@utils/types";
import * as Webpack from "@webpack";
import { extract, filters, findAll, findModuleId, search } from "@webpack";
import * as Common from "@webpack/common";
import { loadLazyChunks } from "debug/loadLazyChunks";
import type { ComponentType } from "react";

const DESKTOP_ONLY = (f: string) => () => {
    throw new Error(`'${f}' is Discord Desktop only.`);
};

const makeVesktopSwitcher = (branch: string) => () => {
    if (Vesktop.Settings.store.discordBranch === branch)
        throw new Error(`Already on ${branch}`);

    Vesktop.Settings.store.discordBranch = branch;
    VesktopNative.app.relaunch();
};

const define: typeof Object.defineProperty =
    (obj, prop, desc) => {
        if (Object.hasOwn(desc, "value"))
            desc.writable = true;

        return Object.defineProperty(obj, prop, {
            configurable: true,
            enumerable: true,
            ...desc
        });
    };

function makeShortcuts() {
    function newFindWrapper(filterFactory: (...props: any[]) => Webpack.FilterFn) {
        const cache = new Map<string, unknown>();

        return function (...filterProps: unknown[]) {
            const cacheKey = String(filterProps);
            if (cache.has(cacheKey)) return cache.get(cacheKey);

            const matches = findAll(filterFactory(...filterProps));

            const result = (() => {
                switch (matches.length) {
                    case 0: return null;
                    case 1: return matches[0];
                    default:
                        const uniqueMatches = [...new Set(matches)];
                        if (uniqueMatches.length > 1)
                            console.warn(`Warning: This filter matches ${uniqueMatches.length} exports. Make it more specific!\n`, uniqueMatches);

                        return matches[0];
                }
            })();
            if (result && cacheKey) cache.set(cacheKey, result);
            return result;
        };
    }

    function findStoreWrapper(findStore: typeof Webpack.findStore) {
        const cache = new Map<string, unknown>();

        return function (storeName: string) {
            const cacheKey = String(storeName);
            if (cache.has(cacheKey)) return cache.get(cacheKey);

            let store: unknown;
            try {
                store = findStore(storeName);
            } catch { }
            if (store) cache.set(cacheKey, store);
            return store;
        };
    }

    let fakeRenderWin: WeakRef<Window> | undefined;
    const find = newFindWrapper(f => f);
    const findByProps = newFindWrapper(filters.byProps);

    return {
        ...Object.fromEntries(Object.keys(Common).map(key => [key, { getter: () => Common[key] }])),
        wp: Webpack,
        wpc: { getter: () => Webpack.cache },
        wreq: { getter: () => Webpack.wreq },
        wpPatcher: { getter: () => Vencord.WebpackPatcher },
        wpInstances: { getter: () => Vencord.WebpackPatcher.allWebpackInstances },
        wpsearch: search,
        wpex: extract,
        wpexs: (code: string) => extract(findModuleId(code)!),
        loadLazyChunks: loadLazyChunks,
        find,
        findAll: findAll,
        findByProps,
        findAllByProps: (...props: string[]) => findAll(filters.byProps(...props)),
        findByCode: newFindWrapper(filters.byCode),
        findAllByCode: (code: string) => findAll(filters.byCode(code)),
        findComponentByCode: newFindWrapper(filters.componentByCode),
        findAllComponentsByCode: (...code: string[]) => findAll(filters.componentByCode(...code)),
        findExportedComponent: (...props: string[]) => findByProps(...props)[props[0]],
        findStore: findStoreWrapper(Webpack.findStore),
        PluginsApi: { getter: () => Vencord.Plugins },
        plugins: { getter: () => Vencord.Plugins.plugins },
        Settings: { getter: () => Vencord.Settings },
        Api: { getter: () => Vencord.Api },
        Util: { getter: () => Vencord.Util },
        reload: () => location.reload(),
        restart: IS_WEB ? DESKTOP_ONLY("restart") : relaunch,
        canonicalizeMatch,
        canonicalizeReplace,
        canonicalizeReplacement,
        runtimeHashMessageKey,
        fakeRender: (component: ComponentType, props: any) => {
            const prevWin = fakeRenderWin?.deref();
            const win = prevWin?.closed === false
                ? prevWin
                : window.open("about:blank", "Fake Render", "popup,width=500,height=500")!;
            fakeRenderWin = new WeakRef(win);
            win.focus();

            const doc = win.document;
            doc.body.style.margin = "1em";

            if (!win.prepared) {
                win.prepared = true;

                [...document.querySelectorAll("style"), ...document.querySelectorAll("link[rel=stylesheet]")].forEach(s => {
                    const n = s.cloneNode(true) as HTMLStyleElement | HTMLLinkElement;

                    if (s.parentElement?.tagName === "HEAD")
                        doc.head.append(n);
                    else if (n.id?.startsWith("vencord-") || n.id?.startsWith("vcd-"))
                        doc.documentElement.append(n);
                    else
                        doc.body.append(n);
                });
            }

            const root = Common.createRoot(doc.body.appendChild(document.createElement("div")));
            root.render(Common.React.createElement(component, props));

            doc.addEventListener("close", () => root.unmount(), { once: true });
        },

        preEnable: (plugin: string) => (Vencord.Settings.plugins[plugin] ??= { enabled: true }).enabled = true,

        channel: { getter: () => getCurrentChannel(), preload: false },
        channelId: { getter: () => Common.SelectedChannelStore.getChannelId(), preload: false },
        guild: { getter: () => getCurrentGuild(), preload: false },
        guildId: { getter: () => Common.SelectedGuildStore.getGuildId(), preload: false },
        me: { getter: () => Common.UserStore.getCurrentUser(), preload: false },
        meId: { getter: () => Common.UserStore.getCurrentUser().id, preload: false },
        messages: { getter: () => Common.MessageStore.getMessages(Common.SelectedChannelStore.getChannelId()), preload: false },
        openModal: { getter: () => ModalAPI.openModal },
        openModalLazy: { getter: () => ModalAPI.openModalLazy },

        Stores: { getter: () => Object.fromEntries(Webpack.fluxStores) },

        // e.g. "2024-05_desktop_visual_refresh", 0
        setExperiment: (id: string, bucket: number) => {
            Common.FluxDispatcher.dispatch({
                type: "EXPERIMENT_OVERRIDE_BUCKET",
                experimentId: id,
                experimentBucket: bucket,
            });
        },
<<<<<<< HEAD
        switchBranch: (branch: string) => {
            if (!IS_VESKTOP && !IS_EQUIBOP) throw new Error("This function only works on vesktop and equibop.");
            const target = IS_VESKTOP ? Vesktop : Equibop;
            if (target.Settings.store.discordBranch === branch) throw new Error(`Already on ${branch}.`);
            target.Settings.store.discordBranch = branch;
            VesktopNative.app.relaunch();
        },
=======
        ...IS_VESKTOP ? {
            vesktopStable: makeVesktopSwitcher("stable"),
            vesktopCanary: makeVesktopSwitcher("canary"),
            vesktopPtb: makeVesktopSwitcher("ptb"),
        } : {},
>>>>>>> c36c7501
    };
}

function loadAndCacheShortcut(key: string, val: any, forceLoad: boolean) {
    const currentVal = val.getter();
    if (!currentVal || val.preload === false) return currentVal;

    function unwrapProxy(value: any) {
        if (value[SYM_LAZY_GET]) {
            forceLoad ? currentVal[SYM_LAZY_GET]() : currentVal[SYM_LAZY_CACHED];
        } else if (value.$$vencordGetWrappedComponent) {
            return forceLoad ? value.$$vencordGetWrappedComponent() : value;
        }

        return value;
    }

    const value = unwrapProxy(currentVal);
    if (typeof value === "object" && value !== null) {
        const descriptors = Object.getOwnPropertyDescriptors(value);

        for (const propKey in descriptors) {
            if (value[propKey] == null) continue;

            const descriptor = descriptors[propKey];
            if (descriptor.writable === true || descriptor.set != null) {
                const currentValue = value[propKey];
                const newValue = unwrapProxy(currentValue);
                if (newValue != null && currentValue !== newValue) {
                    value[propKey] = newValue;
                }
            }
        }
    }

    if (value != null) {
        define(window.shortcutList, key, { value });
        define(window, key, { value });
    }

    return value;
}

const webpackModulesProbablyLoaded = Webpack.onceReady.then(() => sleep(1000));

export default definePlugin({
    name: "ConsoleShortcuts",
    description: "Adds shorter Aliases for many things on the window. Run `shortcutList` for a list.",
    authors: [Devs.Ven],
    startAt: StartAt.Init,

    patches: [
        {
            find: 'this,"_changeCallbacks",',
            replacement: {
                match: /\i\(this,"_changeCallbacks",/,
                replace: "Reflect.defineProperty(this,Symbol.toStringTag,{value:this.getName(),configurable:!0,writable:!0,enumerable:!1}),$&"
            }
        }
    ],


    start() {
        const shortcuts = makeShortcuts();
        window.shortcutList = {};

        for (const [key, val] of Object.entries(shortcuts)) {
            if ("getter" in val) {
                define(window.shortcutList, key, {
                    get: () => loadAndCacheShortcut(key, val, true)
                });

                define(window, key, {
                    get: () => window.shortcutList[key]
                });
            } else {
                window.shortcutList[key] = val;
                window[key] = val;
            }
        }

        // unproxy loaded modules
        this.eagerLoad(false);

        if (!IS_WEB) {
            const Native = VencordNative.pluginHelpers.ConsoleShortcuts as PluginNative<typeof import("./native")>;
            Native.initDevtoolsOpenEagerLoad();
        }
    },

    async eagerLoad(forceLoad: boolean) {
        await webpackModulesProbablyLoaded;

        const shortcuts = makeShortcuts();

        for (const [key, val] of Object.entries(shortcuts)) {
            if (!Object.hasOwn(val, "getter") || (val as any).preload === false) continue;

            try {
                loadAndCacheShortcut(key, val, forceLoad);
            } catch { } // swallow not found errors in DEV
        }
    },

    stop() {
        delete window.shortcutList;
        for (const key in makeShortcuts()) {
            delete window[key];
        }
    }
});<|MERGE_RESOLUTION|>--- conflicted
+++ resolved
@@ -35,11 +35,12 @@
     throw new Error(`'${f}' is Discord Desktop only.`);
 };
 
-const makeVesktopSwitcher = (branch: string) => () => {
-    if (Vesktop.Settings.store.discordBranch === branch)
-        throw new Error(`Already on ${branch}`);
-
-    Vesktop.Settings.store.discordBranch = branch;
+const switchBranch = (branch: string) => () => {
+    if (!IS_VESKTOP && !IS_EQUIBOP) throw new Error("This function only works on vesktop and equibop.");
+
+    const target = IS_VESKTOP ? Vesktop : Equibop;
+    if (target.Settings.store.discordBranch === branch) throw new Error(`Already on ${branch}.`);
+    target.Settings.store.discordBranch = branch;
     VesktopNative.app.relaunch();
 };
 
@@ -188,21 +189,12 @@
                 experimentBucket: bucket,
             });
         },
-<<<<<<< HEAD
-        switchBranch: (branch: string) => {
-            if (!IS_VESKTOP && !IS_EQUIBOP) throw new Error("This function only works on vesktop and equibop.");
-            const target = IS_VESKTOP ? Vesktop : Equibop;
-            if (target.Settings.store.discordBranch === branch) throw new Error(`Already on ${branch}.`);
-            target.Settings.store.discordBranch = branch;
-            VesktopNative.app.relaunch();
-        },
-=======
-        ...IS_VESKTOP ? {
-            vesktopStable: makeVesktopSwitcher("stable"),
-            vesktopCanary: makeVesktopSwitcher("canary"),
-            vesktopPtb: makeVesktopSwitcher("ptb"),
+        switchBranch,
+        ...IS_EQUIBOP ? {
+            equibopStable: switchBranch("stable"),
+            equibopCanary: switchBranch("canary"),
+            equibopPtb: switchBranch("ptb"),
         } : {},
->>>>>>> c36c7501
     };
 }
 
