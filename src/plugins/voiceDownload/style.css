--- conflicted
+++ resolved
@@ -1,20 +1,12 @@
 .vc-voice-download {
     width: 24px;
     height: 24px;
-<<<<<<< HEAD
-    color: var(--interactive-icon-default);
-=======
     color: var(--interactive-icon-default, var(--interactive-normal));
->>>>>>> 6b64cf38
     margin-left: 12px;
     cursor: pointer;
     position: relative;
 }
 
 .vc-voice-download:hover {
-<<<<<<< HEAD
-    color: var(--interactive-icon-active);
-=======
     color: var(--interactive-icon-active, var(--interactive-active));
->>>>>>> 6b64cf38
 }