--- conflicted
+++ resolved
@@ -19,10 +19,9 @@
 import ErrorBoundary from "@components/ErrorBoundary";
 import { Devs } from "@utils/constants";
 import { isNonNullish } from "@utils/guards";
-import { pluralise } from "@utils/misc";
 import definePlugin from "@utils/types";
 import { findByPropsLazy } from "@webpack";
-import { Avatar, ChannelStore, Clickable, IconUtils, RelationshipStore, ScrollerThin, UserStore, useStateFromStores } from "@webpack/common";
+import { Avatar, ChannelStore, Clickable, IconUtils, RelationshipStore, ScrollerThin, UserStore } from "@webpack/common";
 import { Channel, User } from "discord-types/general";
 
 const SelectedChannelActionCreators = findByPropsLazy("selectPrivateChannel");
@@ -40,14 +39,10 @@
             .join(", ");
 }
 
-function useGroupDMs(userId: string) {
-    return useStateFromStores([ChannelStore], () => ChannelStore.getSortedPrivateChannels().filter(c => c.isGroupDM() && c.recipients.includes(userId)));
-}
-
 export default definePlugin({
     name: "MutualGroupDMs",
     description: "Shows mutual group dms in profiles",
-    authors: [Devs.amia, Devs.Sqaaakoi],
+    authors: [Devs.amia],
 
     patches: [
         {
@@ -79,18 +74,10 @@
         }
     ],
 
-<<<<<<< HEAD
-    useGDMCount(userId: string) {
-        const state = useGroupDMs(userId).length;
-        const label = "Mutual Group";
-        return state > 0 ? pluralise(state, label) : `No ${label}s`;
-    },
-=======
     isBotOrSelf: (user: User) => user.bot || user.id === UserStore.getCurrentUser().id,
 
->>>>>>> 14e11973
     renderMutualGDMs: ErrorBoundary.wrap(({ user, onClose }: { user: User, onClose: () => void; }) => {
-        const entries = useGroupDMs(user.id).map(c => (
+        const entries = ChannelStore.getSortedPrivateChannels().filter(c => c.isGroupDM() && c.recipients.includes(user.id)).map(c => (
             <Clickable
                 className={ProfileListClasses.listRow}
                 onClick={() => {
