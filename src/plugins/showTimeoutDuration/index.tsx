--- conflicted
+++ resolved
@@ -16,11 +16,7 @@
 import definePlugin, { OptionType } from "@utils/types";
 import { Message } from "@vencord/discord-types";
 import { findComponentLazy } from "@webpack";
-<<<<<<< HEAD
-import { ChannelStore, GuildMemberStore, TooltipContainer } from "@webpack/common";
-=======
-import { ChannelStore, GuildMemberStore, Text } from "@webpack/common";
->>>>>>> c123efd6
+import { ChannelStore, GuildMemberStore } from "@webpack/common";
 import { ReactNode } from "react";
 
 const countDownFilter = canonicalizeMatch(/#{intl::MAX_AGE_NEVER}/);
