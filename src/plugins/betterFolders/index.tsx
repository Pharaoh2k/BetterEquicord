/*
 * Vencord, a modification for Discord's desktop app
 * Copyright (c) 2023 Vendicated and contributors
 *
 * This program is free software: you can redistribute it and/or modify
 * it under the terms of the GNU General Public License as published by
 * the Free Software Foundation, either version 3 of the License, or
 * (at your option) any later version.
 *
 * This program is distributed in the hope that it will be useful,
 * but WITHOUT ANY WARRANTY; without even the implied warranty of
 * MERCHANTABILITY or FITNESS FOR A PARTICULAR PURPOSE.  See the
 * GNU General Public License for more details.
 *
 * You should have received a copy of the GNU General Public License
 * along with this program.  If not, see <https://www.gnu.org/licenses/>.
*/

import "./sidebarFix.css";

import { definePluginSettings } from "@api/Settings";
import { Devs } from "@utils/constants";
import { getIntlMessage } from "@utils/discord";
import definePlugin, { OptionType } from "@utils/types";
import { findByPropsLazy, findLazy, findStoreLazy } from "@webpack";
import { FluxDispatcher, useMemo } from "@webpack/common";

import FolderSideBar from "./FolderSideBar";

enum FolderIconDisplay {
    Never,
    Always,
    MoreThanOneFolderExpanded
}

export const ExpandedGuildFolderStore = findStoreLazy("ExpandedGuildFolderStore");
const SortedGuildStore = findStoreLazy("SortedGuildStore");
const GuildsTree = findLazy(m => m.prototype?.moveNextTo);
const FolderUtils = findByPropsLazy("move", "toggleGuildFolderExpand");

let lastGuildId = null as string | null;
let dispatchingFoldersClose = false;

function getGuildFolder(id: string) {
    return SortedGuildStore.getGuildFolders().find(folder => folder.guildIds.includes(id));
}

function closeFolders() {
    for (const id of ExpandedGuildFolderStore.getExpandedFolders())
        FolderUtils.toggleGuildFolderExpand(id);
}

export const settings = definePluginSettings({
    sidebar: {
        type: OptionType.BOOLEAN,
        description: "Display servers from folder on dedicated sidebar",
        restartNeeded: true,
        default: true
    },
    sidebarAnim: {
        type: OptionType.BOOLEAN,
        description: "Animate opening the folder sidebar",
        default: true
    },
    closeAllFolders: {
        type: OptionType.BOOLEAN,
        description: "Close all folders when selecting a server not in a folder",
        default: false
    },
    closeAllHomeButton: {
        type: OptionType.BOOLEAN,
        description: "Close all folders when clicking on the home button",
        restartNeeded: true,
        default: false
    },
    closeOthers: {
        type: OptionType.BOOLEAN,
        description: "Close other folders when opening a folder",
        default: false
    },
    closeServerFolder: {
        type: OptionType.BOOLEAN,
        description: "Close folder when selecting a server in that folder",
        default: false,
    },
    forceOpen: {
        type: OptionType.BOOLEAN,
        description: "Force a folder to open when switching to a server of that folder",
        default: false
    },
    keepIcons: {
        type: OptionType.BOOLEAN,
        description: "Keep showing guild icons in the primary guild bar folder when it's open in the BetterFolders sidebar",
        restartNeeded: true,
        default: false
    },
    showFolderIcon: {
        type: OptionType.SELECT,
        description: "Show the folder icon above the folder guilds in the BetterFolders sidebar",
        options: [
            { label: "Never", value: FolderIconDisplay.Never },
            { label: "Always", value: FolderIconDisplay.Always, default: true },
            { label: "When more than one folder is expanded", value: FolderIconDisplay.MoreThanOneFolderExpanded }
        ],
        restartNeeded: true
    }
});

let cssMade = false;

const cssElementId = "VC-BetterFolders";

export default definePlugin({
    name: "BetterFolders",
    description: "Shows server folders on dedicated sidebar and adds folder related improvements",
    authors: [Devs.juby, Devs.AutumnVN, Devs.Nuckyz, Devs.sadan],

    settings,

    patches: [
        {
            find: '("guildsnav")',
            predicate: () => settings.store.sidebar,
            replacement: [
                // Create the isBetterFolders variable in the GuildsBar component
                {
                    match: /let{disableAppDownload:\i=\i\.isPlatformEmbedded,isOverlay:.+?(?=}=\i,)/,
                    replace: "$&,isBetterFolders"
                },
                // If we are rendering the Better Folders sidebar, we filter out guilds that are not in folders and unexpanded folders
                {
                    match: /\[(\i)\]=(\(0,\i\.\i\).{0,40}getGuildsTree\(\).+?}\))(?=,)/,
                    replace: (_, originalTreeVar, rest) => `[betterFoldersOriginalTree]=${rest},${originalTreeVar}=$self.getGuildTree(!!arguments[0]?.isBetterFolders,betterFoldersOriginalTree,arguments[0]?.betterFoldersExpandedIds)`
                },
                // If we are rendering the Better Folders sidebar, we filter out everything but the servers and folders from the GuildsBar Guild List children
                {
                    match: /lastTargetNode:\i\[\i\.length-1\].+?}\)(?::null)?\](?=}\))/,
                    replace: "$&.filter($self.makeGuildsBarGuildListFilter(!!arguments[0]?.isBetterFolders))"
                },
                // If we are rendering the Better Folders sidebar, we filter out everything but the scroller for the guild list from the GuildsBar Tree children
                {
                    match: /unreadMentionsIndicatorBottom,.+?}\)\]/,
                    replace: "$&.filter($self.makeGuildsBarTreeFilter(!!arguments[0]?.isBetterFolders))"
                },
                // Export the isBetterFolders variable to the folders component
                {
                    match: /switch\(\i\.type\){case \i\.\i\.FOLDER:.+?folderNode:\i,/,
                    replace: '$&isBetterFolders:typeof isBetterFolders!=="undefined"?isBetterFolders:false,'
                }
            ]
        },
        {
            // This is the parent folder component
            find: ".toggleGuildFolderExpand(",
            predicate: () => settings.store.sidebar && settings.store.showFolderIcon !== FolderIconDisplay.Always,
            replacement: [
                {
                    // Modify the expanded state to instead return the list of expanded folders
                    match: /(\],\(\)=>)(\i\.\i)\.isFolderExpanded\(\i\)\)/,
                    replace: (_, rest, ExpandedGuildFolderStore) => `${rest}${ExpandedGuildFolderStore}.getExpandedFolders())`,
                },
                {
                    // Modify the expanded prop to use the boolean if the above patch fails, or check if the folder is expanded from the list if it succeeds
                    // Also export the list of expanded folders to the child folder component if the patch above succeeds, else export undefined
                    match: /(?<=folderNode:(\i),expanded:)\i(?=,)/,
                    replace: (isExpandedOrExpandedIds, folderNote) => ""
                        + `typeof ${isExpandedOrExpandedIds}==="boolean"?${isExpandedOrExpandedIds}:${isExpandedOrExpandedIds}.has(${folderNote}.id),`
                        + `betterFoldersExpandedIds:${isExpandedOrExpandedIds} instanceof Set?${isExpandedOrExpandedIds}:void 0`
                }
            ]
        },
        {
            find: ".expandedFolderBackground,",
            predicate: () => settings.store.sidebar,
            replacement: [
                // We use arguments[0] to access the isBetterFolders variable in this nested folder component (the parent exports all the props so we don't have to patch it)

                // If we are rendering the normal GuildsBar sidebar, we make Discord think the folder is always collapsed to show better icons (the mini guild icons) and avoid transitions
                {
                    predicate: () => settings.store.keepIcons,
                    match: /(?<=let{folderNode:\i,setNodeRef:\i,.+?expanded:(\i),.+?;)(?=let)/,
                    replace: (_, isExpanded) => `${isExpanded}=!!arguments[0]?.isBetterFolders&&${isExpanded};`
                },
                // Disable expanding and collapsing folders transition in the normal GuildsBar sidebar
                {
                    predicate: () => !settings.store.keepIcons,
                    match: /(?=,\{from:\{height)/,
                    replace: "&&$self.shouldShowTransition(arguments[0])"
                },
                // If we are rendering the normal GuildsBar sidebar, we avoid rendering guilds from folders that are expanded
                {
                    predicate: () => !settings.store.keepIcons,
                    match: /expandedFolderBackground,.+?,(?=\i\(\(\i,\i,\i\)=>{let{key.{0,45}ul)(?<=selected:\i,expanded:(\i),.+?)/,
                    replace: (m, isExpanded) => `${m}$self.shouldRenderContents(arguments[0],${isExpanded})?null:`
                },
                {
                    // Decide if we should render the expanded folder background if we are rendering the Better Folders sidebar
                    predicate: () => settings.store.showFolderIcon !== FolderIconDisplay.Always,
                    match: /\.isExpanded\),.{0,30}children:\[/,
                    replace: "$&$self.shouldShowFolderIconAndBackground(!!arguments[0]?.isBetterFolders,arguments[0]?.betterFoldersExpandedIds)&&"
                },
                {
                    // Decide if we should render the expanded folder icon if we are rendering the Better Folders sidebar
                    predicate: () => settings.store.showFolderIcon !== FolderIconDisplay.Always,
                    match: /(?<=\.expandedFolderBackground.+?}\),)(?=\i,)/,
                    replace: "!$self.shouldShowFolderIconAndBackground(!!arguments[0]?.isBetterFolders,arguments[0]?.betterFoldersExpandedIds)?null:"
                },
                {
                    // Discord adds a slight bottom margin of 4px when it's expanded
                    // Which looks off when there's nothing open in the folder
                    predicate: () => !settings.store.keepIcons,
                    match: /(?=className:.{0,50}folderIcon)/,
                    replace: "style:arguments[0]?.isBetterFolders?{}:{marginBottom:0},"
                }
            ]
        },
        {
            find: "APPLICATION_LIBRARY,render:",
            predicate: () => settings.store.sidebar,
            group: true,
            replacement: [
                {
                    // Render the Better Folders sidebar
<<<<<<< HEAD
                    match: /(?<=[[,])((?:!?\i&&)+)\(.{0,50}({className:\i\.guilds,themeOverride:\i})\)/g,
                    replace: (_, conditions, props) => `${_},${conditions}$self.FolderSideBar({...${props}})`
                },
                {
                    match: /(?<=className:)(\i\.base)(?=,)/,
                    replace: "($self.makePatchedBaseCSS($1))"
=======
                    // Discord has two different places where they render the sidebar.
                    // One is for visual refresh, one is not,
                    // and each has a bunch of conditions &&ed in front of it.
                    // Add the betterFolders sidebar to both, keeping the conditions Discord uses.
                    match: /(?<=[[,])((?:!?\i&&)+)\(.{0,50}({className:\i\.guilds,themeOverride:\i})\)/g,
                    replace: (m, conditions, props) => `${m},${conditions}$self.FolderSideBar(${props})`
                },
                {
                    // Add grid styles to fix aligment with other visual refresh elements
                    match: /(?<=className:)(\i\.base)(?=,)/,
                    replace: "`${$self.gridStyle} ${$1}`"
>>>>>>> d7534780
                }
            ]
        },
        {
            find: "#{intl::DISCODO_DISABLED}",
            predicate: () => settings.store.closeAllHomeButton,
            replacement: {
                // Close all folders when clicking the home button
                match: /(?<=onClick:\(\)=>{)(?=.{0,300}"discodo")/,
                replace: "$self.closeFolders();"
            }
        }
    ],

    flux: {
        CHANNEL_SELECT(data) {
            if (!settings.store.closeAllFolders && !settings.store.forceOpen && !settings.store.closeServerFolder)
                return;

            if (lastGuildId !== data.guildId) {
                lastGuildId = data.guildId;
                const guildFolder = getGuildFolder(data.guildId);

                if (guildFolder?.folderId) {
                    if (settings.store.forceOpen && !ExpandedGuildFolderStore.isFolderExpanded(guildFolder.folderId)) {
                        FolderUtils.toggleGuildFolderExpand(guildFolder.folderId);
                    }
                    if (settings.store.closeServerFolder && ExpandedGuildFolderStore.isFolderExpanded(guildFolder.folderId)) {
                        FolderUtils.toggleGuildFolderExpand(guildFolder.folderId);
                    }
                } else if (settings.store.closeAllFolders) {
                    closeFolders();
                }
            }
        },

        TOGGLE_GUILD_FOLDER_EXPAND(data) {
            if (settings.store.closeOthers && !dispatchingFoldersClose) {
                dispatchingFoldersClose = true;

                FluxDispatcher.wait(() => {
                    const expandedFolders = ExpandedGuildFolderStore.getExpandedFolders();

                    if (expandedFolders.size > 1) {
                        for (const id of expandedFolders) if (id !== data.folderId)
                            FolderUtils.toggleGuildFolderExpand(id);
                    }

                    dispatchingFoldersClose = false;
                });
            }
        },

        LOGOUT() {
            closeFolders();
        }
    },

<<<<<<< HEAD
    gridStyle: "vc-BetterFolders-sidebar-grid",
    makePatchedBaseCSS(className: string) {
        done: try {
            if (cssMade) break done;
            const rule = [...document.styleSheets]
                .flatMap(x => [...x.cssRules])
                // cant do includes because they have a `not ((grid-template-columns`
                // dumb type inference
                .filter((x): x is CSSSupportsRule => x instanceof CSSSupportsRule && x.conditionText.startsWith("(grid-template-columns"))
                .flatMap(x => [...x.cssRules])
                .filter(x => x instanceof CSSStyleRule)
                .find(x => x.selectorText.endsWith(`.${className}`));
            if (!rule) {
                console.error("Failed to find css rule for betterFolders");
                break done;
            }
            const areas = rule.style.gridTemplateAreas
                .split('" "')
                .map(x => x.replace(/"/g, "").split(" "));
            areas[0].splice(1, 0, areas[0][0]);
            areas[1].splice(1, 0, "sidebar");
            areas[2].splice(1, 0, "sidebar");
            const css = `
            .visual-refresh .${this.gridStyle} {
                grid-template-areas: ${areas.map(x => `"${x.join(" ")}"`).join(" ")};
                grid-template-columns: ${rule.style.gridTemplateColumns.replace(/(?<=guildsEnd\])/, " min-content [sidebarEnd]")};
            }
            `;
            const element = document.createElement("style");
            element.id = cssElementId;
            element.textContent = css;
            document.getElementById(cssElementId)?.remove();
            document.head.appendChild(element);
            cssMade = true;
        } catch (e) {
            console.error(e);
            return className;
        }
        return `${className} ${this.gridStyle}`;
    },
=======
    gridStyle: "vc-betterFolders-sidebar-grid",
>>>>>>> d7534780

    getGuildTree(isBetterFolders: boolean, originalTree: any, expandedFolderIds?: Set<any>) {
        return useMemo(() => {
            if (!isBetterFolders || expandedFolderIds == null) return originalTree;

            const newTree = new GuildsTree();
            // Children is every folder and guild which is not in a folder, this filters out only the expanded folders
            newTree.root.children = originalTree.root.children.filter(guildOrFolder => expandedFolderIds.has(guildOrFolder.id));
            // Nodes is every folder and guild, even if it's in a folder, this filters out only the expanded folders and guilds inside them
            newTree.nodes = Object.fromEntries(
                Object.entries(originalTree.nodes)
                    .filter(([_, guildOrFolder]: any[]) => expandedFolderIds.has(guildOrFolder.id) || expandedFolderIds.has(guildOrFolder.parentId))
            );

            return newTree;
        }, [isBetterFolders, originalTree, expandedFolderIds]);
    },

    makeGuildsBarGuildListFilter(isBetterFolders: boolean) {
        return child => {
            if (!isBetterFolders) return true;

            try {
                return child?.props?.["aria-label"] === getIntlMessage("SERVERS");
            } catch (e) {
                console.error(e);
            }

            return true;
        };
    },

    makeGuildsBarTreeFilter(isBetterFolders: boolean) {
        return child => {
            if (!isBetterFolders) return true;

            if (child?.props?.className?.includes("itemsContainer") && child.props.children != null) {
                // Filter out everything but the scroller for the guild list
                child.props.children = child.props.children.filter(child => child?.props?.onScroll != null);
                return true;
            }

            return false;
        };
    },

    shouldShowFolderIconAndBackground(isBetterFolders: boolean, expandedFolderIds?: Set<any>) {
        if (!isBetterFolders) return true;

        switch (settings.store.showFolderIcon) {
            case FolderIconDisplay.Never:
                return false;
            case FolderIconDisplay.Always:
                return true;
            case FolderIconDisplay.MoreThanOneFolderExpanded:
                return (expandedFolderIds?.size ?? 0) > 1;
            default:
                return true;
        }
    },

    shouldShowTransition(props: any) {
        // Pending guilds
        if (props?.folderNode?.id === 1) return true;

        return !!props?.isBetterFolders;
    },

    shouldRenderContents(props: any, isExpanded: boolean) {
        // Pending guilds
        if (props?.folderNode?.id === 1) return false;

        return !props?.isBetterFolders && isExpanded;
    },

    FolderSideBar,
    closeFolders,
});<|MERGE_RESOLUTION|>--- conflicted
+++ resolved
@@ -106,7 +106,7 @@
     }
 });
 
-let cssMade = false;
+const cssMade = false;
 
 const cssElementId = "VC-BetterFolders";
 
@@ -221,14 +221,6 @@
             replacement: [
                 {
                     // Render the Better Folders sidebar
-<<<<<<< HEAD
-                    match: /(?<=[[,])((?:!?\i&&)+)\(.{0,50}({className:\i\.guilds,themeOverride:\i})\)/g,
-                    replace: (_, conditions, props) => `${_},${conditions}$self.FolderSideBar({...${props}})`
-                },
-                {
-                    match: /(?<=className:)(\i\.base)(?=,)/,
-                    replace: "($self.makePatchedBaseCSS($1))"
-=======
                     // Discord has two different places where they render the sidebar.
                     // One is for visual refresh, one is not,
                     // and each has a bunch of conditions &&ed in front of it.
@@ -240,7 +232,6 @@
                     // Add grid styles to fix aligment with other visual refresh elements
                     match: /(?<=className:)(\i\.base)(?=,)/,
                     replace: "`${$self.gridStyle} ${$1}`"
->>>>>>> d7534780
                 }
             ]
         },
@@ -299,50 +290,7 @@
         }
     },
 
-<<<<<<< HEAD
-    gridStyle: "vc-BetterFolders-sidebar-grid",
-    makePatchedBaseCSS(className: string) {
-        done: try {
-            if (cssMade) break done;
-            const rule = [...document.styleSheets]
-                .flatMap(x => [...x.cssRules])
-                // cant do includes because they have a `not ((grid-template-columns`
-                // dumb type inference
-                .filter((x): x is CSSSupportsRule => x instanceof CSSSupportsRule && x.conditionText.startsWith("(grid-template-columns"))
-                .flatMap(x => [...x.cssRules])
-                .filter(x => x instanceof CSSStyleRule)
-                .find(x => x.selectorText.endsWith(`.${className}`));
-            if (!rule) {
-                console.error("Failed to find css rule for betterFolders");
-                break done;
-            }
-            const areas = rule.style.gridTemplateAreas
-                .split('" "')
-                .map(x => x.replace(/"/g, "").split(" "));
-            areas[0].splice(1, 0, areas[0][0]);
-            areas[1].splice(1, 0, "sidebar");
-            areas[2].splice(1, 0, "sidebar");
-            const css = `
-            .visual-refresh .${this.gridStyle} {
-                grid-template-areas: ${areas.map(x => `"${x.join(" ")}"`).join(" ")};
-                grid-template-columns: ${rule.style.gridTemplateColumns.replace(/(?<=guildsEnd\])/, " min-content [sidebarEnd]")};
-            }
-            `;
-            const element = document.createElement("style");
-            element.id = cssElementId;
-            element.textContent = css;
-            document.getElementById(cssElementId)?.remove();
-            document.head.appendChild(element);
-            cssMade = true;
-        } catch (e) {
-            console.error(e);
-            return className;
-        }
-        return `${className} ${this.gridStyle}`;
-    },
-=======
     gridStyle: "vc-betterFolders-sidebar-grid",
->>>>>>> d7534780
 
     getGuildTree(isBetterFolders: boolean, originalTree: any, expandedFolderIds?: Set<any>) {
         return useMemo(() => {
