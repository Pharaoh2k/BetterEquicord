/*
 * Vencord, a modification for Discord's desktop app
 * Copyright (c) 2023 Vendicated and contributors
 *
 * This program is free software: you can redistribute it and/or modify
 * it under the terms of the GNU General Public License as published by
 * the Free Software Foundation, either version 3 of the License, or
 * (at your option) any later version.
 *
 * This program is distributed in the hope that it will be useful,
 * but WITHOUT ANY WARRANTY; without even the implied warranty of
 * MERCHANTABILITY or FITNESS FOR A PARTICULAR PURPOSE.  See the
 * GNU General Public License for more details.
 *
 * You should have received a copy of the GNU General Public License
 * along with this program.  If not, see <https://www.gnu.org/licenses/>.
*/

import "./style.css";

import { definePluginSettings } from "@api/Settings";
import { Devs } from "@utils/constants";
import definePlugin, { OptionType } from "@utils/types";
import { findByPropsLazy, findStoreLazy } from "@webpack";
import { FluxDispatcher } from "@webpack/common";
import { ReactNode } from "react";

import FolderSideBar from "./FolderSideBar";

enum FolderIconDisplay {
    Never,
    Always,
    MoreThanOneFolderExpanded
}

export const ExpandedGuildFolderStore = findStoreLazy("ExpandedGuildFolderStore");
const SortedGuildStore = findStoreLazy("SortedGuildStore");
const FolderUtils = findByPropsLazy("move", "toggleGuildFolderExpand");

let lastGuildId = null as string | null;
let dispatchingFoldersClose = false;

function getGuildFolder(id: string) {
    return SortedGuildStore.getGuildFolders().find(folder => folder.guildIds.includes(id));
}

function closeFolders() {
    for (const id of ExpandedGuildFolderStore.getExpandedFolders())
        FolderUtils.toggleGuildFolderExpand(id);
}

// Nuckyz: Unsure if this should be a general utility or not
function filterTreeWithTargetNode(children: any, predicate: (node: any) => boolean) {
    if (children == null) {
        return false;
    }

    if (!Array.isArray(children)) {
        if (predicate(children)) {
            return true;
        }

        return filterTreeWithTargetNode(children.props?.children, predicate);
    }

    let childIsTargetChild = false;
    for (let i = 0; i < children.length; i++) {
        const shouldKeep = filterTreeWithTargetNode(children[i], predicate);
        if (shouldKeep) {
            childIsTargetChild = true;
            continue;
        }

        children.splice(i--, 1);
    }

    return childIsTargetChild;
}

export const settings = definePluginSettings({
    sidebar: {
        type: OptionType.BOOLEAN,
        description: "Display servers from folder on dedicated sidebar",
        restartNeeded: true,
        default: true
    },
    sidebarAnim: {
        type: OptionType.BOOLEAN,
        description: "Animate opening the folder sidebar",
        default: true
    },
    closeAllFolders: {
        type: OptionType.BOOLEAN,
        description: "Close all folders when selecting a server not in a folder",
        default: false
    },
    closeAllHomeButton: {
        type: OptionType.BOOLEAN,
        description: "Close all folders when clicking on the home button",
        restartNeeded: true,
        default: false
    },
    closeOthers: {
        type: OptionType.BOOLEAN,
        description: "Close other folders when opening a folder",
        default: false
    },
    closeServerFolder: {
        type: OptionType.BOOLEAN,
        description: "Close folder when selecting a server in that folder",
        default: false,
    },
    forceOpen: {
        type: OptionType.BOOLEAN,
        description: "Force a folder to open when switching to a server of that folder",
        default: false
    },
    keepIcons: {
        type: OptionType.BOOLEAN,
        description: "Keep showing guild icons in the primary guild bar folder when it's open in the BetterFolders sidebar",
        restartNeeded: true,
        default: false
    },
    showFolderIcon: {
        type: OptionType.SELECT,
        description: "Show the folder icon above the folder guilds in the BetterFolders sidebar",
        options: [
            { label: "Never", value: FolderIconDisplay.Never },
            { label: "Always", value: FolderIconDisplay.Always, default: true },
            { label: "When more than one folder is expanded", value: FolderIconDisplay.MoreThanOneFolderExpanded }
        ],
        restartNeeded: true
    }
});

const IS_BETTER_FOLDERS_VAR = "typeof isBetterFolders!=='undefined'?isBetterFolders:arguments[0]?.isBetterFolders";
const BETTER_FOLDERS_EXPANDED_IDS_VAR = "typeof betterFoldersExpandedIds!=='undefined'?betterFoldersExpandedIds:arguments[0]?.betterFoldersExpandedIds";
const GRID_STYLE_NAME = "vc-betterFolders-sidebar-grid";

export default definePlugin({
    name: "BetterFolders",
    description: "Shows server folders on dedicated sidebar and adds folder related improvements",
    authors: [Devs.juby, Devs.AutumnVN, Devs.Nuckyz],

    settings,

    patches: [
        {
            find: '("guildsnav")',
            predicate: () => settings.store.sidebar,
            replacement: [
                // Create the isBetterFolders and betterFoldersExpandedIds variables in the GuildsBar component
                // Needed because we access this from a non-arrow closure so we can't use arguments[0]
                {
                    match: /let{disableAppDownload:\i=\i\.isPlatformEmbedded,isOverlay:.+?(?=}=\i,)/,
                    replace: "$&,isBetterFolders,betterFoldersExpandedIds"
                },
                // Export the isBetterFolders and betterFoldersExpandedIds variable to the Guild List component
                {
                    match: /,{guildDiscoveryButton:\i,/g,
                    replace: "$&isBetterFolders:arguments[0]?.isBetterFolders,betterFoldersExpandedIds:arguments[0]?.betterFoldersExpandedIds,"
                },
                // Wrap the guild node (guild or folder) component in a div with display: none if it's not an expanded folder or a guild in an expanded folder
                {
                    match: /switch\((\i)\.type\){.+?default:return null}/,
                    replace: `return $self.wrapGuildNodeComponent($1,()=>{$&},${IS_BETTER_FOLDERS_VAR},${BETTER_FOLDERS_EXPANDED_IDS_VAR});`
                },
                // Export the isBetterFolders variable to the folder component
                {
                    match: /switch\(\i\.type\){case \i\.\i\.FOLDER:.+?folderNode:\i,/,
                    replace: `$&isBetterFolders:${IS_BETTER_FOLDERS_VAR},`
                },
                // Make the callback for returning the guild node component depend on isBetterFolders and betterFoldersExpandedIds
                {
                    match: /switch\(\i\.type\).+?,\i,\i\.setNodeRef/,
                    replace: "$&,arguments[0]?.isBetterFolders,arguments[0]?.betterFoldersExpandedIds"
                },
                // If we are rendering the Better Folders sidebar, we filter out everything but the guilds and folders from the Guild List children
                {
                    match: /lastTargetNode:\i\[\i\.length-1\].+?}\)(?::null)?\](?=}\))/,
                    replace: "$&.filter($self.makeGuildsBarGuildListFilter(!!arguments[0]?.isBetterFolders))"
                },
                // If we are rendering the Better Folders sidebar, we filter out everything but the Guild List from the Sidebar children
                {
<<<<<<< HEAD
                    match: /unreadMentionsFixedFooter\].+?unreadMentionsBar\}\)\]/,
=======
                    match: /unreadMentionsFixedFooter\].+?\}\)\]/,
>>>>>>> 658a6286
                    replace: "$&.filter($self.makeGuildsBarSidebarFilter(!!arguments[0]?.isBetterFolders))"
                }
            ]
        },
        {
            // This is the parent folder component
            find: ".toggleGuildFolderExpand(",
            predicate: () => settings.store.sidebar && settings.store.showFolderIcon !== FolderIconDisplay.Always,
            replacement: [
                {
                    // Modify the expanded state to instead return the list of expanded folders
                    match: /(\],\(\)=>)(\i\.\i)\.isFolderExpanded\(\i\)\)/,
                    replace: (_, rest, ExpandedGuildFolderStore) => `${rest}${ExpandedGuildFolderStore}.getExpandedFolders())`,
                },
                {
                    // Modify the expanded prop to use the boolean if the above patch fails, or check if the folder is expanded from the list if it succeeds
                    // Also export the list of expanded folders to the child folder component if the patch above succeeds, else export undefined
                    match: /(?<=folderNode:(\i),expanded:)\i(?=,)/,
                    replace: (isExpandedOrExpandedIds, folderNote) => ""
                        + `typeof ${isExpandedOrExpandedIds}==="boolean"?${isExpandedOrExpandedIds}:${isExpandedOrExpandedIds}.has(${folderNote}.id),`
                        + `betterFoldersExpandedIds:${isExpandedOrExpandedIds} instanceof Set?${isExpandedOrExpandedIds}:void 0`
                }
            ]
        },
        {
            find: ".FOLDER_ITEM_ANIMATION_DURATION),",
            predicate: () => settings.store.sidebar,
            replacement: [
                // We use arguments[0] to access the isBetterFolders variable in this nested folder component (the parent exports all the props so we don't have to patch it)

                // If we are rendering the normal GuildsBar sidebar, we make Discord think the folder is always collapsed to show better icons (the mini guild icons) and avoid transitions
                {
                    predicate: () => settings.store.keepIcons,
                    match: /(?<=let{folderNode:\i,setNodeRef:\i,.+?expanded:(\i),.+?;)(?=let)/,
                    replace: (_, isExpanded) => `${isExpanded}=!!arguments[0]?.isBetterFolders&&${isExpanded};`
                },
                // Disable expanding and collapsing folders transition in the normal GuildsBar sidebar
                {
                    predicate: () => !settings.store.keepIcons,
                    match: /(?=,\{from:\{height)/,
                    replace: "&&$self.shouldShowTransition(arguments[0])"
                },
                // If we are rendering the normal GuildsBar sidebar, we avoid rendering guilds from folders that are expanded
                {
                    predicate: () => !settings.store.keepIcons,
                    match: /folderGroupBackground.+?,(?=\i\(\(\i,\i,\i\)=>{let{key:.{0,70}"ul")(?<=selected:\i,expanded:(\i),.+?)/,
                    replace: (m, isExpanded) => `${m}$self.shouldRenderContents(arguments[0],${isExpanded})?null:`
                },
                // Decide if we should render the expanded folder background if we are rendering the Better Folders sidebar
                {
                    predicate: () => settings.store.showFolderIcon !== FolderIconDisplay.Always,
                    match: /\.isExpanded\].{0,110}children:\[/,
                    replace: "$&$self.shouldShowFolderIconAndBackground(!!arguments[0]?.isBetterFolders,arguments[0]?.betterFoldersExpandedIds)&&"
                },
                // Decide if we should render the expanded folder icon if we are rendering the Better Folders sidebar
                {
                    predicate: () => settings.store.showFolderIcon !== FolderIconDisplay.Always,
                    match: /(?<=\.folderGroupBackground.*?}\),)(?=\i,)/,
                    replace: "!$self.shouldShowFolderIconAndBackground(!!arguments[0]?.isBetterFolders,arguments[0]?.betterFoldersExpandedIds)?null:"
                }
            ]
        },
        {
            find: "APPLICATION_LIBRARY,render:",
            predicate: () => settings.store.sidebar,
            group: true,
            replacement: [
                {
                    // Render the Better Folders sidebar
                    // Discord has two different places where they render the sidebar.
                    // One is for visual refresh, one is not,
                    // and each has a bunch of conditions &&ed in front of it.
                    // Add the betterFolders sidebar to both, keeping the conditions Discord uses.
                    match: /(?<=[[,])((?:!?\i&&)+)\(.{0,50}({className:\i\.guilds,themeOverride:\i})\)/g,
                    replace: (m, conditions, props) => `${m},${conditions}$self.FolderSideBar(${props})`
                },
                {
                    // Add grid styles to fix aligment with other visual refresh elements
                    match: /(?<=className:)\i\.base(?=,)/,
                    replace: `"${GRID_STYLE_NAME} "+$&`
                }
            ]
        },
        {
            find: "#{intl::DISCODO_DISABLED}",
            predicate: () => settings.store.closeAllHomeButton,
            replacement: {
                // Close all folders when clicking the home button
                match: /(?<=onClick:\(\)=>{)(?=.{0,300}"discodo")/,
                replace: "$self.closeFolders();"
            }
        }
    ],

    flux: {
        CHANNEL_SELECT(data) {
            if (!settings.store.closeAllFolders && !settings.store.forceOpen && !settings.store.closeServerFolder)
                return;

            if (lastGuildId !== data.guildId) {
                lastGuildId = data.guildId;
                const guildFolder = getGuildFolder(data.guildId);

                if (guildFolder?.folderId) {
                    if (settings.store.forceOpen && !ExpandedGuildFolderStore.isFolderExpanded(guildFolder.folderId)) {
                        FolderUtils.toggleGuildFolderExpand(guildFolder.folderId);
                    }
                    if (settings.store.closeServerFolder && ExpandedGuildFolderStore.isFolderExpanded(guildFolder.folderId)) {
                        FolderUtils.toggleGuildFolderExpand(guildFolder.folderId);
                    }
                } else if (settings.store.closeAllFolders) {
                    closeFolders();
                }
            }
        },

        TOGGLE_GUILD_FOLDER_EXPAND(data) {
            if (settings.store.closeOthers && !dispatchingFoldersClose) {
                dispatchingFoldersClose = true;

                FluxDispatcher.wait(() => {
                    const expandedFolders = ExpandedGuildFolderStore.getExpandedFolders();

                    if (expandedFolders.size > 1) {
                        for (const id of expandedFolders) if (id !== data.folderId)
                            FolderUtils.toggleGuildFolderExpand(id);
                    }

                    dispatchingFoldersClose = false;
                });
            }
        },

        LOGOUT() {
            closeFolders();
        }
    },

    FolderSideBar,
    closeFolders,


    wrapGuildNodeComponent(node: any, originalComponent: () => ReactNode, isBetterFolders: boolean, expandedFolderIds?: Set<any>) {
        if (
            !isBetterFolders ||
            node.type === "folder" && expandedFolderIds?.has(node.id) ||
            node.type === "guild" && expandedFolderIds?.has(node.parentId)
        ) {
            return originalComponent();
        }

        return (
            <div style={{ display: "none" }}>
                {originalComponent()}
            </div>
        );
    },

    makeGuildsBarGuildListFilter(isBetterFolders: boolean) {
        return (child: any) => {
            if (!isBetterFolders) {
                return true;
            }

            try {
                return child?.props?.renderTreeNode !== null;
            } catch (e) {
                console.error(e);
                return true;
            }
        };
    },

    makeGuildsBarSidebarFilter(isBetterFolders: boolean) {
        return (child: any) => {
            if (!isBetterFolders) {
                return true;
            }

            try {
                return filterTreeWithTargetNode(child, child => child?.props?.renderTreeNode != null);
            } catch (e) {
                console.error(e);
                return true;
            }
        };
    },

    shouldShowFolderIconAndBackground(isBetterFolders: boolean, expandedFolderIds?: Set<any>) {
        if (!isBetterFolders) {
            return true;
        }

        switch (settings.store.showFolderIcon) {
            case FolderIconDisplay.Never:
                return false;
            case FolderIconDisplay.Always:
                return true;
            case FolderIconDisplay.MoreThanOneFolderExpanded:
                return (expandedFolderIds?.size ?? 0) > 1;
            default:
                return true;
        }
    },

    shouldShowTransition(props: any) {
        // Pending guilds
        if (props?.folderNode?.id === 1) return true;

        return !!props?.isBetterFolders;
    },

    shouldRenderContents(props: any, isExpanded: boolean) {
        // Pending guilds
        if (props?.folderNode?.id === 1) return false;

        return !props?.isBetterFolders && isExpanded;
    }
});<|MERGE_RESOLUTION|>--- conflicted
+++ resolved
@@ -182,11 +182,7 @@
                 },
                 // If we are rendering the Better Folders sidebar, we filter out everything but the Guild List from the Sidebar children
                 {
-<<<<<<< HEAD
-                    match: /unreadMentionsFixedFooter\].+?unreadMentionsBar\}\)\]/,
-=======
                     match: /unreadMentionsFixedFooter\].+?\}\)\]/,
->>>>>>> 658a6286
                     replace: "$&.filter($self.makeGuildsBarSidebarFilter(!!arguments[0]?.isBetterFolders))"
                 }
             ]
