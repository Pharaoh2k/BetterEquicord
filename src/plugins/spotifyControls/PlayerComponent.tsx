/*
 * Vencord, a modification for Discord's desktop app
 * Copyright (c) 2022 Vendicated and contributors
 *
 * This program is free software: you can redistribute it and/or modify
 * it under the terms of the GNU General Public License as published by
 * the Free Software Foundation, either version 3 of the License, or
 * (at your option) any later version.
 *
 * This program is distributed in the hope that it will be useful,
 * but WITHOUT ANY WARRANTY; without even the implied warranty of
 * MERCHANTABILITY or FITNESS FOR A PARTICULAR PURPOSE.  See the
 * GNU General Public License for more details.
 *
 * You should have received a copy of the GNU General Public License
 * along with this program.  If not, see <https://www.gnu.org/licenses/>.
*/

import "./spotifyStyles.css";
import "./visualRefreshSpotifyStyles.css"; // TODO: merge with spotifyStyles.css and remove when old UI is discontinued

import { Settings } from "@api/Settings";
import { classNameFactory } from "@api/Styles";
import { Flex } from "@components/Flex";
import { ImageIcon, LinkIcon, OpenExternalIcon } from "@components/Icons";
import { debounce } from "@shared/debounce";
import { openImageModal } from "@utils/discord";
import { classes, copyWithToast } from "@utils/misc";
import { ContextMenuApi, FluxDispatcher, Forms, Menu, React, useEffect, useState, useStateFromStores } from "@webpack/common";

import { SpotifyStore, Track } from "./SpotifyStore";

const cl = classNameFactory("vc-spotify-");

function msToHuman(ms: number) {
    const minutes = ms / 1000 / 60;
    const m = Math.floor(minutes);
    const s = Math.floor((minutes - m) * 60);
    return `${m.toString().padStart(2, "0")}:${s.toString().padStart(2, "0")}`;
}

function Svg(path: string, label: string) {
    return () => (
        <svg
            className={cl("button-icon", label)}
            height="24"
            width="24"
            viewBox="0 0 24 24"
            fill="currentColor"
            aria-label={label}
            focusable={false}
        >
            <path d={path} />
        </svg>
    );
}

// KraXen's icons :yesyes:
// from https://fonts.google.com/icons?icon.style=Rounded&icon.set=Material+Icons
// older material icon style, but still really good
const PlayButton = Svg("M8 6.82v10.36c0 .79.87 1.27 1.54.84l8.14-5.18c.62-.39.62-1.29 0-1.69L9.54 5.98C8.87 5.55 8 6.03 8 6.82z", "play");
const PauseButton = Svg("M8 19c1.1 0 2-.9 2-2V7c0-1.1-.9-2-2-2s-2 .9-2 2v10c0 1.1.9 2 2 2zm6-12v10c0 1.1.9 2 2 2s2-.9 2-2V7c0-1.1-.9-2-2-2s-2 .9-2 2z", "pause");
const SkipPrev = Svg("M7 6c.55 0 1 .45 1 1v10c0 .55-.45 1-1 1s-1-.45-1-1V7c0-.55.45-1 1-1zm3.66 6.82l5.77 4.07c.66.47 1.58-.01 1.58-.82V7.93c0-.81-.91-1.28-1.58-.82l-5.77 4.07c-.57.4-.57 1.24 0 1.64z", "previous");
const SkipNext = Svg("M7.58 16.89l5.77-4.07c.56-.4.56-1.24 0-1.63L7.58 7.11C6.91 6.65 6 7.12 6 7.93v8.14c0 .81.91 1.28 1.58.82zM16 7v10c0 .55.45 1 1 1s1-.45 1-1V7c0-.55-.45-1-1-1s-1 .45-1 1z", "next");
const Repeat = Svg("M7 7h10v1.79c0 .45.54.67.85.35l2.79-2.79c.2-.2.2-.51 0-.71l-2.79-2.79c-.31-.31-.85-.09-.85.36V5H6c-.55 0-1 .45-1 1v4c0 .55.45 1 1 1s1-.45 1-1V7zm10 10H7v-1.79c0-.45-.54-.67-.85-.35l-2.79 2.79c-.2.2-.2.51 0 .71l2.79 2.79c.31.31.85.09.85-.36V19h11c.55 0 1-.45 1-1v-4c0-.55-.45-1-1-1s-1 .45-1 1v3z", "repeat");
const Shuffle = Svg("M10.59 9.17L6.12 4.7c-.39-.39-1.02-.39-1.41 0-.39.39-.39 1.02 0 1.41l4.46 4.46 1.42-1.4zm4.76-4.32l1.19 1.19L4.7 17.88c-.39.39-.39 1.02 0 1.41.39.39 1.02.39 1.41 0L17.96 7.46l1.19 1.19c.31.31.85.09.85-.36V4.5c0-.28-.22-.5-.5-.5h-3.79c-.45 0-.67.54-.36.85zm-.52 8.56l-1.41 1.41 3.13 3.13-1.2 1.2c-.31.31-.09.85.36.85h3.79c.28 0 .5-.22.5-.5v-3.79c0-.45-.54-.67-.85-.35l-1.19 1.19-3.13-3.14z", "shuffle");

function Button(props: React.ButtonHTMLAttributes<HTMLButtonElement>) {
    return (
        <button
            className={cl("button")}
            {...props}
        >
            {props.children}
        </button>
    );
}

function CopyContextMenu({ name, path }: { name: string; path: string; }) {
    const copyId = `spotify-copy-${name}`;
    const openId = `spotify-open-${name}`;

    return (
        <Menu.Menu
            navId={`spotify-${name}-menu`}
            onClose={() => FluxDispatcher.dispatch({ type: "CONTEXT_MENU_CLOSE" })}
            aria-label={`Spotify ${name} Menu`}
        >
            <Menu.MenuItem
                key={copyId}
                id={copyId}
                label={`Copy ${name} Link`}
                action={() => copyWithToast("https://open.spotify.com" + path)}
                icon={LinkIcon}
            />
            <Menu.MenuItem
                key={openId}
                id={openId}
                label={`Open ${name} in Spotify`}
                action={() => SpotifyStore.openExternal(path)}
                icon={OpenExternalIcon}
            />
        </Menu.Menu>
    );
}

function makeContextMenu(name: string, path: string) {
    return (e: React.MouseEvent<HTMLElement, MouseEvent>) =>
        ContextMenuApi.openContextMenu(e, () => <CopyContextMenu name={name} path={path} />);
}

function Controls() {
    const [isPlaying, shuffle, repeat] = useStateFromStores(
        [SpotifyStore],
        () => [SpotifyStore.isPlaying, SpotifyStore.shuffle, SpotifyStore.repeat]
    );

    const [nextRepeat, repeatClassName] = (() => {
        switch (repeat) {
            case "off": return ["context", "repeat-off"] as const;
            case "context": return ["track", "repeat-context"] as const;
            case "track": return ["off", "repeat-track"] as const;
            default: throw new Error(`Invalid repeat state ${repeat}`);
        }
    })();

    // the 1 is using position absolute so it does not make the button jump around
    return (
        <Flex className={cl("button-row")} style={{ gap: 0 }}>
            <Button
                className={classes(cl("button"), cl("shuffle"), cl(shuffle ? "shuffle-on" : "shuffle-off"))}
                onClick={() => SpotifyStore.setShuffle(!shuffle)}
            >
                <Shuffle />
            </Button>
            <Button onClick={() => {
                Settings.plugins.SpotifyControls.previousButtonRestartsTrack && SpotifyStore.position > 3000 ? SpotifyStore.seek(0) : SpotifyStore.prev();
            }}>
                <SkipPrev />
            </Button>
            <Button onClick={() => SpotifyStore.setPlaying(!isPlaying)}>
                {isPlaying ? <PauseButton /> : <PlayButton />}
            </Button>
            <Button onClick={() => SpotifyStore.next()}>
                <SkipNext />
            </Button>
            <Button
                className={classes(cl("button"), cl("repeat"), cl(repeatClassName))}
                onClick={() => SpotifyStore.setRepeat(nextRepeat)}
                style={{ position: "relative" }}
            >
                {repeat === "track" && <span className={cl("repeat-1")}>1</span>}
                <Repeat />
            </Button>
        </Flex>
    );
}

const seek = debounce((v: number) => {
    SpotifyStore.seek(v);
});

function SeekBar() {
    const { duration } = SpotifyStore.track!;

    const [storePosition, isSettingPosition, isPlaying] = useStateFromStores(
        [SpotifyStore],
        () => [SpotifyStore.mPosition, SpotifyStore.isSettingPosition, SpotifyStore.isPlaying]
    );

    const [position, setPosition] = useState(storePosition);

    useEffect(() => {
        if (isPlaying && !isSettingPosition) {
            setPosition(SpotifyStore.position);
            const interval = setInterval(() => {
                setPosition(p => p + 1000);
            }, 1000);

            return () => clearInterval(interval);
        }
    }, [storePosition, isSettingPosition, isPlaying]);

    return (
        <div id={cl("progress-bar")}>
            <Forms.FormText
                variant="text-xs/medium"
                className={cl("progress-time") + " " + cl("time-left")}
                aria-label="Progress"
            >
                {msToHuman(position)}
            </Forms.FormText>
            <Menu.MenuSliderControl
                minValue={0}
                maxValue={duration}
                value={position}
                onChange={(v: number) => {
                    if (isSettingPosition) return;
                    setPosition(v);
                    seek(v);
                }}
                renderValue={msToHuman}
            />
            <Forms.FormText
                variant="text-xs/medium"
                className={cl("progress-time") + " " + cl("time-right")}
                aria-label="Total Duration"
            >
                {msToHuman(duration)}
            </Forms.FormText>
        </div>
    );
}


function AlbumContextMenu({ track }: { track: Track; }) {
    const volume = useStateFromStores([SpotifyStore], () => SpotifyStore.volume);

    return (
        <Menu.Menu
            navId="spotify-album-menu"
            onClose={() => FluxDispatcher.dispatch({ type: "CONTEXT_MENU_CLOSE" })}
            aria-label="Spotify Album Menu"
        >
            <Menu.MenuItem
                key="open-album"
                id="open-album"
                label="Open Album"
                action={() => SpotifyStore.openExternal(`/album/${track.album.id}`)}
                icon={OpenExternalIcon}
            />
            <Menu.MenuItem
                key="view-cover"
                id="view-cover"
                label="View Album Cover"
                // trolley
                action={() => openImageModal(track.album.image)}
                icon={ImageIcon}
            />
            <Menu.MenuControlItem
                id="spotify-volume"
                key="spotify-volume"
                label="Volume"
                control={(props, ref) => (
                    <Menu.MenuSliderControl
                        {...props}
                        ref={ref}
                        value={volume}
                        minValue={0}
                        maxValue={100}
                        onChange={debounce((v: number) => SpotifyStore.setVolume(v))}
                    />
                )}
            />
        </Menu.Menu>
    );
}

function makeLinkProps(name: string, condition: unknown, path: string) {
    if (!condition) return {};

    return {
        role: "link",
        onClick: () => SpotifyStore.openExternal(path),
        onContextMenu: makeContextMenu(name, path)
    } satisfies React.HTMLAttributes<HTMLElement>;
}

function Info({ track }: { track: Track; }) {
    const img = track?.album?.image;

    const [coverExpanded, setCoverExpanded] = useState(false);

    const i = (
        <>
            {img && (
                <img
                    id={cl("album-image")}
                    src={img.url}
                    alt="Album Image"
                    onClick={() => setCoverExpanded(!coverExpanded)}
                    onContextMenu={e => {
                        ContextMenuApi.openContextMenu(e, () => <AlbumContextMenu track={track} />);
                    }}
                />
            )}
        </>
    );

    if (coverExpanded && img)
        return (
            <div id={cl("album-expanded-wrapper")}>
                {i}
            </div>
        );

    return (
        <div id={cl("info-wrapper")}>
            {i}
            <div id={cl("titles")}>
                <Forms.FormText
                    variant="text-sm/semibold"
                    id={cl("song-title")}
                    className={cl("ellipoverflow")}
                    title={track.name}
                    {...makeLinkProps("Song", track.id, `/track/${track.id}`)}
                >
                    {track.name}
                </Forms.FormText>
                {track.artists.some(a => a.name) && (
                    <Forms.FormText variant="text-sm/normal" className={cl(["ellipoverflow", "secondary-song-info"])}>
                        <span className={cl("song-info-prefix")}>by&nbsp;</span>
<<<<<<< HEAD
                        by&nbsp;
=======
>>>>>>> 93f98cee
                        {track.artists.map((a, i) => (
                            <React.Fragment key={a.name}>
                                <span
                                    className={cl("artist")}
                                    style={{ fontSize: "inherit" }}
                                    title={a.name}
                                    {...makeLinkProps("Artist", a.id, `/artist/${a.id}`)}
                                >
                                    {a.name}
                                </span>
                                {i !== track.artists.length - 1 && <span className={cl("comma")}>{", "}</span>}
                            </React.Fragment>
                        ))}
                    </Forms.FormText>
                )}
                {track.album.name && (
                    <Forms.FormText variant="text-sm/normal" className={cl(["ellipoverflow", "secondary-song-info"])}>
                        <span className={cl("song-info-prefix")}>on&nbsp;</span>
<<<<<<< HEAD
                        on&nbsp;
=======
>>>>>>> 93f98cee
                        <span
                            id={cl("album-title")}
                            className={cl("album")}
                            style={{ fontSize: "inherit" }}
                            title={track.album.name}
                            {...makeLinkProps("Album", track.album.id, `/album/${track.album.id}`)}
                        >
                            {track.album.name}
                        </span>
                    </Forms.FormText>
                )}
            </div>
        </div>
    );
}

export function Player() {
    const track = useStateFromStores(
        [SpotifyStore],
        () => SpotifyStore.track,
        null,
        (prev, next) => prev?.id ? (prev.id === next?.id) : prev?.name === next?.name
    );

    const device = useStateFromStores(
        [SpotifyStore],
        () => SpotifyStore.device,
        null,
        (prev, next) => prev?.id === next?.id
    );

    const isPlaying = useStateFromStores([SpotifyStore], () => SpotifyStore.isPlaying);
    const [shouldHide, setShouldHide] = useState(false);

    // Hide player after 5 minutes of inactivity

    React.useEffect(() => {
        setShouldHide(false);
        if (!isPlaying) {
            const timeout = setTimeout(() => setShouldHide(true), 1000 * 60 * 5);
            return () => clearTimeout(timeout);
        }
    }, [isPlaying]);

    if (!track || !device?.is_active || shouldHide)
        return null;

    const exportTrackImageStyle = {
        "--vc-spotify-track-image": `url(${track?.album?.image?.url || ""})`,
    } as React.CSSProperties;

    return (
        <div id={cl("player")} style={exportTrackImageStyle}>
            <Info track={track} />
            <SeekBar />
            <Controls />
        </div>
    );
}<|MERGE_RESOLUTION|>--- conflicted
+++ resolved
@@ -310,10 +310,6 @@
                 {track.artists.some(a => a.name) && (
                     <Forms.FormText variant="text-sm/normal" className={cl(["ellipoverflow", "secondary-song-info"])}>
                         <span className={cl("song-info-prefix")}>by&nbsp;</span>
-<<<<<<< HEAD
-                        by&nbsp;
-=======
->>>>>>> 93f98cee
                         {track.artists.map((a, i) => (
                             <React.Fragment key={a.name}>
                                 <span
@@ -332,10 +328,6 @@
                 {track.album.name && (
                     <Forms.FormText variant="text-sm/normal" className={cl(["ellipoverflow", "secondary-song-info"])}>
                         <span className={cl("song-info-prefix")}>on&nbsp;</span>
-<<<<<<< HEAD
-                        on&nbsp;
-=======
->>>>>>> 93f98cee
                         <span
                             id={cl("album-title")}
                             className={cl("album")}
