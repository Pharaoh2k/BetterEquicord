/*
 * Vencord, a modification for Discord's desktop app
 * Copyright (c) 2022 Vendicated and contributors
 *
 * This program is free software: you can redistribute it and/or modify
 * it under the terms of the GNU General Public License as published by
 * the Free Software Foundation, either version 3 of the License, or
 * (at your option) any later version.
 *
 * This program is distributed in the hope that it will be useful,
 * but WITHOUT ANY WARRANTY; without even the implied warranty of
 * MERCHANTABILITY or FITNESS FOR A PARTICULAR PURPOSE.  See the
 * GNU General Public License for more details.
 *
 * You should have received a copy of the GNU General Public License
 * along with this program.  If not, see <https://www.gnu.org/licenses/>.
*/

import { Settings } from "@api/Settings";
import { debounce } from "@shared/debounce";
import { VENCORD_USER_AGENT } from "@shared/vencordUserAgent";
import { getCurrentChannel } from "@utils/discord";
import { useAwaiter } from "@utils/react";
import { UserProfileStore, UserStore } from "@webpack/common";

import { settings } from "./settings";
import { CachePronouns, PronounCode, PronounMapping, PronounsResponse } from "./types";

type PronounsWithSource = [string | null, string];
const EmptyPronouns: PronounsWithSource = [null, ""];

export const enum PronounsFormat {
    Lowercase = "LOWERCASE",
    Capitalized = "CAPITALIZED"
}

export const enum PronounSource {
    PreferPDB,
    PreferDiscord
}

// A map of cached pronouns so the same request isn't sent twice
const cache: Record<string, CachePronouns> = {};
// A map of ids and callbacks that should be triggered on fetch
const requestQueue: Record<string, ((pronouns: string) => void)[]> = {};

// Executes all queued requests and calls their callbacks
const bulkFetch = debounce(async () => {
    const ids = Object.keys(requestQueue);
    const pronouns = await bulkFetchPronouns(ids);
    for (const id of ids) {
        // Call all callbacks for the id
        requestQueue[id]?.forEach(c => c(pronouns[id] ? extractPronouns(pronouns[id].sets) : ""));
        delete requestQueue[id];
    }
});

function getDiscordPronouns(id: string, useGlobalProfile: boolean = false) {
    const globalPronouns = UserProfileStore.getUserProfile(id)?.pronouns;

    if (useGlobalProfile) return globalPronouns;

    return (
        UserProfileStore.getGuildMemberProfile(id, getCurrentChannel()?.guild_id)?.pronouns
        || globalPronouns
    );
}

export function useFormattedPronouns(id: string, useGlobalProfile: boolean = false): PronounsWithSource {
    // Discord is so stupid you can put tons of newlines in pronouns
    const discordPronouns = getDiscordPronouns(id, useGlobalProfile)?.trim().replace(NewLineRe, " ");

    const [result] = useAwaiter(() => fetchPronouns(id), {
        fallbackValue: getCachedPronouns(id),
        onError: e => console.error("Fetching pronouns failed: ", e)
    });

    if (settings.store.pronounSource === PronounSource.PreferDiscord && discordPronouns)
        return [discordPronouns, "Discord"];

<<<<<<< HEAD
    if (result && result !== PronounMapping.unspecified) {
        return [result, "PronounDB"];
    }
=======
    if (result && result !== PronounMapping.unspecified)
        return [result, "PronounDB"];
>>>>>>> bbec51fd

    return [discordPronouns, "Discord"];
}

export function useProfilePronouns(id: string, useGlobalProfile: boolean = false): PronounsWithSource {
    const pronouns = useFormattedPronouns(id, useGlobalProfile);

    if (!settings.store.showInProfile) return EmptyPronouns;
    if (!settings.store.showSelf && id === UserStore.getCurrentUser().id) return EmptyPronouns;

    return pronouns;
}


const NewLineRe = /\n+/g;

// Gets the cached pronouns, if you're too impatient for a promise!
export function getCachedPronouns(id: string): string | null {
    const cached = cache[id] ? extractPronouns(cache[id].sets) : undefined;

    if (cached && cached !== PronounMapping.unspecified) return cached;

    return cached || null;
}

// Fetches the pronouns for one id, returning a promise that resolves if it was cached, or once the request is completed
export function fetchPronouns(id: string): Promise<string> {
    return new Promise(res => {
        const cached = getCachedPronouns(id);
        if (cached) return res(cached);

        // If there is already a request added, then just add this callback to it
        if (id in requestQueue) return requestQueue[id].push(res);

        // If not already added, then add it and call the debounced function to make sure the request gets executed
        requestQueue[id] = [res];
        bulkFetch();
    });
}

async function bulkFetchPronouns(ids: string[]): Promise<PronounsResponse> {
    const params = new URLSearchParams();
    params.append("platform", "discord");
    params.append("ids", ids.join(","));

    try {
        const req = await fetch("https://pronoundb.org/api/v2/lookup?" + params.toString(), {
            method: "GET",
            headers: {
                "Accept": "application/json",
                "X-PronounDB-Source": VENCORD_USER_AGENT
            }
        });
        return await req.json()
            .then((res: PronounsResponse) => {
                Object.assign(cache, res);
                return res;
            });
    } catch (e) {
        // If the request errors, treat it as if no pronouns were found for all ids, and log it
        console.error("PronounDB fetching failed: ", e);
<<<<<<< HEAD
        const dummyPronouns = Object.fromEntries(ids.map(id => [id, { sets: { en: ["unspecified"] } }] as const));
=======
        const dummyPronouns = Object.fromEntries(ids.map(id => [id, { sets: {} }] as const));
>>>>>>> bbec51fd
        Object.assign(cache, dummyPronouns);
        // @ts-ignore
        return dummyPronouns;
    }
}

<<<<<<< HEAD
export function extractPronouns(pronounSet: { [locale: string]: PronounCode[]; }): string {
    if (!pronounSet || !pronounSet?.en) return PronounMapping.unspecified;
    // for some reason pronounDB returns empty sets sometimes instead of nothing?
    const pronouns = pronounSet.en;
    const { pronounsFormat } = Settings.plugins.PronounDB as { pronounsFormat: PronounsFormat, enabled: boolean; };
    const shouldCapitalise = (pronoun: string) => {
        // if a pronoun is a sentence we keep the capitalisation.
        return pronounsFormat === PronounsFormat.Capitalized || ["any", "ask", "avoid", "other", "unspecified"].includes(pronoun);
    };

    if (pronouns.length === 1) {
        if (shouldCapitalise(pronouns[0]))
            return PronounMapping[pronouns[0]];
        else if (
            pronounsFormat === PronounsFormat.Lowercase
            && ["any", "ask", "avoid", "other", "unspecified"].includes(pronouns[0])
        ) return PronounMapping[pronouns[0]];
        else return PronounMapping[pronouns[0]].toLowerCase();
    }
    return pronouns.map(pronoun => {
        const mappedPronoun = PronounMapping[pronoun + "S"];
        return shouldCapitalise(mappedPronoun) ? mappedPronoun : mappedPronoun.toLowerCase();
    }).join("/");
=======
export function extractPronouns(pronounSet?: { [locale: string]: PronounCode[] }): string {
    if (!pronounSet || !pronounSet.en) return PronounMapping.unspecified;
    // PronounDB returns an empty set instead of {sets: {en: ["unspecified"]}}.
    const pronouns = pronounSet.en;
    const { pronounsFormat } = Settings.plugins.PronounDB as { pronounsFormat: PronounsFormat, enabled: boolean; };

    if (pronouns.length === 1) {
        // For capitalized pronouns or special codes (any, ask, avoid), we always return the normal (capitalized) string
        if (pronounsFormat === PronounsFormat.Capitalized || ["any", "ask", "avoid", "other", "unspecified"].includes(pronouns[0]))
            return PronounMapping[pronouns[0]];
        else return PronounMapping[pronouns[0]].toLowerCase();
    }
    const pronounString = pronouns.map(p => p[0].toUpperCase() + p.slice(1)).join("/");
    return pronounsFormat === PronounsFormat.Capitalized ? pronounString : pronounString.toLowerCase();
>>>>>>> bbec51fd
}<|MERGE_RESOLUTION|>--- conflicted
+++ resolved
@@ -78,14 +78,8 @@
     if (settings.store.pronounSource === PronounSource.PreferDiscord && discordPronouns)
         return [discordPronouns, "Discord"];
 
-<<<<<<< HEAD
-    if (result && result !== PronounMapping.unspecified) {
-        return [result, "PronounDB"];
-    }
-=======
     if (result && result !== PronounMapping.unspecified)
         return [result, "PronounDB"];
->>>>>>> bbec51fd
 
     return [discordPronouns, "Discord"];
 }
@@ -147,42 +141,13 @@
     } catch (e) {
         // If the request errors, treat it as if no pronouns were found for all ids, and log it
         console.error("PronounDB fetching failed: ", e);
-<<<<<<< HEAD
-        const dummyPronouns = Object.fromEntries(ids.map(id => [id, { sets: { en: ["unspecified"] } }] as const));
-=======
         const dummyPronouns = Object.fromEntries(ids.map(id => [id, { sets: {} }] as const));
->>>>>>> bbec51fd
         Object.assign(cache, dummyPronouns);
         // @ts-ignore
         return dummyPronouns;
     }
 }
 
-<<<<<<< HEAD
-export function extractPronouns(pronounSet: { [locale: string]: PronounCode[]; }): string {
-    if (!pronounSet || !pronounSet?.en) return PronounMapping.unspecified;
-    // for some reason pronounDB returns empty sets sometimes instead of nothing?
-    const pronouns = pronounSet.en;
-    const { pronounsFormat } = Settings.plugins.PronounDB as { pronounsFormat: PronounsFormat, enabled: boolean; };
-    const shouldCapitalise = (pronoun: string) => {
-        // if a pronoun is a sentence we keep the capitalisation.
-        return pronounsFormat === PronounsFormat.Capitalized || ["any", "ask", "avoid", "other", "unspecified"].includes(pronoun);
-    };
-
-    if (pronouns.length === 1) {
-        if (shouldCapitalise(pronouns[0]))
-            return PronounMapping[pronouns[0]];
-        else if (
-            pronounsFormat === PronounsFormat.Lowercase
-            && ["any", "ask", "avoid", "other", "unspecified"].includes(pronouns[0])
-        ) return PronounMapping[pronouns[0]];
-        else return PronounMapping[pronouns[0]].toLowerCase();
-    }
-    return pronouns.map(pronoun => {
-        const mappedPronoun = PronounMapping[pronoun + "S"];
-        return shouldCapitalise(mappedPronoun) ? mappedPronoun : mappedPronoun.toLowerCase();
-    }).join("/");
-=======
 export function extractPronouns(pronounSet?: { [locale: string]: PronounCode[] }): string {
     if (!pronounSet || !pronounSet.en) return PronounMapping.unspecified;
     // PronounDB returns an empty set instead of {sets: {en: ["unspecified"]}}.
@@ -197,5 +162,4 @@
     }
     const pronounString = pronouns.map(p => p[0].toUpperCase() + p.slice(1)).join("/");
     return pronounsFormat === PronounsFormat.Capitalized ? pronounString : pronounString.toLowerCase();
->>>>>>> bbec51fd
 }