/*
 * Vencord, a modification for Discord's desktop app
 * Copyright (c) 2023 Vendicated and contributors
 *
 * This program is free software: you can redistribute it and/or modify
 * it under the terms of the GNU General Public License as published by
 * the Free Software Foundation, either version 3 of the License, or
 * (at your option) any later version.
 *
 * This program is distributed in the hope that it will be useful,
 * but WITHOUT ANY WARRANTY; without even the implied warranty of
 * MERCHANTABILITY or FITNESS FOR A PARTICULAR PURPOSE.  See the
 * GNU General Public License for more details.
 *
 * You should have received a copy of the GNU General Public License
 * along with this program.  If not, see <https://www.gnu.org/licenses/>.
*/

import { isPluginEnabled } from "@api/PluginManager";
import { definePluginSettings } from "@api/Settings";
import NoReplyMentionPlugin from "@plugins/noReplyMention";
import { Devs } from "@utils/constants";
import definePlugin, { OptionType } from "@utils/types";
import { MessageFlags } from "@vencord/discord-types/enums";
import { findByPropsLazy } from "@webpack";
import { FluxDispatcher, MessageTypeSets, PermissionsBits, PermissionStore, UserStore, WindowStore } from "@webpack/common";

const MessageActions = findByPropsLazy("deleteMessage", "startEditMessage");
const EditStore = findByPropsLazy("isEditing", "isEditingAny");

let isDeletePressed = false;
const keydown = (e: KeyboardEvent) => e.key === "Backspace" && (isDeletePressed = true);
const keyup = (e: KeyboardEvent) => e.key === "Backspace" && (isDeletePressed = false);
const focusChanged = () => !WindowStore.isFocused() && (isDeletePressed = false);

const settings = definePluginSettings({
    enableDeleteOnClick: {
        type: OptionType.BOOLEAN,
        description: "Enable delete on click while holding backspace",
        default: true
    },
    enableDoubleClickToEdit: {
        type: OptionType.BOOLEAN,
        description: "Enable double click to edit",
        default: true
    },
    enableDoubleClickToReply: {
        type: OptionType.BOOLEAN,
        description: "Enable double click to reply",
        default: true
    },
    requireModifier: {
        type: OptionType.BOOLEAN,
        description: "Only do double click actions when shift/ctrl is held",
        default: false
    }
});

export default definePlugin({
    name: "MessageClickActions",
    description: "Hold Backspace and click to delete, double click to edit/reply",
    authors: [Devs.Ven],

    settings,

    start() {
        document.addEventListener("keydown", keydown);
        document.addEventListener("keyup", keyup);
        WindowStore.addChangeListener(focusChanged);
    },

    stop() {
        document.removeEventListener("keydown", keydown);
        document.removeEventListener("keyup", keyup);
        WindowStore.removeChangeListener(focusChanged);
    },

    onMessageClick(msg, channel, event) {
        const isMe = msg.author.id === UserStore.getCurrentUser().id;

        if (isDeletePressed) {
            if (!settings.store.enableDeleteOnClick || !(isMe || PermissionStore.can(PermissionsBits.MANAGE_MESSAGES, channel))) return;

<<<<<<< HEAD
=======
                MessageActions.startEditMessage(channel.id, msg.id, msg.content);
                event.preventDefault();
            } else {
                if (!settings.store.enableDoubleClickToReply) return;

                if (!MessageTypeSets.REPLYABLE.has(msg.type) || msg.hasFlag(MessageFlags.EPHEMERAL)) return;

                const isShiftPress = event.shiftKey && !settings.store.requireModifier;
                const shouldMention = isPluginEnabled(NoReplyMentionPlugin.name)
                    ? NoReplyMentionPlugin.shouldMention(msg, isShiftPress)
                    : !isShiftPress;

                FluxDispatcher.dispatch({
                    type: "CREATE_PENDING_REPLY",
                    channel,
                    message: msg,
                    shouldMention,
                    showMentionToggle: channel.guild_id !== null
                });
            }
        } else if (settings.store.enableDeleteOnClick && (isMe || PermissionStore.can(PermissionsBits.MANAGE_MESSAGES, channel))) {
>>>>>>> bb3f333a
            if (msg.deleted) {
                FluxDispatcher.dispatch({
                    type: "MESSAGE_DELETE",
                    channelId: channel.id,
                    id: msg.id,
                    mlDeleted: true
                });
            } else {
                MessageActions.deleteMessage(channel.id, msg.id);
            }

            event.preventDefault();
            return;
        }

        if (event.detail !== 2) return;
        if (settings.store.requireModifier && !event.ctrlKey && !event.shiftKey) return;
        if (channel.guild_id && !PermissionStore.can(PermissionsBits.SEND_MESSAGES, channel)) return;
        if (msg.deleted === true) return;

        if (isMe) {
            if (!settings.store.enableDoubleClickToEdit || EditStore.isEditing(channel.id, msg.id) || msg.state !== "SENT") return;

            MessageActions.startEditMessage(channel.id, msg.id, msg.content);
            event.preventDefault();
            return;
        } else {
            if (!settings.store.enableDoubleClickToReply) return;
            if (!MessageTypeSets.REPLYABLE.has(msg.type) || msg.hasFlag(MessageFlags.EPHEMERAL)) return;

            const isShiftPress = event.shiftKey && !settings.store.requireModifier;
            const shouldMention = Vencord.Plugins.isPluginEnabled(NoReplyMentionPlugin.name)
                ? NoReplyMentionPlugin.shouldMention(msg, isShiftPress)
                : !isShiftPress;

            FluxDispatcher.dispatch({
                type: "CREATE_PENDING_REPLY",
                channel,
                message: msg,
                shouldMention,
                showMentionToggle: channel.guild_id !== null
            });
            event.preventDefault();
            return;
        }
    },
});<|MERGE_RESOLUTION|>--- conflicted
+++ resolved
@@ -77,12 +77,15 @@
 
     onMessageClick(msg, channel, event) {
         const isMe = msg.author.id === UserStore.getCurrentUser().id;
+        if (!isDeletePressed) {
+            if (event.detail < 2) return;
+            if (settings.store.requireModifier && !event.ctrlKey && !event.shiftKey) return;
+            if (channel.guild_id && !PermissionStore.can(PermissionsBits.SEND_MESSAGES, channel)) return;
+            if (msg.deleted === true) return;
 
-        if (isDeletePressed) {
-            if (!settings.store.enableDeleteOnClick || !(isMe || PermissionStore.can(PermissionsBits.MANAGE_MESSAGES, channel))) return;
+            if (isMe) {
+                if (!settings.store.enableDoubleClickToEdit || EditStore.isEditing(channel.id, msg.id) || msg.state !== "SENT") return;
 
-<<<<<<< HEAD
-=======
                 MessageActions.startEditMessage(channel.id, msg.id, msg.content);
                 event.preventDefault();
             } else {
@@ -104,7 +107,6 @@
                 });
             }
         } else if (settings.store.enableDeleteOnClick && (isMe || PermissionStore.can(PermissionsBits.MANAGE_MESSAGES, channel))) {
->>>>>>> bb3f333a
             if (msg.deleted) {
                 FluxDispatcher.dispatch({
                     type: "MESSAGE_DELETE",
@@ -115,40 +117,7 @@
             } else {
                 MessageActions.deleteMessage(channel.id, msg.id);
             }
-
             event.preventDefault();
-            return;
-        }
-
-        if (event.detail !== 2) return;
-        if (settings.store.requireModifier && !event.ctrlKey && !event.shiftKey) return;
-        if (channel.guild_id && !PermissionStore.can(PermissionsBits.SEND_MESSAGES, channel)) return;
-        if (msg.deleted === true) return;
-
-        if (isMe) {
-            if (!settings.store.enableDoubleClickToEdit || EditStore.isEditing(channel.id, msg.id) || msg.state !== "SENT") return;
-
-            MessageActions.startEditMessage(channel.id, msg.id, msg.content);
-            event.preventDefault();
-            return;
-        } else {
-            if (!settings.store.enableDoubleClickToReply) return;
-            if (!MessageTypeSets.REPLYABLE.has(msg.type) || msg.hasFlag(MessageFlags.EPHEMERAL)) return;
-
-            const isShiftPress = event.shiftKey && !settings.store.requireModifier;
-            const shouldMention = Vencord.Plugins.isPluginEnabled(NoReplyMentionPlugin.name)
-                ? NoReplyMentionPlugin.shouldMention(msg, isShiftPress)
-                : !isShiftPress;
-
-            FluxDispatcher.dispatch({
-                type: "CREATE_PENDING_REPLY",
-                channel,
-                message: msg,
-                shouldMention,
-                showMentionToggle: channel.guild_id !== null
-            });
-            event.preventDefault();
-            return;
         }
     },
 });