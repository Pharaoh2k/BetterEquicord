/*
 * Vencord, a modification for Discord's desktop app
 * Copyright (c) 2022 Vendicated and contributors
 *
 * This program is free software: you can redistribute it and/or modify
 * it under the terms of the GNU General Public License as published by
 * the Free Software Foundation, either version 3 of the License, or
 * (at your option) any later version.
 *
 * This program is distributed in the hope that it will be useful,
 * but WITHOUT ANY WARRANTY; without even the implied warranty of
 * MERCHANTABILITY or FITNESS FOR A PARTICULAR PURPOSE.  See the
 * GNU General Public License for more details.
 *
 * You should have received a copy of the GNU General Public License
 * along with this program.  If not, see <https://www.gnu.org/licenses/>.
*/

import { Settings } from "@api/Settings";
import ErrorBoundary from "@components/ErrorBoundary";
import { Devs } from "@utils/constants";
import { useTimer } from "@utils/react";
import { formatDurationMs } from "@utils/text";
import definePlugin, { OptionType } from "@utils/types";
import { React } from "@webpack/common";

import alignedChatInputFix from "./alignedChatInputFix.css?managed";

function formatDuration(ms: number) {
    // here be dragons (moment fucking sucks)
    const human = Settings.plugins.CallTimer.format === "human";

    const format = (n: number) => human ? n : n.toString().padStart(2, "0");
    const unit = (s: string) => human ? s : "";
    const delim = human ? " " : ":";

    // thx copilot
    const d = Math.floor(ms / 86400000);
    const h = Math.floor((ms % 86400000) / 3600000);
    const m = Math.floor(((ms % 86400000) % 3600000) / 60000);
    const s = Math.floor((((ms % 86400000) % 3600000) % 60000) / 1000);

    let res = "";
    if (d) res += `${d}d `;
    if (h || res) res += `${format(h)}${unit("h")}${delim}`;
    if (m || res || !human) res += `${format(m)}${unit("m")}${delim}`;
    res += `${format(s)}${unit("s")}`;

    return res;
}

export default definePlugin({
    name: "CallTimer",
    description: "Adds a timer to vcs",
    authors: [Devs.Ven],
    managedStyle: alignedChatInputFix,

    startTime: 0,
    interval: void 0 as NodeJS.Timeout | undefined,

    options: {
        format: {
            type: OptionType.SELECT,
            description: "The timer format. This can be any valid moment.js format",
            options: [
                {
                    label: "30d 23:00:42",
                    value: "stopwatch",
                    default: true
                },
                {
                    label: "30d 23h 00m 42s",
                    value: "human"
                }
            ]
        }
    },

    patches: [{
        find: "renderConnectionStatus(){",
        replacement: {
            // in renderConnectionStatus()
            match: /(lineClamp:1,children:)(\i)(?=,|}\))/,
            replace: "$1[$2,$self.renderTimer(this.props.channel.id)]"
        }
    }],

    renderTimer(channelId: string) {
        return <ErrorBoundary noop>
            <this.Timer channelId={channelId} />
        </ErrorBoundary>;
    },

    Timer({ channelId }: { channelId: string; }) {
        const time = useTimer({
            deps: [channelId]
        });

<<<<<<< HEAD
        return <p style={{ margin: 0 }}>Connected for <span style={{ fontFamily: "var(--font-code)" }}>{formatDurationMs(time, Settings.plugins.CallTimer.format === "human")}</span></p>;
=======
        return <p style={{ margin: 0, fontFamily: "var(--font-code)" }}>{formatDuration(time)}</p>;
>>>>>>> 3005906a
    }
});<|MERGE_RESOLUTION|>--- conflicted
+++ resolved
@@ -25,29 +25,6 @@
 import { React } from "@webpack/common";
 
 import alignedChatInputFix from "./alignedChatInputFix.css?managed";
-
-function formatDuration(ms: number) {
-    // here be dragons (moment fucking sucks)
-    const human = Settings.plugins.CallTimer.format === "human";
-
-    const format = (n: number) => human ? n : n.toString().padStart(2, "0");
-    const unit = (s: string) => human ? s : "";
-    const delim = human ? " " : ":";
-
-    // thx copilot
-    const d = Math.floor(ms / 86400000);
-    const h = Math.floor((ms % 86400000) / 3600000);
-    const m = Math.floor(((ms % 86400000) % 3600000) / 60000);
-    const s = Math.floor((((ms % 86400000) % 3600000) % 60000) / 1000);
-
-    let res = "";
-    if (d) res += `${d}d `;
-    if (h || res) res += `${format(h)}${unit("h")}${delim}`;
-    if (m || res || !human) res += `${format(m)}${unit("m")}${delim}`;
-    res += `${format(s)}${unit("s")}`;
-
-    return res;
-}
 
 export default definePlugin({
     name: "CallTimer",
@@ -96,10 +73,6 @@
             deps: [channelId]
         });
 
-<<<<<<< HEAD
-        return <p style={{ margin: 0 }}>Connected for <span style={{ fontFamily: "var(--font-code)" }}>{formatDurationMs(time, Settings.plugins.CallTimer.format === "human")}</span></p>;
-=======
-        return <p style={{ margin: 0, fontFamily: "var(--font-code)" }}>{formatDuration(time)}</p>;
->>>>>>> 3005906a
+        return <p style={{ margin: 0, fontFamily: "var(--font-code)" }}>{formatDurationMs(time, Settings.plugins.CallTimer.format === "human")}</p>;
     }
 });