/*
 * Vencord, a modification for Discord's desktop app
 * Copyright (c) 2023 Vendicated and contributors
 *
 * This program is free software: you can redistribute it and/or modify
 * it under the terms of the GNU General Public License as published by
 * the Free Software Foundation, either version 3 of the License, or
 * (at your option) any later version.
 *
 * This program is distributed in the hope that it will be useful,
 * but WITHOUT ANY WARRANTY; without even the implied warranty of
 * MERCHANTABILITY or FITNESS FOR A PARTICULAR PURPOSE.  See the
 * GNU General Public License for more details.
 *
 * You should have received a copy of the GNU General Public License
 * along with this program.  If not, see <https://www.gnu.org/licenses/>.
*/

import { definePluginSettings } from "@api/Settings";
import { getUserSettingLazy } from "@api/UserSettings";
import ErrorBoundary from "@components/ErrorBoundary";
import { Flex } from "@components/Flex";
import { Link } from "@components/Link";
import { openUpdaterModal } from "@components/VencordSettings/UpdaterTab";
<<<<<<< HEAD
import { CONTRIB_ROLE_ID, Devs, DONOR_ROLE_ID, EQUIBOP_CONTRIB_ROLE_ID, EQUICORD_TEAM, GUILD_ID, SUPPORT_CHANNEL_ID, SUPPORT_CHANNEL_IDS, VC_CONTRIB_ROLE_ID, VC_DONOR_ROLE_ID, VC_GUILD_ID, VC_KNOWN_ISSUES_CHANNEL_ID, VC_REGULAR_ROLE_ID, VC_SUPPORT_CHANNEL_ID, VENBOT_USER_ID, VENCORD_CONTRIB_ROLE_ID } from "@utils/constants";
=======
import { CONTRIB_ROLE_ID, Devs, DONOR_ROLE_ID, KNOWN_ISSUES_CHANNEL_ID, REGULAR_ROLE_ID, SUPPORT_CATEGORY_ID, SUPPORT_CHANNEL_ID, VENBOT_USER_ID, VENCORD_GUILD_ID } from "@utils/constants";
>>>>>>> 93f98cee
import { sendMessage } from "@utils/discord";
import { Logger } from "@utils/Logger";
import { Margins } from "@utils/margins";
import { isEquicordPluginDev, isPluginDev, tryOrElse } from "@utils/misc";
import { relaunch } from "@utils/native";
import { onlyOnce } from "@utils/onlyOnce";
import { makeCodeblock } from "@utils/text";
import definePlugin from "@utils/types";
import { checkForUpdates, isOutdated, update } from "@utils/updater";
import { Alerts, Button, Card, ChannelStore, Forms, GuildMemberStore, Parser, PermissionsBits, PermissionStore, RelationshipStore, showToast, Text, Toasts, UserStore } from "@webpack/common";
import { Channel } from "discord-types/general";
import { JSX } from "react";

import gitHash from "~git-hash";
import plugins, { PluginMeta } from "~plugins";

import SettingsPlugin from "./settings";

const CodeBlockRe = /```js\n(.+?)```/s;

<<<<<<< HEAD
=======
const AdditionalAllowedChannelIds = [
    "1024286218801926184", // Vencord > #bot-spam
];

>>>>>>> 93f98cee
const TrustedRolesIds = [
    VC_CONTRIB_ROLE_ID, // Vencord Contributor
    VC_REGULAR_ROLE_ID, // Vencord Regular
    VC_DONOR_ROLE_ID, // Vencord Donor
    EQUICORD_TEAM, // Equicord Team
    DONOR_ROLE_ID, // Equicord Donor
    CONTRIB_ROLE_ID, // Equicord Contributor
    EQUIBOP_CONTRIB_ROLE_ID, // Equibop Contributor
    VENCORD_CONTRIB_ROLE_ID, // Vencord Contributor
];

const AsyncFunction = async function () { }.constructor;

const ShowCurrentGame = getUserSettingLazy<boolean>("status", "showCurrentGame")!;

const isSupportAllowedChannel = (channel: Channel) => channel.parent_id === SUPPORT_CATEGORY_ID || AdditionalAllowedChannelIds.includes(channel.id);

async function forceUpdate() {
    const outdated = await checkForUpdates();
    if (outdated) {
        await update();
        relaunch();
    }

    return outdated;
}

async function generateDebugInfoMessage() {
    const { RELEASE_CHANNEL } = window.GLOBAL_ENV;

    const client = (() => {
        if (IS_DISCORD_DESKTOP) return `Discord Desktop v${DiscordNative.app.getVersion()}`;
        if (IS_VESKTOP) return `Vesktop v${VesktopNative.app.getVersion()}`;
        if (IS_EQUIBOP) return `Equibop v${VesktopNative.app.getVersion()}`;
        if ("legcord" in window) return `LegCord v${window.legcord.version}`;

        // @ts-expect-error
        const name = typeof unsafeWindow !== "undefined" ? "UserScript" : "Web";
        return `${name} (${navigator.userAgent})`;
    })();

    const info = {
        Equicord:
            `v${VERSION} • [${gitHash}](<https://github.com/Equicord/Equicord/commit/${gitHash}>)` +
            `${SettingsPlugin.additionalInfo} - ${Intl.DateTimeFormat("en-GB", { dateStyle: "medium" }).format(BUILD_TIMESTAMP)}`,
        Client: `${RELEASE_CHANNEL} ~ ${client}`,
        Platform: typeof DiscordNative !== "undefined" ?
            `${DiscordNative.process.platform === "darwin" ?
                (DiscordNative.process.arch === "arm64" ? "MacSilicon" : "MacIntel") :
                (DiscordNative.process.platform === "win32" && DiscordNative.process.arch === "x64" ? "Windows" : DiscordNative.process.platform)}` :
            window.navigator.platform
    };

    if (IS_DISCORD_DESKTOP) {
        info["Last Crash Reason"] = (await tryOrElse(() => DiscordNative.processUtils.getLastCrash(), undefined))?.rendererCrashReason ?? "N/A";
    }

    const commonIssues = {
        "NoRPC enabled": Vencord.Plugins.isPluginEnabled("NoRPC"),
        "Activity Sharing disabled": tryOrElse(() => !ShowCurrentGame.getSetting(), false),
        "Equicord DevBuild": !IS_STANDALONE,
        "Has UserPlugins": Object.values(PluginMeta).some(m => m.userPlugin),
        "More than two weeks out of date": BUILD_TIMESTAMP < Date.now() - 12096e5,
    };

    let content = `>>> ${Object.entries(info).map(([k, v]) => `**${k}**: ${v}`).join("\n")}`;
    content += "\n" + Object.entries(commonIssues)
        .filter(([, v]) => v).map(([k]) => `⚠️ ${k}`)
        .join("\n");

    return content.trim();
}

function generatePluginList() {
    const isApiPlugin = (plugin: string) => plugin.endsWith("API") || plugins[plugin].required;

    const enabledPlugins = Object.keys(plugins)
        .filter(p => Vencord.Plugins.isPluginEnabled(p) && !isApiPlugin(p)).sort();

    const enabledStockPlugins = enabledPlugins.filter(p => !PluginMeta[p].userPlugin);
    const enabledUserPlugins = enabledPlugins.filter(p => PluginMeta[p].userPlugin);


    let content = `**Enabled Plugins (${enabledStockPlugins.length}):**\n${makeCodeblock(enabledStockPlugins.join(", "))}`;

    if (enabledUserPlugins.length) {
        content += `**Enabled UserPlugins (${enabledUserPlugins.length}):**\n${makeCodeblock(enabledUserPlugins.join(", "))}`;
    }

    if (enabledPlugins.length > 100 && !(isPluginDev(UserStore.getCurrentUser()?.id) || isEquicordPluginDev(UserStore.getCurrentUser()?.id))) {
        return Alerts.show({
            title: "You are attempting to get support!",
            body: <div>
                <style>
                    {'[class*="backdrop_"][style*="backdrop-filter"]{backdrop-filter:blur(16px) brightness(0.25) !important;}'}
                </style>
                <img src="https://media.tenor.com/QtGqjwBpRzwAAAAi/wumpus-dancing.gif" />
                <Forms.FormText>Before you ask for help,</Forms.FormText>
                <Forms.FormText>We do not handle support for users who use 100+ plugins</Forms.FormText>
                <Forms.FormText>issue could be plugin confliction</Forms.FormText>
                <Forms.FormText>try removing some plugins and see if it fixes!</Forms.FormText>
            </div>,
            cancelText: "Okay continue"
        });
    }

    return content;
}

const checkForUpdatesOnce = onlyOnce(checkForUpdates);

const settings = definePluginSettings({}).withPrivateSettings<{
    dismissedDevBuildWarning?: boolean;
}>();

let clicked = false;

export default definePlugin({
    name: "SupportHelper",
    required: true,
    description: "Helps us provide support to you",
    authors: [Devs.Ven],
    dependencies: ["UserSettingsAPI"],

    settings,

    patches: [{
        find: "#{intl::BEGINNING_DM}",
        replacement: {
            match: /#{intl::BEGINNING_DM},{.+?}\),(?=.{0,300}(\i)\.isMultiUserDM)/,
            replace: "$& $self.renderContributorDmWarningCard({ channel: $1 }),"
        }
    }],

    commands: [
        {
<<<<<<< HEAD
            name: "equicord-debug",
            description: "Send Equicord debug info",
            // @ts-ignore
            predicate: ctx => isPluginDev(UserStore.getCurrentUser()?.id) || isEquicordPluginDev(UserStore.getCurrentUser()?.id) || GUILD_ID === ctx?.guild?.id,
            execute: async () => ({ content: await generateDebugInfoMessage() })
        },
        {
            name: "equicord-plugins",
            description: "Send Equicord plugin list",
            // @ts-ignore
            predicate: ctx => isPluginDev(UserStore.getCurrentUser()?.id) || isEquicordPluginDev(UserStore.getCurrentUser()?.id) || GUILD_ID === ctx?.guild?.id,
            execute: () => {
                const pluginList = generatePluginList();
                return { content: typeof pluginList === "string" ? pluginList : "Unable to generate plugin list." };
            }
=======
            name: "vencord-debug",
            description: "Send Vencord debug info",
            predicate: ctx => isPluginDev(UserStore.getCurrentUser()?.id) || isSupportAllowedChannel(ctx.channel),
            execute: async () => ({ content: await generateDebugInfoMessage() })
        },
        {
            name: "vencord-plugins",
            description: "Send Vencord plugin list",
            predicate: ctx => isPluginDev(UserStore.getCurrentUser()?.id) || isSupportAllowedChannel(ctx.channel),
            execute: () => ({ content: generatePluginList() })
>>>>>>> 93f98cee
        }
    ],

    flux: {
        async CHANNEL_SELECT({ channelId }) {
<<<<<<< HEAD
            if (!SUPPORT_CHANNEL_IDS.includes(channelId)) return;
=======
            const isSupportChannel = channelId === SUPPORT_CHANNEL_ID || ChannelStore.getChannel(channelId)?.parent_id === SUPPORT_CATEGORY_ID;
            if (!isSupportChannel) return;
>>>>>>> 93f98cee

            const selfId = UserStore.getCurrentUser()?.id;
            if (!selfId || isPluginDev(selfId) || isEquicordPluginDev(selfId)) return;
            if (channelId === VC_SUPPORT_CHANNEL_ID && Vencord.Plugins.isPluginEnabled("VCSupport") && !clicked) {
                clicked = true;
                return Alerts.show({
                    title: "You are entering the support channel!",
                    body: <div>
                        <style>
                            {'[class*="backdrop_"][style*="backdrop-filter"]{backdrop-filter:blur(16px) brightness(0.25) !important;}'}
                        </style>
                        <img src="https://media.tenor.com/QtGqjwBpRzwAAAAi/wumpus-dancing.gif" />
                        <Forms.FormText>Before you ask for help,</Forms.FormText>
                        <Forms.FormText>Check for updates and if this</Forms.FormText>
                        <Forms.FormText>issue could be caused by Equicord!</Forms.FormText>
                    </div>,
                    confirmText: "Go to Equicord Support",
                    cancelText: "Okay continue",
                    onConfirm: () => VencordNative.native.openExternal("https://discord.gg/equicord"),
                });
            }

            if (!IS_UPDATER_DISABLED) {
                await checkForUpdatesOnce().catch(() => { });

                if (isOutdated) {
                    return Alerts.show({
                        title: "Hold on!",
                        body: <div>
                            <Forms.FormText>You are using an outdated version of Equicord! Chances are, your issue is already fixed.</Forms.FormText>
                            <Forms.FormText className={Margins.top8}>
                                Please first update before asking for support!
                            </Forms.FormText>
                        </div>,
                        onCancel: () => openUpdaterModal!(),
                        cancelText: "View Updates",
                        confirmText: "Update & Restart Now",
                        onConfirm: forceUpdate,
                        secondaryConfirmText: "I know what I'm doing or I can't update"
                    });
                }
            }

            // @ts-ignore outdated type
            const roles = GuildMemberStore.getSelfMember(VC_GUILD_ID)?.roles || GuildMemberStore.getSelfMember(GUILD_ID)?.roles;
            if (!roles || TrustedRolesIds.some(id => roles.includes(id))) return;

            if (!IS_WEB && IS_UPDATER_DISABLED) {
                return Alerts.show({
                    title: "Hold on!",
                    body: <div>
                        <Forms.FormText>You are using an externally updated Equicord version, the ability to help you here may be limited.</Forms.FormText>
                        <Forms.FormText className={Margins.top8}>
                            Please join the <Link href="https://discord.gg/equicord">Equicord Server</Link> for support,
                            or if this issue persists on Vencord, continue on.
                        </Forms.FormText>
                    </div>
                });
            }

            if (!IS_STANDALONE && !settings.store.dismissedDevBuildWarning) {
                return Alerts.show({
                    title: "Hold on!",
                    body: <div>
                        <Forms.FormText>You are using a custom build of Equicord, which we do not provide support for!</Forms.FormText>

                        <Forms.FormText className={Margins.top8}>
                            We only provide support for <Link href="https://github.com/Equicord/Equicord">official builds</Link>.
                            Either <Link href="https://github.com/Equicord/Equilotl">switch to an official build</Link> or figure your issue out yourself.
                        </Forms.FormText>

                        <Text variant="text-md/bold" className={Margins.top8}>You will be banned from receiving support if you ignore this rule.</Text>
                    </div>,
                    confirmText: "Understood",
                    secondaryConfirmText: "Don't show again",
                    onConfirmSecondary: () => settings.store.dismissedDevBuildWarning = true
                });
            }
        }
    },

    renderMessageAccessory(props) {
        const buttons = [] as JSX.Element[];

        const shouldAddUpdateButton =
            !IS_UPDATER_DISABLED
            && (
<<<<<<< HEAD
                (props.channel.id === VC_KNOWN_ISSUES_CHANNEL_ID) ||
                (props.channel.id === VC_SUPPORT_CHANNEL_ID && props.message.author.id === VENBOT_USER_ID)
=======
                (props.channel.id === KNOWN_ISSUES_CHANNEL_ID) ||
                (props.channel.parent_id === SUPPORT_CATEGORY_ID && props.message.author.id === VENBOT_USER_ID)
>>>>>>> 93f98cee
            )
            && props.message.content?.includes("update");

        if (shouldAddUpdateButton) {
            buttons.push(
                <Button
                    key="vc-update"
                    color={Button.Colors.GREEN}
                    onClick={async () => {
                        try {
                            if (await forceUpdate())
                                showToast("Success! Restarting...", Toasts.Type.SUCCESS);
                            else
                                showToast("Already up to date!", Toasts.Type.MESSAGE);
                        } catch (e) {
                            new Logger(this.name).error("Error while updating:", e);
                            showToast("Failed to update :(", Toasts.Type.FAILURE);
                        }
                    }}
                >
                    Update Now
                </Button>
            );
        }

<<<<<<< HEAD
        if (props.channel.id === SUPPORT_CHANNEL_ID) {
            if (props.message.content.includes("/equicord-debug") || props.message.content.includes("/equicord-plugins")) {
=======
        if (props.channel.parent_id === SUPPORT_CATEGORY_ID && PermissionStore.can(PermissionsBits.SEND_MESSAGES, props.channel)) {
            if (props.message.content.includes("/vencord-debug") || props.message.content.includes("/vencord-plugins")) {
>>>>>>> 93f98cee
                buttons.push(
                    <Button
                        key="vc-dbg"
                        onClick={async () => sendMessage(props.channel.id, { content: await generateDebugInfoMessage() })}
                    >
                        Run /equicord-debug
                    </Button>,
                    <Button
                        key="vc-plg-list"
                        onClick={async () => {
                            const pluginList = generatePluginList();
                            if (typeof pluginList === "string") {
                                sendMessage(props.channel.id, { content: pluginList });
                            }
                        }}
                    >
                        Run /equicord-plugins
                    </Button>
                );
            }

            if (props.message.author.id === VENBOT_USER_ID) {
                const match = CodeBlockRe.exec(props.message.content || props.message.embeds[0]?.rawDescription || "");
                if (match) {
                    buttons.push(
                        <Button
                            key="vc-run-snippet"
                            onClick={async () => {
                                try {
                                    await AsyncFunction(match[1])();
                                    showToast("Success!", Toasts.Type.SUCCESS);
                                } catch (e) {
                                    new Logger(this.name).error("Error while running snippet:", e);
                                    showToast("Failed to run snippet :(", Toasts.Type.FAILURE);
                                }
                            }}
                        >
                            Run Snippet
                        </Button>
                    );
                }
            }
        }

        return buttons.length
            ? <Flex>{buttons}</Flex>
            : null;
    },

    renderContributorDmWarningCard: ErrorBoundary.wrap(({ channel }) => {
        const userId = channel.getRecipientId();
        if (!isPluginDev(userId) || !isEquicordPluginDev(userId)) return null;
        if (RelationshipStore.isFriend(userId) || isPluginDev(UserStore.getCurrentUser()?.id) || isEquicordPluginDev(UserStore.getCurrentUser()?.id)) return null;

        return (
            <Card className={`vc-plugins-restart-card ${Margins.top8}`}>
                Please do not private message plugin developers for support!
                <br />
                Instead, use the support channel: {Parser.parse("https://discord.com/channels/1173279886065029291/1173342942858055721")}
                {!ChannelStore.getChannel(SUPPORT_CHANNEL_ID) && " (Click the link to join)"}
            </Card>
        );
    }, { noop: true }),
});<|MERGE_RESOLUTION|>--- conflicted
+++ resolved
@@ -22,11 +22,7 @@
 import { Flex } from "@components/Flex";
 import { Link } from "@components/Link";
 import { openUpdaterModal } from "@components/VencordSettings/UpdaterTab";
-<<<<<<< HEAD
-import { CONTRIB_ROLE_ID, Devs, DONOR_ROLE_ID, EQUIBOP_CONTRIB_ROLE_ID, EQUICORD_TEAM, GUILD_ID, SUPPORT_CHANNEL_ID, SUPPORT_CHANNEL_IDS, VC_CONTRIB_ROLE_ID, VC_DONOR_ROLE_ID, VC_GUILD_ID, VC_KNOWN_ISSUES_CHANNEL_ID, VC_REGULAR_ROLE_ID, VC_SUPPORT_CHANNEL_ID, VENBOT_USER_ID, VENCORD_CONTRIB_ROLE_ID } from "@utils/constants";
-=======
-import { CONTRIB_ROLE_ID, Devs, DONOR_ROLE_ID, KNOWN_ISSUES_CHANNEL_ID, REGULAR_ROLE_ID, SUPPORT_CATEGORY_ID, SUPPORT_CHANNEL_ID, VENBOT_USER_ID, VENCORD_GUILD_ID } from "@utils/constants";
->>>>>>> 93f98cee
+import { CONTRIB_ROLE_ID, Devs, DONOR_ROLE_ID, EQUCORD_HELPERS, EQUIBOP_CONTRIB_ROLE_ID, EQUICORD_TEAM, GUILD_ID, SUPPORT_CHANNEL_ID, VC_CONTRIB_ROLE_ID, VC_DONOR_ROLE_ID, VC_GUILD_ID, VC_REGULAR_ROLE_ID, VC_SUPPORT_CHANNEL_ID, VENCORD_CONTRIB_ROLE_ID } from "@utils/constants";
 import { sendMessage } from "@utils/discord";
 import { Logger } from "@utils/Logger";
 import { Margins } from "@utils/margins";
@@ -37,7 +33,6 @@
 import definePlugin from "@utils/types";
 import { checkForUpdates, isOutdated, update } from "@utils/updater";
 import { Alerts, Button, Card, ChannelStore, Forms, GuildMemberStore, Parser, PermissionsBits, PermissionStore, RelationshipStore, showToast, Text, Toasts, UserStore } from "@webpack/common";
-import { Channel } from "discord-types/general";
 import { JSX } from "react";
 
 import gitHash from "~git-hash";
@@ -47,13 +42,6 @@
 
 const CodeBlockRe = /```js\n(.+?)```/s;
 
-<<<<<<< HEAD
-=======
-const AdditionalAllowedChannelIds = [
-    "1024286218801926184", // Vencord > #bot-spam
-];
-
->>>>>>> 93f98cee
 const TrustedRolesIds = [
     VC_CONTRIB_ROLE_ID, // Vencord Contributor
     VC_REGULAR_ROLE_ID, // Vencord Regular
@@ -68,8 +56,6 @@
 const AsyncFunction = async function () { }.constructor;
 
 const ShowCurrentGame = getUserSettingLazy<boolean>("status", "showCurrentGame")!;
-
-const isSupportAllowedChannel = (channel: Channel) => channel.parent_id === SUPPORT_CATEGORY_ID || AdditionalAllowedChannelIds.includes(channel.id);
 
 async function forceUpdate() {
     const outdated = await checkForUpdates();
@@ -190,7 +176,6 @@
 
     commands: [
         {
-<<<<<<< HEAD
             name: "equicord-debug",
             description: "Send Equicord debug info",
             // @ts-ignore
@@ -206,29 +191,13 @@
                 const pluginList = generatePluginList();
                 return { content: typeof pluginList === "string" ? pluginList : "Unable to generate plugin list." };
             }
-=======
-            name: "vencord-debug",
-            description: "Send Vencord debug info",
-            predicate: ctx => isPluginDev(UserStore.getCurrentUser()?.id) || isSupportAllowedChannel(ctx.channel),
-            execute: async () => ({ content: await generateDebugInfoMessage() })
-        },
-        {
-            name: "vencord-plugins",
-            description: "Send Vencord plugin list",
-            predicate: ctx => isPluginDev(UserStore.getCurrentUser()?.id) || isSupportAllowedChannel(ctx.channel),
-            execute: () => ({ content: generatePluginList() })
->>>>>>> 93f98cee
         }
     ],
 
     flux: {
         async CHANNEL_SELECT({ channelId }) {
-<<<<<<< HEAD
-            if (!SUPPORT_CHANNEL_IDS.includes(channelId)) return;
-=======
-            const isSupportChannel = channelId === SUPPORT_CHANNEL_ID || ChannelStore.getChannel(channelId)?.parent_id === SUPPORT_CATEGORY_ID;
+            const isSupportChannel = channelId === SUPPORT_CHANNEL_ID;
             if (!isSupportChannel) return;
->>>>>>> 93f98cee
 
             const selfId = UserStore.getCurrentUser()?.id;
             if (!selfId || isPluginDev(selfId) || isEquicordPluginDev(selfId)) return;
@@ -313,16 +282,12 @@
     renderMessageAccessory(props) {
         const buttons = [] as JSX.Element[];
 
+        const equicordSupport = GuildMemberStore.getMember(GUILD_ID, props.message.author.id)?.roles?.includes(EQUCORD_HELPERS);
+
         const shouldAddUpdateButton =
             !IS_UPDATER_DISABLED
             && (
-<<<<<<< HEAD
-                (props.channel.id === VC_KNOWN_ISSUES_CHANNEL_ID) ||
-                (props.channel.id === VC_SUPPORT_CHANNEL_ID && props.message.author.id === VENBOT_USER_ID)
-=======
-                (props.channel.id === KNOWN_ISSUES_CHANNEL_ID) ||
-                (props.channel.parent_id === SUPPORT_CATEGORY_ID && props.message.author.id === VENBOT_USER_ID)
->>>>>>> 93f98cee
+                (props.channel.id === SUPPORT_CHANNEL_ID && equicordSupport)
             )
             && props.message.content?.includes("update");
 
@@ -348,13 +313,8 @@
             );
         }
 
-<<<<<<< HEAD
-        if (props.channel.id === SUPPORT_CHANNEL_ID) {
+        if (props.channel.id === SUPPORT_CHANNEL_ID && PermissionStore.can(PermissionsBits.SEND_MESSAGES, props.channel)) {
             if (props.message.content.includes("/equicord-debug") || props.message.content.includes("/equicord-plugins")) {
-=======
-        if (props.channel.parent_id === SUPPORT_CATEGORY_ID && PermissionStore.can(PermissionsBits.SEND_MESSAGES, props.channel)) {
-            if (props.message.content.includes("/vencord-debug") || props.message.content.includes("/vencord-plugins")) {
->>>>>>> 93f98cee
                 buttons.push(
                     <Button
                         key="vc-dbg"
@@ -376,7 +336,7 @@
                 );
             }
 
-            if (props.message.author.id === VENBOT_USER_ID) {
+            if (equicordSupport) {
                 const match = CodeBlockRe.exec(props.message.content || props.message.embeds[0]?.rawDescription || "");
                 if (match) {
                     buttons.push(
