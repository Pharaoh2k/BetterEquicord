/*
 * Vencord, a modification for Discord's desktop app
 * Copyright (c) 2023 Vendicated and contributors
 *
 * This program is free software: you can redistribute it and/or modify
 * it under the terms of the GNU General Public License as published by
 * the Free Software Foundation, either version 3 of the License, or
 * (at your option) any later version.
 *
 * This program is distributed in the hope that it will be useful,
 * but WITHOUT ANY WARRANTY; without even the implied warranty of
 * MERCHANTABILITY or FITNESS FOR A PARTICULAR PURPOSE.  See the
 * GNU General Public License for more details.
 *
 * You should have received a copy of the GNU General Public License
 * along with this program.  If not, see <https://www.gnu.org/licenses/>.
*/

import { definePluginSettings } from "@api/Settings";
import { getUserSettingLazy } from "@api/UserSettings";
import ErrorBoundary from "@components/ErrorBoundary";
import { Flex } from "@components/Flex";
import { Link } from "@components/Link";
import { openUpdaterModal } from "@components/VencordSettings/UpdaterTab";
<<<<<<< HEAD
import { Devs, GUILD_ID, SUPPORT_CHANNEL_ID, SUPPORT_CHANNEL_IDS, VC_GUILD_ID, VC_SUPPORT_CHANNEL_ID } from "@utils/constants";
=======
import { CONTRIB_ROLE_ID, Devs, DONOR_ROLE_ID, KNOWN_ISSUES_CHANNEL_ID, REGULAR_ROLE_ID, SUPPORT_CHANNEL_ID, VENBOT_USER_ID, VENCORD_GUILD_ID } from "@utils/constants";
>>>>>>> e4380632
import { sendMessage } from "@utils/discord";
import { Logger } from "@utils/Logger";
import { Margins } from "@utils/margins";
import { isEquicordPluginDev, isPluginDev, tryOrElse } from "@utils/misc";
import { relaunch } from "@utils/native";
import { onlyOnce } from "@utils/onlyOnce";
import { makeCodeblock } from "@utils/text";
import definePlugin from "@utils/types";
import { checkForUpdates, isOutdated, update } from "@utils/updater";
import { Alerts, Button, Card, ChannelStore, Forms, GuildMemberStore, Parser, RelationshipStore, showToast, Text, Toasts, UserStore } from "@webpack/common";
import { JSX } from "react";

import gitHash from "~git-hash";
import plugins, { PluginMeta } from "~plugins";

import SettingsPlugin from "./settings";

<<<<<<< HEAD
const VENBOT_USER_ID = "1017176847865352332";
const KNOWN_ISSUES_CHANNEL_ID = "1222936386626129920";
=======
>>>>>>> e4380632
const CodeBlockRe = /```js\n(.+?)```/s;

const TrustedRolesIds = [
<<<<<<< HEAD
    "1026534353167208489", // contributor
    "1026504932959977532", // regular
    "1042507929485586532", // donor
    "1173520023239786538", // Equicord Team
    "1222677964760682556", // Equicord Contributor
    "1287079931645263968", // Equibop Contributor
    "1173343399470964856", // Vencord Contributor
=======
    CONTRIB_ROLE_ID, // contributor
    REGULAR_ROLE_ID, // regular
    DONOR_ROLE_ID, // donor
>>>>>>> e4380632
];

const AsyncFunction = async function () { }.constructor;

const ShowCurrentGame = getUserSettingLazy<boolean>("status", "showCurrentGame")!;

async function forceUpdate() {
    const outdated = await checkForUpdates();
    if (outdated) {
        await update();
        relaunch();
    }

    return outdated;
}

async function generateDebugInfoMessage() {
    const { RELEASE_CHANNEL } = window.GLOBAL_ENV;

    const client = (() => {
        if (IS_DISCORD_DESKTOP) return `Discord Desktop v${DiscordNative.app.getVersion()}`;
        if (IS_VESKTOP) return `Vesktop v${VesktopNative.app.getVersion()}`;
        if (IS_EQUIBOP) return `Equibop v${VesktopNative.app.getVersion()}`;
        if ("legcord" in window) return `LegCord v${window.legcord.version}`;

        // @ts-expect-error
        const name = typeof unsafeWindow !== "undefined" ? "UserScript" : "Web";
        return `${name} (${navigator.userAgent})`;
    })();

    const info = {
        Equicord:
            `v${VERSION} • [${gitHash}](<https://github.com/Equicord/Equicord/commit/${gitHash}>)` +
            `${SettingsPlugin.additionalInfo} - ${Intl.DateTimeFormat("en-GB", { dateStyle: "medium" }).format(BUILD_TIMESTAMP)}`,
        Client: `${RELEASE_CHANNEL} ~ ${client}`,
        Platform: window.navigator.platform
    };

    if (IS_DISCORD_DESKTOP) {
        info["Last Crash Reason"] = (await tryOrElse(() => DiscordNative.processUtils.getLastCrash(), undefined))?.rendererCrashReason ?? "N/A";
    }

    const commonIssues = {
        "NoRPC enabled": Vencord.Plugins.isPluginEnabled("NoRPC"),
        "Activity Sharing disabled": tryOrElse(() => !ShowCurrentGame.getSetting(), false),
        "Equicord DevBuild": !IS_STANDALONE,
        "Has UserPlugins": Object.values(PluginMeta).some(m => m.userPlugin),
        "More than two weeks out of date": BUILD_TIMESTAMP < Date.now() - 12096e5,
    };

    let content = `>>> ${Object.entries(info).map(([k, v]) => `**${k}**: ${v}`).join("\n")}`;
    content += "\n" + Object.entries(commonIssues)
        .filter(([, v]) => v).map(([k]) => `⚠️ ${k}`)
        .join("\n");

    return content.trim();
}

function generatePluginList() {
    const isApiPlugin = (plugin: string) => plugin.endsWith("API") || plugins[plugin].required;

    const enabledPlugins = Object.keys(plugins)
        .filter(p => Vencord.Plugins.isPluginEnabled(p) && !isApiPlugin(p)).sort();

    const enabledStockPlugins = enabledPlugins.filter(p => !PluginMeta[p].userPlugin);
    const enabledUserPlugins = enabledPlugins.filter(p => PluginMeta[p].userPlugin);


    let content = `**Enabled Plugins (${enabledStockPlugins.length}):**\n${makeCodeblock(enabledStockPlugins.join(", "))}`;

    if (enabledUserPlugins.length) {
        content += `**Enabled UserPlugins (${enabledUserPlugins.length}):**\n${makeCodeblock(enabledUserPlugins.join(", "))}`;
    }

    return content;
}

const checkForUpdatesOnce = onlyOnce(checkForUpdates);

const settings = definePluginSettings({}).withPrivateSettings<{
    dismissedDevBuildWarning?: boolean;
}>();

let clicked = false;

export default definePlugin({
    name: "SupportHelper",
    required: true,
    description: "Helps us provide support to you",
    authors: [Devs.Ven],
    dependencies: ["UserSettingsAPI"],

    settings,

    patches: [{
        find: "#{intl::BEGINNING_DM}",
        replacement: {
            match: /#{intl::BEGINNING_DM},{.+?}\),(?=.{0,300}(\i)\.isMultiUserDM)/,
            replace: "$& $self.renderContributorDmWarningCard({ channel: $1 }),"
        }
    }],

    commands: [
        {
            name: "equicord-debug",
            description: "Send Equicord debug info",
            // @ts-ignore
            predicate: ctx => isPluginDev(UserStore.getCurrentUser()?.id) || isEquicordPluginDev(UserStore.getCurrentUser()?.id) || GUILD_ID === ctx?.guild?.id,
            execute: async () => ({ content: await generateDebugInfoMessage() })
        },
        {
            name: "equicord-plugins",
            description: "Send Equicord plugin list",
            // @ts-ignore
            predicate: ctx => isPluginDev(UserStore.getCurrentUser()?.id) || isEquicordPluginDev(UserStore.getCurrentUser()?.id) || GUILD_ID === ctx?.guild?.id,
            execute: () => ({ content: generatePluginList() })
        }
    ],

    flux: {
        async CHANNEL_SELECT({ channelId }) {
            if (!SUPPORT_CHANNEL_IDS.includes(channelId)) return;

            const selfId = UserStore.getCurrentUser()?.id;
            if (!selfId || isPluginDev(selfId) || isEquicordPluginDev(selfId)) return;
            if (channelId === VC_SUPPORT_CHANNEL_ID && Vencord.Plugins.isPluginEnabled("VCSupport") && !clicked) {
                clicked = true;
                return Alerts.show({
                    title: "You are entering the support channel!",
                    body: <div>
                        <style>
                            {'[class*="backdrop_"][style*="backdrop-filter"]{backdrop-filter:blur(16px) brightness(0.25) !important;}'}
                        </style>
                        <img src="https://media.tenor.com/QtGqjwBpRzwAAAAi/wumpus-dancing.gif" />
                        <Forms.FormText>Before you ask for help,</Forms.FormText>
                        <Forms.FormText>Check for updates and if this</Forms.FormText>
                        <Forms.FormText>issue could be caused by Equicord!</Forms.FormText>
                    </div>,
                    confirmText: "Go to Equicord Support",
                    cancelText: "Okay continue",
                    onConfirm: () => VencordNative.native.openExternal("https://discord.gg/npnv52UQwY"),
                });
            }

            if (!IS_UPDATER_DISABLED) {
                await checkForUpdatesOnce().catch(() => { });

                if (isOutdated) {
                    return Alerts.show({
                        title: "Hold on!",
                        body: <div>
                            <Forms.FormText>You are using an outdated version of Equicord! Chances are, your issue is already fixed.</Forms.FormText>
                            <Forms.FormText className={Margins.top8}>
                                Please first update before asking for support!
                            </Forms.FormText>
                        </div>,
                        onCancel: () => openUpdaterModal!(),
                        cancelText: "View Updates",
                        confirmText: "Update & Restart Now",
                        onConfirm: forceUpdate,
                        secondaryConfirmText: "I know what I'm doing or I can't update"
                    });
                }
            }

            // @ts-ignore outdated type
            const roles = GuildMemberStore.getSelfMember(VC_GUILD_ID)?.roles || GuildMemberStore.getSelfMember(GUILD_ID)?.roles;
            if (!roles || TrustedRolesIds.some(id => roles.includes(id))) return;

            if (!IS_WEB && IS_UPDATER_DISABLED) {
                return Alerts.show({
                    title: "Hold on!",
                    body: <div>
                        <Forms.FormText>You are using an externally updated Equicord version, the ability to help you here may be limited.</Forms.FormText>
                        <Forms.FormText className={Margins.top8}>
                            Please join the <Link href="https://discord.gg/5Xh2W87egW">Equicord Server</Link> for support,
                            or if this issue persists on Vencord, continue on.
                        </Forms.FormText>
                    </div>
                });
            }

            if (!IS_STANDALONE && !settings.store.dismissedDevBuildWarning) {
                return Alerts.show({
                    title: "Hold on!",
                    body: <div>
                        <Forms.FormText>You are using a custom build of Equicord, which we do not provide support for!</Forms.FormText>

                        <Forms.FormText className={Margins.top8}>
                            We only provide support for <Link href="https://github.com/Equicord/Equicord">official builds</Link>.
                            Either <Link href="https://github.com/Equicord/Equilotl">switch to an official build</Link> or figure your issue out yourself.
                        </Forms.FormText>

                        <Text variant="text-md/bold" className={Margins.top8}>You will be banned from receiving support if you ignore this rule.</Text>
                    </div>,
                    confirmText: "Understood",
                    secondaryConfirmText: "Don't show again",
                    onConfirmSecondary: () => settings.store.dismissedDevBuildWarning = true
                });
            }
        }
    },

    renderMessageAccessory(props) {
        const buttons = [] as JSX.Element[];

        const shouldAddUpdateButton =
            !IS_UPDATER_DISABLED
            && (
                (props.channel.id === KNOWN_ISSUES_CHANNEL_ID) ||
                (props.channel.id === SUPPORT_CHANNEL_ID && props.message.author.id === VENBOT_USER_ID)
            )
            && props.message.content?.includes("update");

        if (shouldAddUpdateButton) {
            buttons.push(
                <Button
                    key="vc-update"
                    color={Button.Colors.GREEN}
                    onClick={async () => {
                        try {
                            if (await forceUpdate())
                                showToast("Success! Restarting...", Toasts.Type.SUCCESS);
                            else
                                showToast("Already up to date!", Toasts.Type.MESSAGE);
                        } catch (e) {
                            new Logger(this.name).error("Error while updating:", e);
                            showToast("Failed to update :(", Toasts.Type.FAILURE);
                        }
                    }}
                >
                    Update Now
                </Button>
            );
        }

        if (props.channel.id === SUPPORT_CHANNEL_ID) {
            if (props.message.content.includes("/vencord-debug") || props.message.content.includes("/vencord-plugins")) {
                buttons.push(
                    <Button
                        key="vc-dbg"
                        onClick={async () => sendMessage(props.channel.id, { content: await generateDebugInfoMessage() })}
                    >
                        Run /vencord-debug
                    </Button>,
                    <Button
                        key="vc-plg-list"
                        onClick={async () => sendMessage(props.channel.id, { content: generatePluginList() })}
                    >
                        Run /vencord-plugins
                    </Button>
                );
            }

            if (props.message.author.id === VENBOT_USER_ID) {
                const match = CodeBlockRe.exec(props.message.content || props.message.embeds[0]?.rawDescription || "");
                if (match) {
                    buttons.push(
                        <Button
                            key="vc-run-snippet"
                            onClick={async () => {
                                try {
                                    await AsyncFunction(match[1])();
                                    showToast("Success!", Toasts.Type.SUCCESS);
                                } catch (e) {
                                    new Logger(this.name).error("Error while running snippet:", e);
                                    showToast("Failed to run snippet :(", Toasts.Type.FAILURE);
                                }
                            }}
                        >
                            Run Snippet
                        </Button>
                    );
                }
            }
        }

        return buttons.length
            ? <Flex>{buttons}</Flex>
            : null;
    },

    renderContributorDmWarningCard: ErrorBoundary.wrap(({ channel }) => {
        const userId = channel.getRecipientId();
        if (!isPluginDev(userId) || !isEquicordPluginDev(userId)) return null;
        if (RelationshipStore.isFriend(userId) || isPluginDev(UserStore.getCurrentUser()?.id) || isEquicordPluginDev(UserStore.getCurrentUser()?.id)) return null;

        return (
            <Card className={`vc-plugins-restart-card ${Margins.top8}`}>
                Please do not private message plugin developers for support!
                <br />
                Instead, use the support channel: {Parser.parse("https://discord.com/channels/1173279886065029291/1173342942858055721")}
                {!ChannelStore.getChannel(SUPPORT_CHANNEL_ID) && " (Click the link to join)"}
            </Card>
        );
    }, { noop: true }),
});<|MERGE_RESOLUTION|>--- conflicted
+++ resolved
@@ -22,11 +22,7 @@
 import { Flex } from "@components/Flex";
 import { Link } from "@components/Link";
 import { openUpdaterModal } from "@components/VencordSettings/UpdaterTab";
-<<<<<<< HEAD
-import { Devs, GUILD_ID, SUPPORT_CHANNEL_ID, SUPPORT_CHANNEL_IDS, VC_GUILD_ID, VC_SUPPORT_CHANNEL_ID } from "@utils/constants";
-=======
-import { CONTRIB_ROLE_ID, Devs, DONOR_ROLE_ID, KNOWN_ISSUES_CHANNEL_ID, REGULAR_ROLE_ID, SUPPORT_CHANNEL_ID, VENBOT_USER_ID, VENCORD_GUILD_ID } from "@utils/constants";
->>>>>>> e4380632
+import { CONTRIB_ROLE_ID, Devs, DONOR_ROLE_ID, EQUIBOP_CONTRIB_ROLE_ID, EQUICORD_TEAM, GUILD_ID, SUPPORT_CHANNEL_ID, SUPPORT_CHANNEL_IDS, VC_CONTRIB_ROLE_ID, VC_DONOR_ROLE_ID, VC_KNOWN_ISSUES_CHANNEL_ID, VC_REGULAR_ROLE_ID, VC_SUPPORT_CHANNEL_ID, VENBOT_USER_ID, VENCORD_CONTRIB_ROLE_ID } from "@utils/constants";
 import { sendMessage } from "@utils/discord";
 import { Logger } from "@utils/Logger";
 import { Margins } from "@utils/margins";
@@ -44,27 +40,17 @@
 
 import SettingsPlugin from "./settings";
 
-<<<<<<< HEAD
-const VENBOT_USER_ID = "1017176847865352332";
-const KNOWN_ISSUES_CHANNEL_ID = "1222936386626129920";
-=======
->>>>>>> e4380632
 const CodeBlockRe = /```js\n(.+?)```/s;
 
 const TrustedRolesIds = [
-<<<<<<< HEAD
-    "1026534353167208489", // contributor
-    "1026504932959977532", // regular
-    "1042507929485586532", // donor
-    "1173520023239786538", // Equicord Team
-    "1222677964760682556", // Equicord Contributor
-    "1287079931645263968", // Equibop Contributor
-    "1173343399470964856", // Vencord Contributor
-=======
-    CONTRIB_ROLE_ID, // contributor
-    REGULAR_ROLE_ID, // regular
-    DONOR_ROLE_ID, // donor
->>>>>>> e4380632
+    VC_CONTRIB_ROLE_ID, // Vencord Contributor
+    VC_REGULAR_ROLE_ID, // Vencord Regular
+    VC_DONOR_ROLE_ID, // Vencord Donor
+    EQUICORD_TEAM, // Equicord Team
+    DONOR_ROLE_ID, // Equicord Donor
+    CONTRIB_ROLE_ID, // Equicord Contributor
+    EQUIBOP_CONTRIB_ROLE_ID, // Equibop Contributor
+    VENCORD_CONTRIB_ROLE_ID, // Vencord Contributor
 ];
 
 const AsyncFunction = async function () { }.constructor;
@@ -274,8 +260,8 @@
         const shouldAddUpdateButton =
             !IS_UPDATER_DISABLED
             && (
-                (props.channel.id === KNOWN_ISSUES_CHANNEL_ID) ||
-                (props.channel.id === SUPPORT_CHANNEL_ID && props.message.author.id === VENBOT_USER_ID)
+                (props.channel.id === VC_KNOWN_ISSUES_CHANNEL_ID) ||
+                (props.channel.id === VC_SUPPORT_CHANNEL_ID && props.message.author.id === VENBOT_USER_ID)
             )
             && props.message.content?.includes("update");
 
