--- conflicted
+++ resolved
@@ -4,24 +4,19 @@
  * SPDX-License-Identifier: GPL-3.0-or-later
  */
 
-<<<<<<< HEAD
-import { Settings } from "@api/Settings";
+import { definePluginSettings } from "@api/Settings";
+import { BackupRestoreIcon, CloudIcon, MainSettingsIcon, PaintbrushIcon, PatchHelperIcon, PlaceholderIcon, PluginsIcon, UpdaterIcon, VesktopSettingsIcon } from "@components/Icons";
 import {
     BackupAndRestoreTab,
     ChangelogTab,
     CloudTab,
     PatchHelperTab,
     PluginsTab,
+    ThemesTab,
     UpdaterTab,
     VencordTab,
 } from "@components/settings";
-import ThemesTab from "@components/ThemeSettings/ThemesTab";
 import { gitHashShort } from "@shared/vencordUserAgent";
-=======
-import { definePluginSettings } from "@api/Settings";
-import { BackupRestoreIcon, CloudIcon, MainSettingsIcon, PaintbrushIcon, PatchHelperIcon, PlaceholderIcon, PluginsIcon, UpdaterIcon, VesktopSettingsIcon } from "@components/Icons";
-import { BackupAndRestoreTab, CloudTab, PatchHelperTab, PluginsTab, ThemesTab, UpdaterTab, VencordTab } from "@components/settings/tabs";
->>>>>>> 5fc903d3
 import { Devs } from "@utils/constants";
 import { getIntlMessage } from "@utils/discord";
 import { isTruthy } from "@utils/guards";
@@ -29,12 +24,6 @@
 import { waitFor } from "@webpack";
 import { React } from "@webpack/common";
 import type { ComponentType, PropsWithChildren, ReactNode } from "react";
-
-<<<<<<< HEAD
-type SectionType = "HEADER" | "DIVIDER" | "CUSTOM";
-type SectionTypes = Record<SectionType, SectionType>;
-=======
-import gitHash from "~git-hash";
 
 let LayoutTypes = {
     SECTION: 1,
@@ -85,7 +74,7 @@
 const settings = definePluginSettings({
     settingsLocation: {
         type: OptionType.SELECT,
-        description: "Where to put the Vencord settings section",
+        description: "Where to put the Equicord settings section",
         options: [
             { label: "At the very top", value: "top" },
             { label: "Above the Nitro section", value: "aboveNitro", default: true },
@@ -96,7 +85,34 @@
         ] as { label: string; value: SettingsLocation; default?: boolean; }[]
     }
 });
->>>>>>> 5fc903d3
+
+export function buildEntry(options: EntryOptions): SettingsLayoutNode {
+    const { key, title, panelTitle = title, Component, Icon } = options;
+
+    return ({
+        key,
+        type: LayoutTypes.SIDEBAR_ITEM,
+        legacySearchKey: title.toUpperCase(),
+        useTitle: () => title,
+        icon: () => <Icon width={20} height={20} />,
+        buildLayout: () => [
+            {
+                key: key + "_panel",
+                type: LayoutTypes.PANEL,
+                useTitle: () => panelTitle,
+                buildLayout: () => [
+                    {
+                        key: key + "_pane",
+                        type: LayoutTypes.PANE,
+                        buildLayout: () => [],
+                        render: () => <Component />,
+                        useTitle: () => panelTitle
+                    }
+                ]
+            }
+        ]
+    });
+}
 
 export default definePlugin({
     name: "Settings",
@@ -121,16 +137,6 @@
                     match: /\.info.+?\[\(0,\i\.jsxs?\)\((.{1,10}),(\{[^{}}]+\{.{0,20}.versionHash,.+?\})\)," "/,
                     replace: (m, component, props) => {
                         props = props.replace(/children:\[.+\]/, "");
-<<<<<<< HEAD
-                        return `${m},$self.makeInfoElements(${component}, ${props})`;
-                    },
-                },
-                {
-                    match: /copyValue:\i\.join\(" "\)/,
-                    replace: "$& + $self.getInfoString()",
-                },
-            ],
-=======
                         return `${m},$self.makeInfoElements(${component},${props})`;
                     }
                 },
@@ -139,7 +145,6 @@
                     replace: "$& + $self.getInfoString()"
                 }
             ]
->>>>>>> 5fc903d3
         },
         {
             find: ".SEARCH_NO_RESULTS&&0===",
@@ -180,34 +185,6 @@
         }
     ],
 
-    buildEntry(options: EntryOptions): SettingsLayoutNode {
-        const { key, title, panelTitle = title, Component, Icon } = options;
-
-        return ({
-            key,
-            type: LayoutTypes.SIDEBAR_ITEM,
-            legacySearchKey: title.toUpperCase(),
-            useTitle: () => title,
-            icon: () => <Icon width={20} height={20} />,
-            buildLayout: () => [
-                {
-                    key: key + "_panel",
-                    type: LayoutTypes.PANEL,
-                    useTitle: () => panelTitle,
-                    buildLayout: () => [
-                        {
-                            key: key + "_pane",
-                            type: LayoutTypes.PANE,
-                            buildLayout: () => [],
-                            render: () => <Component />,
-                            useTitle: () => panelTitle
-                        }
-                    ]
-                }
-            ]
-        });
-    },
-
     buildLayout(originalLayoutBuilder: SettingsLayoutBuilder) {
         const layout = originalLayoutBuilder.buildLayout();
         if (originalLayoutBuilder.key !== "$Root") return layout;
@@ -215,13 +192,11 @@
 
         if (layout.some(s => s?.key === "vencord_section")) return layout;
 
-        const { buildEntry } = this;
-
         const vencordEntries: SettingsLayoutNode[] = [
             buildEntry({
                 key: "vencord_main",
-                title: "Vencord",
-                panelTitle: "Vencord Settings",
+                title: "Equicord",
+                panelTitle: "Equicord Settings",
                 Component: VencordTab,
                 Icon: MainSettingsIcon
             }),
@@ -240,14 +215,14 @@
             !IS_UPDATER_DISABLED && UpdaterTab && buildEntry({
                 key: "vencord_updater",
                 title: "Updater",
-                panelTitle: "Vencord Updater",
+                panelTitle: "Equicord Updater",
                 Component: UpdaterTab,
                 Icon: UpdaterIcon
             }),
             buildEntry({
                 key: "vencord_cloud",
                 title: "Cloud",
-                panelTitle: "Vencord Cloud",
+                panelTitle: "Equicord Cloud",
                 Component: CloudTab,
                 Icon: CloudIcon
             }),
@@ -383,19 +358,8 @@
         ].filter(Boolean);
     },
 
-<<<<<<< HEAD
-    isRightSpot({
-        header,
-        settings,
-    }: {
-        header?: string;
-        settings?: string[];
-    }) {
-        const firstChild = settings?.[0];
-=======
     isRightSpot({ header, settings: s }: { header?: string; settings?: string[]; }) {
         const firstChild = s?.[0];
->>>>>>> 5fc903d3
         // lowest two elements... sanity backup
         if (firstChild === "LOGOUT" || firstChild === "SOCIAL_LINKS")
             return true;
@@ -449,40 +413,12 @@
         return (...args: any[]) => {
             const elements = originalHook(...args);
             if (!this.patchedSettings.has(elements))
-<<<<<<< HEAD
-                elements.unshift(
-                    ...this.makeSettingsCategories({
-                        HEADER: "HEADER",
-                        DIVIDER: "DIVIDER",
-                        CUSTOM: "CUSTOM",
-                    }),
-                );
-=======
                 elements.unshift(...this.makeSettingsCategories(FallbackSectionTypes));
->>>>>>> 5fc903d3
 
             return elements;
         };
     },
 
-<<<<<<< HEAD
-    options: {
-        settingsLocation: {
-            type: OptionType.SELECT,
-            description: "Where to put the Equicord settings section",
-            options: [
-                { label: "At the very top", value: "top" },
-                { label: "Above the Nitro section", value: "aboveNitro", default: true },
-                { label: "Below the Nitro section", value: "belowNitro" },
-                { label: "Above Activity Settings", value: "aboveActivity" },
-                { label: "Below Activity Settings", value: "belowActivity" },
-                { label: "At the very bottom", value: "bottom" },
-            ],
-        },
-    },
-
-=======
->>>>>>> 5fc903d3
     get electronVersion() {
         return (
             VencordNative.native.getVersions().electron ||
@@ -535,10 +471,9 @@
         return "\n" + this.getInfoRows().join("\n");
     },
 
-<<<<<<< HEAD
     makeInfoElements(
-        Component: React.ComponentType<React.PropsWithChildren>,
-        props: React.PropsWithChildren,
+        Component: ComponentType<React.PropsWithChildren>,
+        props: PropsWithChildren,
     ) {
         return this.getInfoRows().map((text, i) => (
             <Component key={i} {...props}>
@@ -546,11 +481,4 @@
             </Component>
         ));
     },
-=======
-    makeInfoElements(Component: ComponentType<PropsWithChildren>, props: PropsWithChildren) {
-        return this.getInfoRows().map((text, i) =>
-            <Component key={i} {...props}>{text}</Component>
-        );
-    }
->>>>>>> 5fc903d3
 });