--- conflicted
+++ resolved
@@ -16,6 +16,7 @@
  * along with this program.  If not, see <https://www.gnu.org/licenses/>.
 */
 
+import { Settings } from "@api/Settings";
 import BackupAndRestoreTab from "@components/VencordSettings/BackupAndRestoreTab";
 import CloudTab from "@components/VencordSettings/CloudTab";
 import PatchHelperTab from "@components/VencordSettings/PatchHelperTab";
@@ -24,7 +25,7 @@
 import VencordTab from "@components/VencordSettings/VencordTab";
 import { Devs } from "@utils/constants";
 import definePlugin, { OptionType } from "@utils/types";
-import { React } from "@webpack/common";
+import { i18n, React } from "@webpack/common";
 
 import gitHash from "~git-hash";
 
@@ -55,11 +56,7 @@
             ]
         },
         {
-<<<<<<< HEAD
-            find: "#{intl::ACTIVITY_SETTINGS}",
-=======
             find: ".SEARCH_NO_RESULTS&&0===",
->>>>>>> 5216bcca
             replacement: [
                 {
                     match: /(?<=section:(.{0,50})\.DIVIDER\}\))([,;])(?=.{0,200}(\i)\.push.{0,100}label:(\i)\.header)/,
@@ -151,8 +148,6 @@
         ].filter(Boolean);
     },
 
-<<<<<<< HEAD
-=======
     isRightSpot({ header, settings }: { header?: string; settings?: string[]; }) {
         const firstChild = settings?.[0];
         // lowest two elements... sanity backup
@@ -178,7 +173,6 @@
         }
     },
 
->>>>>>> 5216bcca
     patchedSettings: new WeakSet(),
 
     addSettings(elements: any[], element: { header?: string; settings: string[]; }, sectionTypes: SectionTypes) {
