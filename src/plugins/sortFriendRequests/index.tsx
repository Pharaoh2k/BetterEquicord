--- conflicted
+++ resolved
@@ -21,21 +21,13 @@
 import { definePluginSettings, migratePluginSettings } from "@api/Settings";
 import { BaseText } from "@components/BaseText";
 import ErrorBoundary from "@components/ErrorBoundary";
-<<<<<<< HEAD
 import { Flex } from "@components/Flex";
+import { TooltipContainer } from "@components/TooltipContainer";
 import { Devs, EquicordDevs } from "@utils/constants";
 import { classNameFactory } from "@utils/css";
 import definePlugin, { OptionType } from "@utils/types";
 import { User } from "@vencord/discord-types";
-import { DateUtils, RelationshipStore, TooltipContainer } from "@webpack/common";
-=======
-import { TooltipContainer } from "@components/TooltipContainer";
-import { Devs } from "@utils/constants";
-import { classNameFactory } from "@utils/css";
-import definePlugin, { OptionType } from "@utils/types";
-import { User } from "@vencord/discord-types";
-import { DateUtils, RelationshipStore, Text } from "@webpack/common";
->>>>>>> c123efd6
+import { DateUtils, RelationshipStore } from "@webpack/common";
 import { PropsWithChildren } from "react";
 
 const formatter = new Intl.DateTimeFormat(undefined, {
