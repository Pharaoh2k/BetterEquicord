/*
 * Vencord, a modification for Discord's desktop app
 * Copyright (c) 2023 Vendicated and contributors
 *
 * This program is free software: you can redistribute it and/or modify
 * it under the terms of the GNU General Public License as published by
 * the Free Software Foundation, either version 3 of the License, or
 * (at your option) any later version.
 *
 * This program is distributed in the hope that it will be useful,
 * but WITHOUT ANY WARRANTY; without even the implied warranty of
 * MERCHANTABILITY or FITNESS FOR A PARTICULAR PURPOSE.  See the
 * GNU General Public License for more details.
 *
 * You should have received a copy of the GNU General Public License
 * along with this program.  If not, see <https://www.gnu.org/licenses/>.
*/

import "./style.css";

import { addMemberListDecorator, removeMemberListDecorator } from "@api/MemberListDecorators";
import { addMessageDecoration, removeMessageDecoration } from "@api/MessageDecorations";
import { addNicknameIcon, removeNicknameIcon } from "@api/NicknameIcons";
import { definePluginSettings } from "@api/Settings";
import { Devs, EquicordDevs } from "@utils/constants";
import definePlugin, { OptionType } from "@utils/types";

import { VoiceChannelIndicator } from "./components";

const settings = definePluginSettings({
    showInUserProfileModal: {
        type: OptionType.BOOLEAN,
        description: "Show a user's Voice Channel indicator in their profile next to the name",
        default: true,
        restartNeeded: true
    },
    showInMemberList: {
        type: OptionType.BOOLEAN,
        description: "Show a user's Voice Channel indicator in the member and DMs list",
        default: true,
        restartNeeded: true
    },
    showInMessages: {
        type: OptionType.BOOLEAN,
        description: "Show a user's Voice Channel indicator in messages",
        default: true,
        restartNeeded: true
    }
});

export default definePlugin({
    name: "UserVoiceShow",
    description: "Shows an indicator when a user is in a Voice Channel",
    authors: [Devs.Nuckyz, Devs.LordElias, EquicordDevs.omaw],
    dependencies: ["NicknameIconsAPI", "MemberListDecoratorsAPI", "MessageDecorationsAPI"],
    settings,

    patches: [
<<<<<<< HEAD
=======
        // User Popout, User Profile Modal, Direct Messages Side Profile
        {
            find: "#{intl::USER_PROFILE_LOAD_ERROR}",
            replacement: {
                match: /(\.fetchError.+?\?)null/,
                replace: (_, rest) => `${rest}$self.VoiceChannelIndicator({userId:arguments[0]?.userId})`
            },
            predicate: () => settings.store.showInUserProfileModal
        },
        // To use without the MemberList decorator API
        /* // Guild Members List
        {
            find: ".lostPermission)",
            replacement: {
                match: /\.lostPermission\).+?(?=avatar:)/,
                replace: "$&children:[$self.VoiceChannelIndicator({userId:arguments[0]?.user?.id})],"
            },
            predicate: () => settings.store.showVoiceChannelIndicator
        },
        // Direct Messages List
        {
            find: "PrivateChannel.renderAvatar",
            replacement: {
                match: /#{intl::CLOSE_DM}.+?}\)(?=])/,
                replace: "$&,$self.VoiceChannelIndicator({userId:arguments[0]?.user?.id})"
            },
            predicate: () => settings.store.showVoiceChannelIndicator
        }, */
>>>>>>> 133e9244
        // Friends List
        {
            find: "null!=this.peopleListItemRef.current",
            replacement: {
                match: /\.actions,children:\[(?<=isFocused:(\i).+?)/,
                replace: "$&$self.VoiceChannelIndicator({userId:this?.props?.user?.id,isActionButton:true,shouldHighlight:$1}),"
            },
            predicate: () => settings.store.showInMemberList
        }
    ],

    start() {
        if (settings.store.showInUserProfileModal) {
            addNicknameIcon("UserVoiceShow", ({ userId }) => <VoiceChannelIndicator userId={userId} isProfile />);
        }
        if (settings.store.showInMemberList) {
            addMemberListDecorator("UserVoiceShow", ({ user }) => user == null ? null : <VoiceChannelIndicator userId={user.id} />);
        }
        if (settings.store.showInMessages) {
            addMessageDecoration("UserVoiceShow", ({ message }) => message?.author == null ? null : <VoiceChannelIndicator userId={message.author.id} isMessageIndicator />);
        }
    },

    stop() {
        removeNicknameIcon("UserVoiceShow");
        removeMemberListDecorator("UserVoiceShow");
        removeMessageDecoration("UserVoiceShow");
    },

    VoiceChannelIndicator
});<|MERGE_RESOLUTION|>--- conflicted
+++ resolved
@@ -56,8 +56,6 @@
     settings,
 
     patches: [
-<<<<<<< HEAD
-=======
         // User Popout, User Profile Modal, Direct Messages Side Profile
         {
             find: "#{intl::USER_PROFILE_LOAD_ERROR}",
@@ -86,7 +84,6 @@
             },
             predicate: () => settings.store.showVoiceChannelIndicator
         }, */
->>>>>>> 133e9244
         // Friends List
         {
             find: "null!=this.peopleListItemRef.current",
