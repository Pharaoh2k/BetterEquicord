--- conflicted
+++ resolved
@@ -90,11 +90,6 @@
     SongOnly2 = "SongOnly2", // ^
 }
 
-<<<<<<< HEAD
-const ShowCurrentGame = getUserSettingLazy<boolean>("status", "showCurrentGame")!;
-
-const applicationId = "1108588077900898414";
-=======
 interface Albums {
     id: number;
     name: string;
@@ -142,7 +137,6 @@
 
 const applicationId = "1108588077900898414"; // LastFM Appid
 const applicationId2 = "1325126169179197500"; // StatsFM Appid
->>>>>>> 3461da81
 const placeholderId = "2a96cbd8b46e442fc41c2b86b821562f";
 
 const logger = new Logger("LastFMRichPresence + StatsfmFMRichPresence");
@@ -211,27 +205,21 @@
         type: OptionType.BOOLEAN,
         default: false,
     },
-<<<<<<< HEAD
-=======
     hideStatsfmWithExternalRPC: {
         description: "Hide Stats.fm presence if you have any other presence",
         type: OptionType.BOOLEAN,
         default: false,
     },
->>>>>>> 3461da81
     enableGameActivity: {
         description: "Enable game activity for last.fm",
         type: OptionType.BOOLEAN,
         default: false,
     },
-<<<<<<< HEAD
-=======
     enableGameActivitySFM: {
         description: "Enable game activity for stats.fm",
         type: OptionType.BOOLEAN,
         default: false,
     },
->>>>>>> 3461da81
     statusName: {
         description: "custom status text",
         type: OptionType.STRING,
@@ -303,14 +291,11 @@
         type: OptionType.BOOLEAN,
         default: true,
     },
-<<<<<<< HEAD
-=======
     showStatsFMLogo: {
         description: "show the Stats.fm logo by the album cover",
         type: OptionType.BOOLEAN,
         default: false,
     },
->>>>>>> 3461da81
     alwaysHideArt: {
         description: "Disable downloading album art",
         type: OptionType.BOOLEAN,
