--- conflicted
+++ resolved
@@ -20,11 +20,7 @@
     changeDecoration: {
         type: OptionType.COMPONENT,
         component() {
-<<<<<<< HEAD
-            if (!Vencord.Plugins.plugins.Decor.started) return <Paragraph>
-=======
-            if (!DecorPlugin.started) return <Forms.FormText>
->>>>>>> bb3f333a
+            if (!DecorPlugin.started) return <Paragraph>
                 Enable Decor and restart your client to change your avatar decoration.
             </Paragraph>;
 
