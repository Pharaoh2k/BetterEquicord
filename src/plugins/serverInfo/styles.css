--- conflicted
+++ resolved
@@ -92,7 +92,6 @@
     max-height: 500px;
 }
 
-<<<<<<< HEAD
 .vc-gp-member-row {
     display: flex;
     align-items: center;
@@ -161,10 +160,7 @@
     font-weight: 600;
 }
 
-.vc-gp-scroller [class^="listRow"] {
-=======
 .vc-gp-scroller [class*="listRow"] {
->>>>>>> 21e61784
     margin: 1px 0;
 }
 
