--- conflicted
+++ resolved
@@ -50,11 +50,6 @@
     border-bottom: 2px solid transparent;
     color: var(--interactive-normal);
     cursor: pointer;
-<<<<<<< HEAD
-    height: 39px;
-    margin-right: -10px;
-=======
->>>>>>> 096f8483
     line-height: 14px;
 }
 
