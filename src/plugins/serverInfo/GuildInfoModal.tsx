/*
 * Vencord, a Discord client mod
 * Copyright (c) 2023 Vendicated and contributors
 * SPDX-License-Identifier: GPL-3.0-or-later
 */

import "./styles.css";

import { classNameFactory } from "@api/Styles";
import { getGuildAcronym, openImageModal, openUserProfile } from "@utils/discord";
import { classes } from "@utils/misc";
import { ModalRoot, ModalSize, openModal } from "@utils/modal";
import { useAwaiter } from "@utils/react";
import { Guild, User } from "@vencord/discord-types";
import { findByPropsLazy, findComponentByCodeLazy } from "@webpack";
<<<<<<< HEAD
import { FluxDispatcher, Forms, GuildChannelStore, GuildMemberStore, GuildRoleStore, GuildStore, IconUtils, Parser, PresenceStore, RelationshipStore, ScrollerThin, SnowflakeUtils, TabBar, Timestamp, useEffect, UserStore, UserUtils, useState, useStateFromStores } from "@webpack/common";
import { Guild, User } from "discord-types/general";
=======
import { FluxDispatcher, Forms, GuildChannelStore, GuildMemberStore, GuildRoleStore, IconUtils, Parser, PresenceStore, RelationshipStore, ScrollerThin, SnowflakeUtils, TabBar, Timestamp, useEffect, UserStore, UserUtils, useState, useStateFromStores } from "@webpack/common";
>>>>>>> 19f4d7cd

import { settings } from ".";

const IconClasses = findByPropsLazy("icon", "acronym", "childWrapper");
const FriendRow = findComponentByCodeLazy("discriminatorClass:", ".isMobileOnline", "getAvatarURL");

const cl = classNameFactory("vc-gp-");

export function openGuildInfoModal(guild: Guild) {
    openModal(props =>
        <ModalRoot {...props} size={ModalSize.MEDIUM}>
            <GuildInfoModal guild={guild} />
        </ModalRoot>
    );
}

const enum Tabs {
    ServerInfo,
    Friends,
    BlockedUsers,
    IgnoredUsers,
    MutualMembers
}

interface GuildProps {
    guild: Guild;
}

interface RelationshipProps extends GuildProps {
    setCount(count: number): void;
}

const fetched = {
    friends: false,
    blocked: false,
    ignored: false
};

function renderTimestamp(timestamp: number) {
    return (
        <Timestamp timestamp={new Date(timestamp)} />
    );
}

function GuildInfoModal({ guild }: GuildProps) {
    const [friendCount, setFriendCount] = useState<number>();
    const [blockedCount, setBlockedCount] = useState<number>();
    const [ignoredCount, setIgnoredCount] = useState<number>();
    const [mutualMembersCount, setMutualMembersCount] = useState<number>();

    useEffect(() => {
        fetched.friends = false;
        fetched.blocked = false;
        fetched.ignored = false;
    }, []);

    const [currentTab, setCurrentTab] = useState(Tabs.ServerInfo);

    const bannerUrl = guild.banner && IconUtils.getGuildBannerURL(guild, true)!.replace(/\?size=\d+$/, "?size=1024");

    const iconUrl = guild.icon && IconUtils.getGuildIconURL({
        id: guild.id,
        icon: guild.icon,
        canAnimate: true,
        size: 512
    });

    return (
        <div className={cl("root")}>
            {bannerUrl && currentTab === Tabs.ServerInfo && (
                <img
                    className={cl("banner")}
                    src={bannerUrl}
                    alt=""
                    onClick={() => openImageModal({
                        url: bannerUrl,
                        width: 1024
                    })}
                />
            )}

            <div className={cl("header")}>
                {iconUrl
                    ? <img
                        className={cl("icon")}
                        src={iconUrl}
                        alt=""
                        onClick={() => openImageModal({
                            url: iconUrl,
                            height: 512,
                            width: 512,
                        })}
                    />
                    : <div aria-hidden className={classes(IconClasses.childWrapper, IconClasses.acronym)}>{getGuildAcronym(guild)}</div>
                }

                <div className={cl("name-and-description")}>
                    <Forms.FormTitle tag="h5" className={cl("name")}>{guild.name}</Forms.FormTitle>
                    {guild.description && <Forms.FormText>{guild.description}</Forms.FormText>}
                </div>
            </div>

            <TabBar
                type="top"
                look="brand"
                className={cl("tab-bar")}
                selectedItem={currentTab}
                onItemSelect={setCurrentTab}
            >
                <TabBar.Item
                    className={cl("tab", { selected: currentTab === Tabs.ServerInfo })}
                    id={Tabs.ServerInfo}
                >
                    <div style={{ textAlign: "center" }}>
                        <div>
                            Server Info
                        </div>
                    </div>
                </TabBar.Item>
                <TabBar.Item
                    className={cl("tab", { selected: currentTab === Tabs.Friends })}
                    id={Tabs.Friends}
                >
                    <div style={{ textAlign: "center" }}>
                        <div>
                            Friends
                        </div>
                        {friendCount !== undefined ? ` (${friendCount})` : ""}
                    </div>
                </TabBar.Item>
                <TabBar.Item
                    className={cl("tab", { selected: currentTab === Tabs.MutualMembers })}
                    id={Tabs.MutualMembers}
                >
                    <div style={{ textAlign: "center" }}>
                        <div>
                            Mutual Users
                        </div>{mutualMembersCount !== undefined ? ` (${mutualMembersCount})` : ""}
                    </div>
                </TabBar.Item>
                <TabBar.Item
                    className={cl("tab", { selected: currentTab === Tabs.BlockedUsers })}
                    id={Tabs.BlockedUsers}
                >
                    <div style={{ textAlign: "center" }}>
                        <div>
                            Blocked Users
                        </div>
                        {blockedCount !== undefined ? ` (${blockedCount})` : ""}
                    </div>
                </TabBar.Item>
                <TabBar.Item
                    className={cl("tab", { selected: currentTab === Tabs.IgnoredUsers })}
                    id={Tabs.IgnoredUsers}
                >
                    <div style={{ textAlign: "center" }}>
                        <div>
                            Ignored Users
                        </div>
                        {ignoredCount !== undefined ? `(${ignoredCount})` : ""}

                    </div>
                </TabBar.Item>
            </TabBar>

            <div className={cl("tab-content")}>
                {currentTab === Tabs.ServerInfo && <ServerInfoTab guild={guild} />}
                {currentTab === Tabs.Friends && <FriendsTab guild={guild} setCount={setFriendCount} />}
                {currentTab === Tabs.MutualMembers && <MutualMembersTab guild={guild} setCount={setMutualMembersCount} />}
                {currentTab === Tabs.BlockedUsers && <BlockedUsersTab guild={guild} setCount={setBlockedCount} />}
                {currentTab === Tabs.IgnoredUsers && <IgnoredUserTab guild={guild} setCount={setIgnoredCount} />}
            </div>
        </div>
    );
}


function Owner(guildId: string, owner: User) {
    const guildAvatar = GuildMemberStore.getMember(guildId, owner.id)?.avatar;
    const ownerAvatarUrl =
        guildAvatar
            ? IconUtils.getGuildMemberAvatarURLSimple({
                userId: owner!.id,
                avatar: guildAvatar,
                guildId,
                canAnimate: true
            })
            : IconUtils.getUserAvatarURL(owner, true);

    return (
        <div className={cl("owner")}>
            <img
                className={cl("owner-avatar")}
                src={ownerAvatarUrl}
                alt=""
                onClick={() => openImageModal({
                    url: ownerAvatarUrl,
                    height: 512,
                    width: 512
                })}
            />
            {Parser.parse(`<@${owner.id}>`)}
        </div>
    );
}

function ServerInfoTab({ guild }: GuildProps) {
    const [owner] = useAwaiter(() => UserUtils.getUser(guild.ownerId), {
        deps: [guild.ownerId],
        fallbackValue: null
    });

    const Fields = {
        "Server Owner": owner ? Owner(guild.id, owner) : "Loading...",
        "Created At": renderTimestamp(SnowflakeUtils.extractTimestamp(guild.id)),
        "Joined At": guild.joinedAt ? renderTimestamp(guild.joinedAt.getTime()) : "-", // Not available in lurked guild
        "Vanity Link": guild.vanityURLCode ? (<a>{`discord.gg/${guild.vanityURLCode}`}</a>) : "-", // Making the anchor href valid would cause Discord to reload
        "Preferred Locale": guild.preferredLocale || "-",
        "Verification Level": ["None", "Low", "Medium", "High", "Highest"][guild.verificationLevel] || "?",
        "Server Boosts": `${guild.premiumSubscriberCount ?? 0} (Level ${guild.premiumTier ?? 0})`,
        "Channels": GuildChannelStore.getChannels(guild.id)?.count - 1 || "?", // - null category
        "Roles": Object.keys(GuildRoleStore.getRoles(guild.id)).length - 1, // - @everyone
    };

    return (
        <div className={cl("info")}>
            {Object.entries(Fields).map(([name, node]) =>
                <div className={cl("server-info-pair")} key={name}>
                    <Forms.FormTitle tag="h5">{name}</Forms.FormTitle>
                    {typeof node === "string" ? <span>{node}</span> : node}
                </div>
            )}
        </div>
    );
}

function FriendsTab({ guild, setCount }: RelationshipProps) {
    return UserList("friends", guild, RelationshipStore.getFriendIDs(), setCount);
}

function BlockedUsersTab({ guild, setCount }: RelationshipProps) {
    const blockedIds = RelationshipStore.getBlockedIDs();
    return UserList("blocked", guild, blockedIds, setCount);
}

function IgnoredUserTab({ guild, setCount }: RelationshipProps) {
    const ignoredIds = RelationshipStore.getIgnoredIDs();
    return UserList("ignored", guild, ignoredIds, setCount);
}


function UserList(type: "friends" | "blocked" | "ignored", guild: Guild, ids: string[], setCount: (count: number) => void) {
    const missing = [] as string[];
    const members = [] as string[];

    for (const id of ids) {
        if (GuildMemberStore.isMember(guild.id, id))
            members.push(id);
        else
            missing.push(id);
    }

    // Used for side effects (rerender on member request success)
    useStateFromStores(
        [GuildMemberStore],
        () => GuildMemberStore.getMemberIds(guild.id),
        null,
        (old, curr) => old.length === curr.length
    );

    useEffect(() => {
        if (!fetched[type] && missing.length) {
            fetched[type] = true;
            FluxDispatcher.dispatch({
                type: "GUILD_MEMBERS_REQUEST",
                guildIds: [guild.id],
                userIds: missing
            });
        }
    }, []);

    useEffect(() => setCount(members.length), [members.length]);

    const sortedMembers = members
        .map(id => UserStore.getUser(id) as User & { globalName: string; })
        .sort(
            (a, b) => {
                switch (settings.store.sorting) {
                    case "username":
                        return a.username.localeCompare(b.username);
                    case "displayname":
                        return a?.globalName?.localeCompare(b?.globalName || b.username)
                            || a.username.localeCompare(b?.globalName || b.username);
                    default:
                        return 0;
                }
            }
        );


    return (
        <ScrollerThin fade className={cl("scroller")}>
            {sortedMembers.map(user => (
                <FriendRow
                    key={user.id}
                    user={user}
                    status={PresenceStore.getStatus(user.id) || "offline"}
                    onSelect={() => openUserProfile(user.id)}
                    onContextMenu={() => { }}
                />
            ))}
        </ScrollerThin>
    );
}

interface MemberWithMutuals {
    id: string;
    mutualCount: number;
    mutualGuilds: Array<{
        guild: Guild;
        iconUrl: string | null;
    }>;
}

function getMutualGuilds(id: string): MemberWithMutuals {
    const mutualGuilds: Array<{ guild: Guild; iconUrl: string | null; }> = [];

    for (const guild of Object.values(GuildStore.getGuilds())) {
        if (GuildMemberStore.isMember(guild.id, id)) {
            const iconUrl = guild.icon
                ? IconUtils.getGuildIconURL({
                    id: guild.id,
                    icon: guild.icon,
                    canAnimate: true,
                    size: 20
                }) ?? null
                : null;

            mutualGuilds.push({ guild, iconUrl });
        }
    }

    return {
        id,
        mutualCount: mutualGuilds.length,
        mutualGuilds
    };
}

function MutualServerIcons({ member }: { member: MemberWithMutuals; }) {
    const MAX_ICONS = 3;
    const { mutualGuilds, mutualCount } = member;

    return (
        <div className={cl("mutual-guilds")}>
            {mutualGuilds.slice(0, MAX_ICONS).map(({ guild, iconUrl }) => (
                <div key={guild.id} className={cl("guild-icon")} role="img" aria-label={guild.name}>
                    {iconUrl ? (
                        <img src={iconUrl} alt="" />
                    ) : (
                        <div className={cl("guild-acronym")}>{getGuildAcronym(guild)}</div>
                    )}
                </div>
            ))}
            {mutualCount > MAX_ICONS && (
                <div className={cl("guild-count")}>
                    +{mutualCount - MAX_ICONS}
                </div>
            )}
        </div>
    );
}

function MutualMembersTab({ guild, setCount }: RelationshipProps) {
    const [members, setMembers] = useState<MemberWithMutuals[]>([]);
    const currentUserId = UserStore.getCurrentUser().id;

    useEffect(() => {
        const guildMembers = GuildMemberStore.getMemberIds(guild.id);
        const membersWithMutuals = guildMembers
            .map(id => getMutualGuilds(id))
            // dont show yourself and members that are only in this server
            .filter(member => member.mutualCount > 1 && member.id !== currentUserId);

        // sort by mutual server count (descending)
        membersWithMutuals.sort((a, b) => b.mutualCount - a.mutualCount);

        setMembers(membersWithMutuals);
        setCount(membersWithMutuals.length);
    }, [guild.id]);

    return (
        <ScrollerThin fade className={cl("scroller")}>
            {members
                .map(member => {
                    const user = UserStore.getUser(member.id) as User & { globalName: string; };
                    return { ...member, user };
                })
                .filter(Boolean)
                .sort((a, b) => {
                    switch (settings.store.sorting) {
                        case "username":
                            return a.user.username.localeCompare(b.user.username);
                        case "displayname":
                            return a.user?.globalName?.localeCompare(b.user?.globalName || b.user.username)
                                || a.user.username.localeCompare(b.user?.globalName || b.user.username);
                        default:
                            return 0;
                    }
                })
                .map(member => (
                    <div
                        className={cl("member-row")}
                        key={member.id}
                        onClick={() => openUserProfile(member.id)}
                    >
                        <div className={cl("member-content")}>
                            <FriendRow
                                user={member.user}
                                status={PresenceStore.getStatus(member.id) || "offline"}
                                onSelect={() => { }}
                                onContextMenu={() => { }}
                                mutualGuilds={member.mutualCount}
                            />
                        </div>
                        <div className={cl("member-icons")} onClick={e => e.stopPropagation()}>
                            <MutualServerIcons member={member} />
                        </div>
                    </div>
                ))}
        </ScrollerThin>
    );
}<|MERGE_RESOLUTION|>--- conflicted
+++ resolved
@@ -13,12 +13,7 @@
 import { useAwaiter } from "@utils/react";
 import { Guild, User } from "@vencord/discord-types";
 import { findByPropsLazy, findComponentByCodeLazy } from "@webpack";
-<<<<<<< HEAD
 import { FluxDispatcher, Forms, GuildChannelStore, GuildMemberStore, GuildRoleStore, GuildStore, IconUtils, Parser, PresenceStore, RelationshipStore, ScrollerThin, SnowflakeUtils, TabBar, Timestamp, useEffect, UserStore, UserUtils, useState, useStateFromStores } from "@webpack/common";
-import { Guild, User } from "discord-types/general";
-=======
-import { FluxDispatcher, Forms, GuildChannelStore, GuildMemberStore, GuildRoleStore, IconUtils, Parser, PresenceStore, RelationshipStore, ScrollerThin, SnowflakeUtils, TabBar, Timestamp, useEffect, UserStore, UserUtils, useState, useStateFromStores } from "@webpack/common";
->>>>>>> 19f4d7cd
 
 import { settings } from ".";
 
