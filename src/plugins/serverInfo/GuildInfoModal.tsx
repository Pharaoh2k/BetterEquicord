--- conflicted
+++ resolved
@@ -6,13 +6,9 @@
 
 import "./styles.css";
 
-<<<<<<< HEAD
-import { classNameFactory } from "@api/Styles";
+import { classNameFactory } from "@utils/css";
 import { Heading } from "@components/Heading";
 import { Paragraph } from "@components/Paragraph";
-=======
-import { classNameFactory } from "@utils/css";
->>>>>>> ce8e48bb
 import { getGuildAcronym, openImageModal, openUserProfile } from "@utils/discord";
 import { classes } from "@utils/misc";
 import { ModalRoot, ModalSize, openModal } from "@utils/modal";
