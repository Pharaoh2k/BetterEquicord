--- conflicted
+++ resolved
@@ -6,7 +6,7 @@
 
 import { definePluginSettings } from "@api/Settings";
 import { classNameFactory } from "@api/Styles";
-import { buildPluginMenuEntries, buildThemeMenuEntries } from "@plugins/vencordToolbox/menu";
+import { buildPluginMenuEntries, buildThemeMenuEntries } from "@equicordplugins/equicordToolbox/menu";
 import { Devs } from "@utils/constants";
 import { getIntlMessage } from "@utils/discord";
 import { Logger } from "@utils/Logger";
@@ -130,11 +130,7 @@
                 },
                 {
                     match: /case \i\.\i\.DEVELOPER_OPTIONS:return \i;/,
-<<<<<<< HEAD
-                    replace: "$&case 'EquicordPlugins':return $self.PluginsSubmenu();"
-=======
-                    replace: "$&case 'VencordPlugins':return $self.buildPluginMenuEntries(true);$&case 'VencordThemes':return $self.buildThemeMenuEntries();"
->>>>>>> eb5a42dd
+                    replace: "$&case 'EquicordPlugins':return $self.buildPluginMenuEntries(true);$&case 'EquicordThemes':return $self.buildThemeMenuEntries();"
                 }
             ]
         },
