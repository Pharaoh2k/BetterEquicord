--- conflicted
+++ resolved
@@ -114,28 +114,16 @@
             ],
             predicate: () => settings.store.disableFade
         },
-<<<<<<< HEAD
-        {
-            // Load menu TOC eagerly
-            find: "Messages.USER_SETTINGS_WITH_BUILD_OVERRIDE.format",
-=======
         { // Load menu TOC eagerly
             find: "#{intl::USER_SETTINGS_WITH_BUILD_OVERRIDE}",
->>>>>>> 439a4f8e
             replacement: {
                 match: /(\i)\(this,"handleOpenSettingsContextMenu",.{0,100}?null!=\i&&.{0,100}?(await Promise\.all[^};]*?\)\)).*?,(?=\1\(this)/,
                 replace: "$&(async ()=>$2)(),"
             },
             predicate: () => settings.store.eagerLoad
         },
-<<<<<<< HEAD
-        {
-            // Settings cog context menu
-            find: "Messages.USER_SETTINGS_ACTIONS_MENU_LABEL",
-=======
         { // Settings cog context menu
             find: "#{intl::USER_SETTINGS_ACTIONS_MENU_LABEL}",
->>>>>>> 439a4f8e
             replacement: [
                 {
                     match: /(EXPERIMENTS:.+?)(\(0,\i.\i\)\(\))(?=\.filter\(\i=>\{let\{section:\i\}=)/,
