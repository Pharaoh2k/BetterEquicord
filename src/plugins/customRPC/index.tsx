--- conflicted
+++ resolved
@@ -257,13 +257,8 @@
                     </ErrorCard>
                 )}
 
-<<<<<<< HEAD
-                <Flex flexDirection="column" style={{ gap: ".5em" }} className={Margins.top16}>
-                    <Paragraph>
-=======
                 <Flex flexDirection="column" gap=".5em" className={Margins.top16}>
                     <Forms.FormText>
->>>>>>> 5f1a4db7
                         Go to the <Link href="https://discord.com/developers/applications">Discord Developer Portal</Link> to create an application and
                         get the application ID.
                     </Paragraph>
