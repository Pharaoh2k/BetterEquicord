/*
 * Vencord, a modification for Discord's desktop app
 * Copyright (c) 2023 Vendicated and contributors
 *
 * This program is free software: you can redistribute it and/or modify
 * it under the terms of the GNU General Public License as published by
 * the Free Software Foundation, either version 3 of the License, or
 * (at your option) any later version.
 *
 * This program is distributed in the hope that it will be useful,
 * but WITHOUT ANY WARRANTY; without even the implied warranty of
 * MERCHANTABILITY or FITNESS FOR A PARTICULAR PURPOSE.  See the
 * GNU General Public License for more details.
 *
 * You should have received a copy of the GNU General Public License
 * along with this program.  If not, see <https://www.gnu.org/licenses/>.
*/

import "./styles.css";

import { ChatBarButton, ChatBarButtonFactory } from "@api/ChatButtons";
import { definePluginSettings } from "@api/Settings";
import { classNameFactory } from "@api/Styles";
import { Heading, HeadingPrimary } from "@components/Heading";
import { Paragraph } from "@components/Paragraph";
import { Devs } from "@utils/constants";
import { getTheme, insertTextIntoChatInputBox, Theme } from "@utils/discord";
import { Margins } from "@utils/margins";
import { closeModal, ModalCloseButton, ModalContent, ModalFooter, ModalHeader, ModalProps, ModalRoot, openModal } from "@utils/modal";
<<<<<<< HEAD
import definePlugin, { OptionType } from "@utils/types";
import { Button, Parser, Select, useMemo, useState } from "@webpack/common";
=======
import definePlugin, { IconComponent, OptionType } from "@utils/types";
import { Button, Forms, Parser, Select, useMemo, useState } from "@webpack/common";
>>>>>>> eb5a42dd

const settings = definePluginSettings({
    replaceMessageContents: {
        description: "Replace timestamps in message contents",
        type: OptionType.BOOLEAN,
        default: true,
    },
});

function parseTime(time: string) {
    const cleanTime = time.slice(1, -1).replace(/(\d)(AM|PM)$/i, "$1 $2");

    let ms = new Date(`${new Date().toDateString()} ${cleanTime}`).getTime() / 1000;
    if (isNaN(ms)) return time;

    // add 24h if time is in the past
    if (Date.now() / 1000 > ms) ms += 86400;

    return `<t:${Math.round(ms)}:t>`;
}

const Formats = ["", "t", "T", "d", "D", "f", "F", "R"] as const;
type Format = typeof Formats[number];

const cl = classNameFactory("vc-st-");

function PickerModal({ rootProps, close }: { rootProps: ModalProps, close(): void; }) {
    const [value, setValue] = useState<string>();
    const [format, setFormat] = useState<Format>("");
    const time = Math.round((new Date(value!).getTime() || Date.now()) / 1000);

    const formatTimestamp = (time: number, format: Format) => `<t:${time}${format && `:${format}`}>`;

    const [formatted, rendered] = useMemo(() => {
        const formatted = formatTimestamp(time, format);
        return [formatted, Parser.parse(formatted)];
    }, [time, format]);

    return (
        <ModalRoot {...rootProps}>
            <ModalHeader className={cl("modal-header")}>
                <HeadingPrimary className={cl("modal-title")}>
                    Timestamp Picker
                </HeadingPrimary>

                <ModalCloseButton onClick={close} className={cl("modal-close-button")} />
            </ModalHeader>

            <ModalContent className={cl("modal-content")}>
                <input
                    className={cl("date-picker")}
                    type="datetime-local"
                    value={value}
                    onChange={e => setValue(e.currentTarget.value)}
                    style={{
                        colorScheme: getTheme() === Theme.Light ? "light" : "dark",
                    }}
                />

                <Heading>Timestamp Format</Heading>
                <div className={cl("format-select")}>
                    <Select
                        options={
                            Formats.map(m => ({
                                label: m,
                                value: m
                            }))
                        }
                        isSelected={v => v === format}
                        select={v => setFormat(v)}
                        serialize={v => v}
                        renderOptionLabel={o => (
                            <div className={cl("format-label")}>
                                {Parser.parse(formatTimestamp(time, o.value))}
                            </div>
                        )}
                        renderOptionValue={() => rendered}
                    />
                </div>

                <Heading className={Margins.bottom8}>Preview</Heading>
                <Paragraph className={cl("preview-text")}>
                    {rendered} ({formatted})
                </Paragraph>
            </ModalContent>

            <ModalFooter>
                <Button
                    onClick={() => {
                        insertTextIntoChatInputBox(formatted + " ");
                        close();
                    }}
                >Insert</Button>
            </ModalFooter>
        </ModalRoot>
    );
}

const SendTimestampIcon: IconComponent = ({ height = 20, width = 20, className }) => {
    return (
        <svg
            aria-hidden="true"
            role="img"
            width={width}
            height={height}
            className={className}
            viewBox="0 0 24 24"
            style={{ scale: "1.2" }}
        >
            <g fill="none" fillRule="evenodd">
                <path fill="currentColor" d="M19 3h-1V1h-2v2H8V1H6v2H5c-1.11 0-1.99.9-1.99 2L3 19a2 2 0 0 0 2 2h14c1.1 0 2-.9 2-2V5c0-1.1-.9-2-2-2zm0 16H5V8h14v11zM7 10h5v5H7v-5z" />
                <rect width="24" height="24" />
            </g>
        </svg>
    );
};

const SendTimestampButton: ChatBarButtonFactory = ({ isMainChat }) => {
    if (!isMainChat) return null;

    return (
        <ChatBarButton
            tooltip="Insert Timestamp"
            onClick={() => {
                const key = openModal(props => (
                    <PickerModal
                        rootProps={props}
                        close={() => closeModal(key)}
                    />
                ));
            }}
            buttonProps={{ "aria-haspopup": "dialog" }}
        >
<<<<<<< HEAD
            <svg
                aria-hidden="true"
                role="img"
                width="20"
                height="20"
                viewBox="0 0 24 24"
            >
                <g fill="none" fillRule="evenodd">
                    <path fill="currentColor" d="M19 3h-1V1h-2v2H8V1H6v2H5c-1.11 0-1.99.9-1.99 2L3 19a2 2 0 0 0 2 2h14c1.1 0 2-.9 2-2V5c0-1.1-.9-2-2-2zm0 16H5V8h14v11zM7 10h5v5H7v-5z" />
                    <rect width="24" height="24" />
                </g>
            </svg>
=======
            <SendTimestampIcon />
>>>>>>> eb5a42dd
        </ChatBarButton>
    );
};

export default definePlugin({
    name: "SendTimestamps",
    description: "Send timestamps easily via chat box button & text shortcuts. Read the extended description!",
    authors: [Devs.Ven, Devs.Tyler, Devs.Grzesiek11],
    settings,

    chatBarButton: {
        icon: SendTimestampIcon,
        render: SendTimestampButton
    },

    onBeforeMessageSend(_, msg) {
        if (settings.store.replaceMessageContents) {
            msg.content = msg.content.replace(/`\d{1,2}:\d{2} ?(?:AM|PM)?`/gi, parseTime);
        }
    },

    settingsAboutComponent() {
        const samples = [
            "12:00",
            "3:51",
            "17:59",
            "24:00",
            "12:00 AM",
            "0:13PM"
        ].map(s => `\`${s}\``);

        return (
            <>
                <Paragraph>
                    To quickly send send time only timestamps, include timestamps formatted as `HH:MM` (including the backticks!) in your message
                </Paragraph>
                <Paragraph>
                    See below for examples.
                    If you need anything more specific, use the Date button in the chat bar!
                </Paragraph>
                <Paragraph>
                    Examples:
                    <ul>
                        {samples.map(s => (
                            <li key={s}>
                                <code>{s}</code> {"->"} {Parser.parse(parseTime(s))}
                            </li>
                        ))}
                    </ul>
                </Paragraph>
            </>
        );
    },
});<|MERGE_RESOLUTION|>--- conflicted
+++ resolved
@@ -27,13 +27,8 @@
 import { getTheme, insertTextIntoChatInputBox, Theme } from "@utils/discord";
 import { Margins } from "@utils/margins";
 import { closeModal, ModalCloseButton, ModalContent, ModalFooter, ModalHeader, ModalProps, ModalRoot, openModal } from "@utils/modal";
-<<<<<<< HEAD
-import definePlugin, { OptionType } from "@utils/types";
+import definePlugin, { IconComponent, OptionType } from "@utils/types";
 import { Button, Parser, Select, useMemo, useState } from "@webpack/common";
-=======
-import definePlugin, { IconComponent, OptionType } from "@utils/types";
-import { Button, Forms, Parser, Select, useMemo, useState } from "@webpack/common";
->>>>>>> eb5a42dd
 
 const settings = definePluginSettings({
     replaceMessageContents: {
@@ -167,22 +162,7 @@
             }}
             buttonProps={{ "aria-haspopup": "dialog" }}
         >
-<<<<<<< HEAD
-            <svg
-                aria-hidden="true"
-                role="img"
-                width="20"
-                height="20"
-                viewBox="0 0 24 24"
-            >
-                <g fill="none" fillRule="evenodd">
-                    <path fill="currentColor" d="M19 3h-1V1h-2v2H8V1H6v2H5c-1.11 0-1.99.9-1.99 2L3 19a2 2 0 0 0 2 2h14c1.1 0 2-.9 2-2V5c0-1.1-.9-2-2-2zm0 16H5V8h14v11zM7 10h5v5H7v-5z" />
-                    <rect width="24" height="24" />
-                </g>
-            </svg>
-=======
             <SendTimestampIcon />
->>>>>>> eb5a42dd
         </ChatBarButton>
     );
 };
