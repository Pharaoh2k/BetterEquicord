--- conflicted
+++ resolved
@@ -233,11 +233,7 @@
         },
         // User Dms top large icon
         {
-<<<<<<< HEAD
-            find: ".EMPTY_GROUP_DM,children:",
-=======
             find: ".EMPTY_GROUP_DM)",
->>>>>>> efe6f5c6
             replacement: {
                 match: /(?<=SIZE_80,)(?=src:(.+?\))[,}])/,
                 replace: (_, avatarUrl) => `onClick:()=>$self.openAvatar(${avatarUrl}),`
