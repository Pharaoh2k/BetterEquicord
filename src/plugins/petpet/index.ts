/*
 * Vencord, a modification for Discord's desktop app
 * Copyright (c) 2022 Vendicated and contributors
 *
 * This program is free software: you can redistribute it and/or modify
 * it under the terms of the GNU General Public License as published by
 * the Free Software Foundation, either version 3 of the License, or
 * (at your option) any later version.
 *
 * This program is distributed in the hope that it will be useful,
 * but WITHOUT ANY WARRANTY; without even the implied warranty of
 * MERCHANTABILITY or FITNESS FOR A PARTICULAR PURPOSE.  See the
 * GNU General Public License for more details.
 *
 * You should have received a copy of the GNU General Public License
 * along with this program.  If not, see <https://www.gnu.org/licenses/>.
*/

import { ApplicationCommandInputType, ApplicationCommandOptionType, findOption, sendBotMessage } from "@api/Commands";
import { migratePluginSettings } from "@api/Settings";
import { Devs } from "@utils/constants";
import { makeLazy } from "@utils/lazy";
import definePlugin from "@utils/types";
import { CommandArgument, CommandContext } from "@vencord/discord-types";
import { DraftType, UploadAttachmentStore, UploadHandler, UploadManager, UserUtils } from "@webpack/common";
<<<<<<< HEAD
import { applyPalette, GIFEncoder, quantize } from "gifenc";
=======
import { GIFEncoder, nearestColorIndex, quantize } from "gifenc";
>>>>>>> 58ef6585

const DEFAULT_DELAY = 20;
const DEFAULT_RESOLUTION = 128;
const FRAMES = 10;

const getFrames = makeLazy(() => Promise.all(
    Array.from(
        { length: FRAMES },
        (_, i) => loadImage(`https://raw.githubusercontent.com/VenPlugs/petpet/main/frames/pet${i}.gif`)
    ))
);

function loadImage(source: File | string) {
    const isFile = source instanceof File;
    const url = isFile ? URL.createObjectURL(source) : source;

    return new Promise<HTMLImageElement>((resolve, reject) => {
        const img = new Image();
        img.onload = () => {
            if (isFile)
                URL.revokeObjectURL(url);
            resolve(img);
        };
        img.onerror = _event => reject(Error(`An error occurred while loading ${url}. Check the console for more info.`));
        img.crossOrigin = "Anonymous";
        img.src = url;
    });
}

async function resolveImage(options: CommandArgument[], ctx: CommandContext, noServerPfp: boolean): Promise<File | string | null> {
    for (const opt of options) {
        switch (opt.name) {
            case "image":
                const upload = UploadAttachmentStore.getUpload(ctx.channel.id, opt.name, DraftType.SlashCommand);
                if (upload) {
                    if (!upload.isImage) {
                        UploadManager.clearAll(ctx.channel.id, DraftType.SlashCommand);
                        throw "Upload is not an image";
                    }
                    return upload.item.file;
                }
                break;
            case "url":
                return opt.value;
            case "user":
                try {
                    const user = await UserUtils.getUser(opt.value);
                    return user.getAvatarURL(noServerPfp ? void 0 : ctx.guild?.id, 2048).replace(/\?size=\d+$/, "?size=2048");
                } catch (err) {
                    console.error("[petpet] Failed to fetch user\n", err);
                    UploadManager.clearAll(ctx.channel.id, DraftType.SlashCommand);
                    throw "Failed to fetch user. Check the console for more info.";
                }
        }
    }
    UploadManager.clearAll(ctx.channel.id, DraftType.SlashCommand);
    return null;
}

<<<<<<< HEAD
migratePluginSettings("PetPet", "petpet");
=======
function rgb888_to_rgb565(r: number, g: number, b: number): number {
    return ((r << 8) & 0xf800) | ((g << 3) & 0x07e0) | (b >> 3);
}

function applyPaletteTransparent(data: Uint8Array | Uint8ClampedArray, palette: number[][], cache: number[], threshold: number): Uint8Array {
    const index = new Uint8Array(Math.floor(data.length / 4));

    for (let i = 0; i < index.length; i += 1) {
        const r = data[4 * i];
        const g = data[4 * i + 1];
        const b = data[4 * i + 2];
        const a = data[4 * i + 3];

        if (a < threshold) {
            index[i] = 255;
        } else {
            const key = rgb888_to_rgb565(r, g, b);
            index[i] = key in cache ? cache[key] : (cache[key] = nearestColorIndex(palette, [r, g, b]));
        }
    }
    return index;
}

>>>>>>> 58ef6585
export default definePlugin({
    name: "PetPet",
    description: "Adds a /petpet slash command to create headpet gifs from any image",
    authors: [Devs.Ven, Devs.u32],
    commands: [
        {
            inputType: ApplicationCommandInputType.BUILT_IN,
            name: "petpet",
            description: "Create a petpet gif. You can only specify one of the image options",
            options: [
                {
                    name: "delay",
                    description: "The delay between each frame in ms. Rounded to nearest 10ms. Defaults to the minimum value of 20.",
                    type: ApplicationCommandOptionType.INTEGER
                },
                {
                    name: "resolution",
                    description: "Resolution for the gif. Defaults to 120. If you enter an insane number and it freezes Discord that's your fault.",
                    type: ApplicationCommandOptionType.INTEGER
                },
                {
                    name: "image",
                    description: "Image attachment to use",
                    type: ApplicationCommandOptionType.ATTACHMENT
                },
                {
                    name: "url",
                    description: "URL to fetch image from",
                    type: ApplicationCommandOptionType.STRING
                },
                {
                    name: "user",
                    description: "User whose avatar to use as image",
                    type: ApplicationCommandOptionType.USER
                },
                {
                    name: "no-server-pfp",
                    description: "Use the normal avatar instead of the server specific one when using the 'user' option",
                    type: ApplicationCommandOptionType.BOOLEAN
                }
            ],
            execute: async (opts, cmdCtx) => {
                const frames = await getFrames();

                const noServerPfp = findOption(opts, "no-server-pfp", false);
                try {
                    var url = await resolveImage(opts, cmdCtx, noServerPfp);
                    if (!url) throw "No Image specified!";
                } catch (err) {
                    UploadManager.clearAll(cmdCtx.channel.id, DraftType.SlashCommand);
                    sendBotMessage(cmdCtx.channel.id, {
                        content: String(err),
                    });
                    return;
                }

                const avatar = await loadImage(url);

                const delay = findOption(opts, "delay", DEFAULT_DELAY);
                // Frame delays < 20ms don't function correctly on chromium and firefox
                if (delay < 20) return sendBotMessage(cmdCtx.channel.id, { content: "Delay must be at least 20." });

                const resolution = findOption(opts, "resolution", DEFAULT_RESOLUTION);

                const gif = GIFEncoder();

                const paletteImageSize = Math.min(120, resolution);

                const canvas = document.createElement("canvas");
                canvas.width = resolution;
                // Ensure there is sufficient space for the palette generation image
                canvas.height = Math.max(resolution, 2 * paletteImageSize);

                const ctx = canvas.getContext("2d", { willReadFrequently: true })!;

                UploadManager.clearAll(cmdCtx.channel.id, DraftType.SlashCommand);

                // Generate palette from an image where hand and avatar are fully visible
                ctx.drawImage(avatar, 0, paletteImageSize, 0.8 * paletteImageSize, 0.8 * paletteImageSize);
                ctx.drawImage(frames[0], 0, 0, paletteImageSize, paletteImageSize);
                const { data } = ctx.getImageData(0, 0, paletteImageSize, 2 * paletteImageSize);
                const palette = quantize(data, 255);

                const cache = new Array(2 ** 16);

                for (let i = 0; i < FRAMES; i++) {
                    ctx.clearRect(0, 0, canvas.width, canvas.height);

                    const j = i < FRAMES / 2 ? i : FRAMES - i;
                    const width = 0.8 + j * 0.02;
                    const height = 0.8 - j * 0.05;
                    const offsetX = (1 - width) * 0.5 + 0.1;
                    const offsetY = 1 - height - 0.08;

                    ctx.drawImage(avatar, offsetX * resolution, offsetY * resolution, width * resolution, height * resolution);
                    ctx.drawImage(frames[i], 0, 0, resolution, resolution);

                    const { data } = ctx.getImageData(0, 0, resolution, resolution);
                    const index = applyPaletteTransparent(data, palette, cache, 1);

                    gif.writeFrame(index, resolution, resolution, {
                        transparent: true,
                        transparentIndex: 255,
                        delay,
                        palette: i === 0 ? palette : undefined,
                    });
                }

                gif.finish();
                // @ts-ignore This causes a type error on *only some* typescript versions.
                // usage adheres to mdn https://developer.mozilla.org/en-US/docs/Web/API/File/File#parameters
                const file = new File([gif.bytesView()], "petpet.gif", { type: "image/gif" });
                // Immediately after the command finishes, Discord clears all input, including pending attachments.
                // Thus, setTimeout is needed to make this execute after Discord cleared the input
                setTimeout(() => UploadHandler.promptToUpload([file], cmdCtx.channel, DraftType.ChannelMessage), 10);
            },
        },
    ]
});<|MERGE_RESOLUTION|>--- conflicted
+++ resolved
@@ -23,11 +23,7 @@
 import definePlugin from "@utils/types";
 import { CommandArgument, CommandContext } from "@vencord/discord-types";
 import { DraftType, UploadAttachmentStore, UploadHandler, UploadManager, UserUtils } from "@webpack/common";
-<<<<<<< HEAD
-import { applyPalette, GIFEncoder, quantize } from "gifenc";
-=======
 import { GIFEncoder, nearestColorIndex, quantize } from "gifenc";
->>>>>>> 58ef6585
 
 const DEFAULT_DELAY = 20;
 const DEFAULT_RESOLUTION = 128;
@@ -87,9 +83,6 @@
     return null;
 }
 
-<<<<<<< HEAD
-migratePluginSettings("PetPet", "petpet");
-=======
 function rgb888_to_rgb565(r: number, g: number, b: number): number {
     return ((r << 8) & 0xf800) | ((g << 3) & 0x07e0) | (b >> 3);
 }
@@ -113,7 +106,7 @@
     return index;
 }
 
->>>>>>> 58ef6585
+migratePluginSettings("PetPet", "petpet");
 export default definePlugin({
     name: "PetPet",
     description: "Adds a /petpet slash command to create headpet gifs from any image",
