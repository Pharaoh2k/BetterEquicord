--- conflicted
+++ resolved
@@ -753,20 +753,6 @@
         compat_logger.warn("Removing FileSystem...");
         delete window.BrowserFS;
         compat_logger.warn("Restoring buffer...");
-<<<<<<< HEAD
-        window.Buffer = this.originalBuffer as BufferConstructor;
-    },
-};
-
-
-const { name: _unusedName, ...thePluginWithoutName } = thePlugin;
-
-export default definePlugin({
-    name: "BD Compatibility Layer",
-    ...thePluginWithoutName
-} as PluginDef);
-=======
         window.Buffer = pluginState.originalBuffer;
     }
-});
->>>>>>> d9f7cbaf
+});