--- conflicted
+++ resolved
@@ -734,78 +734,7 @@
     },
 };
 
-<<<<<<< HEAD
-
-
-
-
-
-
-
-
-
-
-
-
-
-
-
-
-
-
-
-
-
-
-
-
-
-
-
-
-
-
-
-
-
-
-
-
-
-
-
-
-
-
-
-
-
-
-
-
-
-
-
-
-
-
-
-
-
-
-
-
-
-
-
-
-
-
-
-
-
-=======
->>>>>>> 32f0267b
+
 const { name: _unusedName, ...thePluginWithoutName } = thePlugin;
 
 export default definePlugin({
