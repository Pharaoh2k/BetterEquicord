--- conflicted
+++ resolved
@@ -16,12 +16,7 @@
  * along with this program.  If not, see <https://www.gnu.org/licenses/>.
 */
 
-<<<<<<< HEAD
-import { addChatBarButton, ChatBarButton, removeChatBarButton } from "@api/ChatButtons";
-import { addButton, removeButton } from "@api/MessagePopover";
-=======
 import { ChatBarButton, ChatBarButtonFactory } from "@api/ChatButtons";
->>>>>>> 5c8ba6e5
 import { updateMessage } from "@api/MessageUpdater";
 import { definePluginSettings } from "@api/Settings";
 import ErrorBoundary from "@components/ErrorBoundary";
@@ -58,7 +53,7 @@
                     aria-label="Hidden Message Indicator (InvisibleChat)"
                     onMouseEnter={onMouseEnter}
                     onMouseLeave={onMouseLeave}
-                    src="https://github.com/SammCheese/invisible-chat/blob/1c1a1111d5aed4ddd04bb76a8f10d138944e1d5a/src/assets/lock.png"
+                    src="https://github.com/SammCheese/invisible-chat/raw/NewReplugged/src/assets/lock.png"
                     width={20}
                     height={20}
                     style={{ transform: "translateY(4p)", paddingInline: 4 }}
@@ -70,22 +65,12 @@
 
 }
 
-<<<<<<< HEAD
-const settings = definePluginSettings({
-    savedPasswords: {
-        type: OptionType.STRING,
-        default: "password, Password",
-        description: "Saved Passwords (Seperated with a , )"
-    }
-});
-=======
 const ChatBarIcon: ChatBarButtonFactory = ({ isMainChat }) => {
     if (!isMainChat) return null;
->>>>>>> 5c8ba6e5
-
-const generateChatButton: ChatBarButton = () => {
+
     return (
-        <ChatBarButton tooltip="Encrypt Message"
+        <ChatBarButton
+            tooltip="Encrypt Message"
             onClick={() => buildEncModal()}
 
             buttonProps={{
@@ -106,6 +91,14 @@
     );
 };
 
+const settings = definePluginSettings({
+    savedPasswords: {
+        type: OptionType.STRING,
+        default: "password, Password",
+        description: "Saved Passwords (Seperated with a , )"
+    }
+});
+
 export default definePlugin({
     name: "InvisibleChat",
     description: "Encrypt your Messages in a non-suspicious way!",
@@ -133,33 +126,6 @@
     async start() {
         const { default: StegCloak } = await getStegCloak();
         steggo = new StegCloak(true, false);
-<<<<<<< HEAD
-
-        addButton("invDecrypt", message => {
-            return this.INV_REGEX.test(message?.content)
-                ? {
-                    label: "Decrypt Message",
-                    icon: this.popOverIcon,
-                    message: message,
-                    channel: ChannelStore.getChannel(message.channel_id),
-                    onClick: async () => {
-                        const res = await iteratePasswords(message);
-
-                        if (res)
-                            this.buildEmbed(message, res);
-                        else
-                            buildDecModal({ message });
-                    }
-                }
-                : null;
-        });
-        addChatBarButton("invButton", generateChatButton);
-    },
-
-    stop() {
-        removeButton("invDecrypt");
-        removeChatBarButton("invButton");
-=======
     },
 
     renderMessagePopoverButton(message) {
@@ -179,7 +145,6 @@
                 }
             }
             : null;
->>>>>>> 5c8ba6e5
     },
 
     renderChatBarButton: ChatBarIcon,
@@ -217,7 +182,6 @@
         updateMessage(message.channel_id, message.id, { embeds: message.embeds });
     },
 
-    chatBarIcon: ErrorBoundary.wrap(generateChatButton, { noop: true }),
     popOverIcon: () => <PopOverIcon />,
     indicator: ErrorBoundary.wrap(Indicator, { noop: true })
 });
