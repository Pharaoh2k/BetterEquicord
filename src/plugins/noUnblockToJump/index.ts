--- conflicted
+++ resolved
@@ -27,11 +27,7 @@
         {
             find: "#{intl::UNIGNORE_TO_JUMP_BODY}",
             replacement: {
-<<<<<<< HEAD
-                match: /(if\(|return )\i\.\i\.isBlockedForMessage\(/,
-=======
                 match: /if\(\i\.\i\.isBlockedForMessage\(/,
->>>>>>> 0718b56f
                 replace: "return true;$&"
             }
         }
