/*
 * Vencord, a modification for Discord's desktop app
 * Copyright (c) 2023 Vendicated and contributors
 *
 * This program is free software: you can redistribute it and/or modify
 * it under the terms of the GNU General Public License as published by
 * the Free Software Foundation, either version 3 of the License, or
 * (at your option) any later version.
 *
 * This program is distributed in the hope that it will be useful,
 * but WITHOUT ANY WARRANTY; without even the implied warranty of
 * MERCHANTABILITY or FITNESS FOR A PARTICULAR PURPOSE.  See the
 * GNU General Public License for more details.
 *
 * You should have received a copy of the GNU General Public License
 * along with this program.  If not, see <https://www.gnu.org/licenses/>.
*/

import { definePluginSettings } from "@api/Settings";
import { Flex } from "@components/Flex";
import { DeleteIcon } from "@components/Icons";
import { Devs, EquicordDevs } from "@utils/constants";
import { Logger } from "@utils/Logger";
import definePlugin, { OptionType } from "@utils/types";
import { Message } from "@vencord/discord-types";
import { Button, Forms, React, Select, TextInput, UserStore, useState } from "@webpack/common";

type Rule = Record<"find" | "replace" | "onlyIfIncludes" | "scope", string>;

interface TextReplaceProps {
    title: string;
    rulesArray: Rule[];
}

const makeEmptyRule: () => Rule = () => ({
    find: "",
    replace: "",
    onlyIfIncludes: "",
    scope: "myMessages"
});
const makeEmptyRuleArray = () => [makeEmptyRule()];

const settings = definePluginSettings({
    replace: {
        type: OptionType.COMPONENT,
        component: () => {
            const { stringRules, regexRules } = settings.use(["stringRules", "regexRules"]);

            return (
                <>
                    <TextReplace
                        title="Using String"
                        rulesArray={stringRules}
                    />
                    <TextReplace
                        title="Using Regex"
                        rulesArray={regexRules}
                    />
                    <TextReplaceTesting />
                </>
            );
        }
    },
    stringRules: {
        type: OptionType.CUSTOM,
        default: makeEmptyRuleArray(),
        description: "Rules for replacing text using string matching."
    },
    regexRules: {
        type: OptionType.CUSTOM,
        default: makeEmptyRuleArray(),
        description: "Rules for replacing text using regular expressions."
    }
});

function stringToRegex(str: string) {
    const match = str.match(/^(\/)?(.+?)(?:\/([gimsuyv]*))?$/); // Regex to match regex
    return match
        ? new RegExp(
            match[2], // Pattern
            match[3]
                ?.split("") // Remove duplicate flags
                .filter((char, pos, flagArr) => flagArr.indexOf(char) === pos)
                .join("")
            ?? "g"
        )
        : new RegExp(str); // Not a regex, return string
}

function renderFindError(find: string) {
    try {
        stringToRegex(find);
        return null;
    } catch (e) {
        return (
            <span style={{ color: "var(--text-danger)" }}>
                {String(e)}
            </span>
        );
    }
}

function Input({ initialValue, onChange, placeholder }: {
    placeholder: string;
    initialValue: string;
    onChange(value: string): void;
}) {
    const [value, setValue] = useState(initialValue);
    return (
        <TextInput
            placeholder={placeholder}
            value={value}
            onChange={setValue}
            spellCheck={false}
            onBlur={() => value !== initialValue && onChange(value)}
        />
    );
}

function TextReplace({ title, rulesArray }: TextReplaceProps) {
    const isRegexRules = title === "Using Regex";

    async function onClickRemove(index: number) {
        if (index === rulesArray.length - 1) return;
        rulesArray.splice(index, 1);
    }

    async function onChange(e: string, index: number, key: string) {
        if (index === rulesArray.length - 1) {
            rulesArray.push(makeEmptyRule());
        }

        rulesArray[index][key] = e;

        if (rulesArray[index].find === "" && rulesArray[index].replace === "" && rulesArray[index].onlyIfIncludes === "" && index !== rulesArray.length - 1) {
            rulesArray.splice(index, 1);
        }
    }

    const scopeOptions = [
        { label: "Apply to your messages (visible to everyone)", value: "myMessages" },
        { label: "Apply to others' messages (only visible to you)", value: "othersMessages" },
        { label: "Apply to all messages", value: "allMessages" }
    ];

    return (
        <>
            <Forms.FormTitle tag="h4">{title}</Forms.FormTitle>
            <Flex flexDirection="column" style={{ gap: "0.5em", paddingBottom: "1.25em" }}>
                {
                    rulesArray.map((rule, index) =>
                        <React.Fragment key={`${rule.find}-${index}`}>
<<<<<<< HEAD
                            <Flex flexDirection="row" style={{ gap: 0 }}>
                                <Flex flexDirection="row" style={{ flexGrow: 1, gap: "0.5em" }}>
                                    <Input
                                        placeholder="Find"
                                        initialValue={rule.find}
                                        onChange={e => onChange(e, index, "find")}
                                    />
                                    <Input
                                        placeholder="Replace"
                                        initialValue={rule.replace}
                                        onChange={e => onChange(e, index, "replace")}
                                    />
                                    <Input
                                        placeholder="Only if includes"
                                        initialValue={rule.onlyIfIncludes}
                                        onChange={e => onChange(e, index, "onlyIfIncludes")}
                                    />
                                </Flex>
                            </Flex>
                            {(index !== rulesArray.length - 1) && <Flex flexDirection="row" style={{ gap: "0.5em" }}>
                                <div style={{ flex: 0.9 }}>
                                    <Select
                                        options={scopeOptions}
                                        isSelected={e => e === rule.scope}
                                        select={e => onChange(e, index, "scope")}
                                        serialize={e => e}
                                    />
                                </div>
=======
                            <Flex flexDirection="row" style={{ flexGrow: 1, gap: "0.5em" }}>
                                <Input
                                    placeholder="Find"
                                    initialValue={rule.find}
                                    onChange={e => onChange(e, index, "find")}
                                />
                                <Input
                                    placeholder="Replace"
                                    initialValue={rule.replace}
                                    onChange={e => onChange(e, index, "replace")}
                                />
                                <Input
                                    placeholder="Only if includes"
                                    initialValue={rule.onlyIfIncludes}
                                    onChange={e => onChange(e, index, "onlyIfIncludes")}
                                />
>>>>>>> c1556f09
                                <Button
                                    size={Button.Sizes.MIN}
                                    onClick={() => onClickRemove(index)}
                                    style={{ flex: 0.10, backgroundColor: "var(--input-background)", border: "1px solid var(--input-border)", color: "var(--status-danger)" }}
                                >
                                    <DeleteIcon style={{ verticalAlign: "middle" }} />
                                </Button>
                            </Flex>}
                            {(index !== rulesArray.length - 1) && <Forms.FormDivider style={{ width: "unset", margin: "0.5em 0" }}></Forms.FormDivider>}
                            {isRegexRules && renderFindError(rule.find)}
                        </React.Fragment>
                    )
                }
            </Flex>
        </>
    );
}

function TextReplaceTesting() {
    const [value, setValue] = useState("");
    return (
        <>
            <Forms.FormTitle tag="h4">Test Rules</Forms.FormTitle>
            <TextInput placeholder="Type a message" onChange={setValue} />
            <TextInput placeholder="Message with rules applied" editable={false} value={applyRules(value, "allMessages")} />
        </>
    );
}

function applyRules(content: string, scope: "myMessages" | "othersMessages" | "allMessages"): string {
    if (content.length === 0) {
        return content;
    }

    for (const rule of settings.store.stringRules) {
        if (!rule.find) continue;
        if (rule.onlyIfIncludes && !content.includes(rule.onlyIfIncludes)) continue;
        if (rule.scope !== "allMessages" && rule.scope !== scope && scope !== "allMessages") continue;

        content = ` ${content} `.replaceAll(rule.find, rule.replace.replaceAll("\\n", "\n")).replace(/^\s|\s$/g, "");
    }

    for (const rule of settings.store.regexRules) {
        if (!rule.find) continue;
        if (rule.onlyIfIncludes && !content.includes(rule.onlyIfIncludes)) continue;
        if (rule.scope !== "allMessages" && rule.scope !== scope && scope !== "allMessages") continue;

        try {
            const regex = stringToRegex(rule.find);
            content = content.replace(regex, rule.replace.replaceAll("\\n", "\n"));
        } catch (e) {
            new Logger("TextReplace").error(`Invalid regex: ${rule.find}`);
        }
    }

    content = content.trim();
    return content;
}

function modifyIncomingMessage(message: Message) {
    const currentUser = UserStore.getCurrentUser();
    const messageAuthor = message.author;

    if (!message.content || !currentUser?.id || !messageAuthor?.id || messageAuthor.id === currentUser.id) {
        return message.content;
    }

    return applyRules(message.content, "othersMessages");
}

const TEXT_REPLACE_RULES_EXEMPT_CHANNEL_IDS = [
    "1102784112584040479", // Vencord's Text Replace Rules Channel
    "1419347113745059961", // Equicord's Requests Channel
];

export default definePlugin({
    name: "TextReplace",
    description: "Replace text in your or others' messages. You can find pre-made rules in the #textreplace-rules channel in Vencord's Server.",
    authors: [Devs.AutumnVN, Devs.TheKodeToad, EquicordDevs.Etorix],

    settings,
    modifyIncomingMessage,

    patches: [
        {
            find: "!1,hideSimpleEmbedContent",
            replacement: {
                match: /(let{toAST:.{0,125}?)\(null!=\i\?\i:\i\).content/,
                replace: "const textReplaceContent=$self.modifyIncomingMessage(arguments[2]?.contentMessage??arguments[1]);$1textReplaceContent"
            }
        },
    ],

    start() {
        const { stringRules, regexRules } = settings.store;
        stringRules.forEach(rule => { if (!rule.scope) rule.scope = "myMessages"; });
        regexRules.forEach(rule => { if (!rule.scope) rule.scope = "myMessages"; });
    },

    onBeforeMessageSend(channelId, msg) {
        // Replacing text in channels used for sharing/requesting rules may be messy.
        if (TEXT_REPLACE_RULES_EXEMPT_CHANNEL_IDS.includes(channelId)) return;
        msg.content = applyRules(msg.content, "myMessages");
    }
});<|MERGE_RESOLUTION|>--- conflicted
+++ resolved
@@ -17,6 +17,7 @@
 */
 
 import { definePluginSettings } from "@api/Settings";
+import { Divider } from "@components/Divider";
 import { Flex } from "@components/Flex";
 import { DeleteIcon } from "@components/Icons";
 import { Devs, EquicordDevs } from "@utils/constants";
@@ -150,36 +151,6 @@
                 {
                     rulesArray.map((rule, index) =>
                         <React.Fragment key={`${rule.find}-${index}`}>
-<<<<<<< HEAD
-                            <Flex flexDirection="row" style={{ gap: 0 }}>
-                                <Flex flexDirection="row" style={{ flexGrow: 1, gap: "0.5em" }}>
-                                    <Input
-                                        placeholder="Find"
-                                        initialValue={rule.find}
-                                        onChange={e => onChange(e, index, "find")}
-                                    />
-                                    <Input
-                                        placeholder="Replace"
-                                        initialValue={rule.replace}
-                                        onChange={e => onChange(e, index, "replace")}
-                                    />
-                                    <Input
-                                        placeholder="Only if includes"
-                                        initialValue={rule.onlyIfIncludes}
-                                        onChange={e => onChange(e, index, "onlyIfIncludes")}
-                                    />
-                                </Flex>
-                            </Flex>
-                            {(index !== rulesArray.length - 1) && <Flex flexDirection="row" style={{ gap: "0.5em" }}>
-                                <div style={{ flex: 0.9 }}>
-                                    <Select
-                                        options={scopeOptions}
-                                        isSelected={e => e === rule.scope}
-                                        select={e => onChange(e, index, "scope")}
-                                        serialize={e => e}
-                                    />
-                                </div>
-=======
                             <Flex flexDirection="row" style={{ flexGrow: 1, gap: "0.5em" }}>
                                 <Input
                                     placeholder="Find"
@@ -196,7 +167,16 @@
                                     initialValue={rule.onlyIfIncludes}
                                     onChange={e => onChange(e, index, "onlyIfIncludes")}
                                 />
->>>>>>> c1556f09
+                            </Flex>
+                            {(index !== rulesArray.length - 1) && <Flex flexDirection="row" style={{ gap: "0.5em" }}>
+                                <div style={{ flex: 0.9 }}>
+                                    <Select
+                                        options={scopeOptions}
+                                        isSelected={e => e === rule.scope}
+                                        select={e => onChange(e, index, "scope")}
+                                        serialize={e => e}
+                                    />
+                                </div>
                                 <Button
                                     size={Button.Sizes.MIN}
                                     onClick={() => onClickRemove(index)}
@@ -205,7 +185,7 @@
                                     <DeleteIcon style={{ verticalAlign: "middle" }} />
                                 </Button>
                             </Flex>}
-                            {(index !== rulesArray.length - 1) && <Forms.FormDivider style={{ width: "unset", margin: "0.5em 0" }}></Forms.FormDivider>}
+                            {(index !== rulesArray.length - 1) && <Divider style={{ width: "unset", margin: "0.5em 0" }}></Divider>}
                             {isRegexRules && renderFindError(rule.find)}
                         </React.Fragment>
                     )
