/*
 * Vencord, a modification for Discord's desktop app
 * Copyright (c) 2023 Vendicated and contributors
 *
 * This program is free software: you can redistribute it and/or modify
 * it under the terms of the GNU General Public License as published by
 * the Free Software Foundation, either version 3 of the License, or
 * (at your option) any later version.
 *
 * This program is distributed in the hope that it will be useful,
 * but WITHOUT ANY WARRANTY; without even the implied warranty of
 * MERCHANTABILITY or FITNESS FOR A PARTICULAR PURPOSE.  See the
 * GNU General Public License for more details.
 *
 * You should have received a copy of the GNU General Public License
 * along with this program.  If not, see <https://www.gnu.org/licenses/>.
*/

import { definePluginSettings } from "@api/Settings";
import { Divider } from "@components/Divider";
import { Flex } from "@components/Flex";
import { HeadingTertiary } from "@components/Heading";
import { DeleteIcon } from "@components/Icons";
import { Devs, EquicordDevs } from "@utils/constants";
import { Logger } from "@utils/Logger";
import definePlugin, { OptionType } from "@utils/types";
import { Message } from "@vencord/discord-types";
import { Button, React, Select, TextInput, UserStore, useState } from "@webpack/common";

type Rule = Record<"find" | "replace" | "onlyIfIncludes" | "scope", string>;

interface TextReplaceProps {
    title: string;
    rulesArray: Rule[];
}

const makeEmptyRule: () => Rule = () => ({
    find: "",
    replace: "",
    onlyIfIncludes: "",
    scope: "myMessages"
});
const makeEmptyRuleArray = () => [makeEmptyRule()];

const settings = definePluginSettings({
    replace: {
        type: OptionType.COMPONENT,
        component: () => {
            const { stringRules, regexRules } = settings.use(["stringRules", "regexRules"]);

            return (
                <>
                    <TextReplace
                        title="Using String"
                        rulesArray={stringRules}
                    />
                    <TextReplace
                        title="Using Regex"
                        rulesArray={regexRules}
                    />
                    <TextReplaceTesting />
                </>
            );
        }
    },
    stringRules: {
        type: OptionType.CUSTOM,
        default: makeEmptyRuleArray(),
        description: "Rules for replacing text using string matching."
    },
    regexRules: {
        type: OptionType.CUSTOM,
        default: makeEmptyRuleArray(),
        description: "Rules for replacing text using regular expressions."
    }
});

function stringToRegex(str: string) {
    const match = str.match(/^(\/)?(.+?)(?:\/([gimsuyv]*))?$/); // Regex to match regex
    return match
        ? new RegExp(
            match[2], // Pattern
            match[3]
                ?.split("") // Remove duplicate flags
                .filter((char, pos, flagArr) => flagArr.indexOf(char) === pos)
                .join("")
            ?? "g"
        )
        : new RegExp(str); // Not a regex, return string
}

function renderFindError(find: string) {
    try {
        stringToRegex(find);
        return null;
    } catch (e) {
        return (
<<<<<<< HEAD
            <span style={{ color: "var(--text-feedback-critical)" }}>
=======
            <span style={{ color: "var(--text-feedback-critical, var(--text-danger))" }}>
>>>>>>> 6b64cf38
                {String(e)}
            </span>
        );
    }
}

function Input({ initialValue, onChange, placeholder }: {
    placeholder: string;
    initialValue: string;
    onChange(value: string): void;
}) {
    const [value, setValue] = useState(initialValue);
    return (
        <TextInput
            placeholder={placeholder}
            value={value}
            onChange={setValue}
            spellCheck={false}
            onBlur={() => value !== initialValue && onChange(value)}
        />
    );
}

function TextReplace({ title, rulesArray }: TextReplaceProps) {
    const isRegexRules = title === "Using Regex";

    async function onClickRemove(index: number) {
        if (index === rulesArray.length - 1) return;
        rulesArray.splice(index, 1);
    }

    async function onChange(e: string, index: number, key: string) {
        if (index === rulesArray.length - 1) {
            rulesArray.push(makeEmptyRule());
        }

        rulesArray[index][key] = e;

        if (rulesArray[index].find === "" && rulesArray[index].replace === "" && rulesArray[index].onlyIfIncludes === "" && index !== rulesArray.length - 1) {
            rulesArray.splice(index, 1);
        }
    }

    const scopeOptions = [
        { label: "Apply to your messages (visible to everyone)", value: "myMessages" },
        { label: "Apply to others' messages (only visible to you)", value: "othersMessages" },
        { label: "Apply to all messages", value: "allMessages" }
    ];

    return (
        <>
            <HeadingTertiary>{title}</HeadingTertiary>
            <Flex flexDirection="column" style={{ gap: "0.5em", paddingBottom: "1.25em" }}>
                {
                    rulesArray.map((rule, index) =>
                        <React.Fragment key={`${rule.find}-${index}`}>
                            <Flex gap="0.5em" flexDirection="row" style={{ flexGrow: 1 }}>
                                <Input
                                    placeholder="Find"
                                    initialValue={rule.find}
                                    onChange={e => onChange(e, index, "find")}
                                />
                                <Input
                                    placeholder="Replace"
                                    initialValue={rule.replace}
                                    onChange={e => onChange(e, index, "replace")}
                                />
                                <Input
                                    placeholder="Only if includes"
                                    initialValue={rule.onlyIfIncludes}
                                    onChange={e => onChange(e, index, "onlyIfIncludes")}
                                />
                            </Flex>
                            {(index !== rulesArray.length - 1) && <Flex flexDirection="row" style={{ gap: "0.5em" }}>
                                <div style={{ flex: 0.9 }}>
                                    <Select
                                        options={scopeOptions}
                                        isSelected={e => e === rule.scope}
                                        select={e => onChange(e, index, "scope")}
                                        serialize={e => e}
                                    />
                                </div>
                                <Button
                                    size={Button.Sizes.MIN}
                                    onClick={() => onClickRemove(index)}
                                    style={{ flex: 0.10, backgroundColor: "var(--input-background)", border: "1px solid var(--input-border)", color: "var(--status-danger)" }}
                                >
                                    <DeleteIcon style={{ verticalAlign: "middle" }} />
                                </Button>
                            </Flex>}
                            {(index !== rulesArray.length - 1) && <Divider style={{ width: "unset", margin: "0.5em 0" }}></Divider>}
                            {isRegexRules && renderFindError(rule.find)}
                        </React.Fragment>
                    )
                }
            </Flex>
        </>
    );
}

function TextReplaceTesting() {
    const [value, setValue] = useState("");
    return (
        <>
            <HeadingTertiary>Test Rules</HeadingTertiary>
            <TextInput placeholder="Type a message" onChange={setValue} />
            <TextInput placeholder="Message with rules applied" editable={false} value={applyRules(value, "allMessages")} />
        </>
    );
}

function applyRules(content: string, scope: "myMessages" | "othersMessages" | "allMessages"): string {
    if (content.length === 0) {
        return content;
    }

    for (const rule of settings.store.stringRules) {
        if (!rule.find) continue;
        if (rule.onlyIfIncludes && !content.includes(rule.onlyIfIncludes)) continue;
        if (rule.scope !== "allMessages" && rule.scope !== scope && scope !== "allMessages") continue;

        content = ` ${content} `.replaceAll(rule.find, rule.replace.replaceAll("\\n", "\n")).replace(/^\s|\s$/g, "");
    }

    for (const rule of settings.store.regexRules) {
        if (!rule.find) continue;
        if (rule.onlyIfIncludes && !content.includes(rule.onlyIfIncludes)) continue;
        if (rule.scope !== "allMessages" && rule.scope !== scope && scope !== "allMessages") continue;

        try {
            const regex = stringToRegex(rule.find);
            content = content.replace(regex, rule.replace.replaceAll("\\n", "\n"));
        } catch (e) {
            new Logger("TextReplace").error(`Invalid regex: ${rule.find}`);
        }
    }

    content = content.trim();
    return content;
}

function modifyIncomingMessage(message: Message) {
    const currentUser = UserStore.getCurrentUser();
    const messageAuthor = message.author;

    if (!message.content || !currentUser?.id || !messageAuthor?.id || messageAuthor.id === currentUser.id) {
        return message.content;
    }

    return applyRules(message.content, "othersMessages");
}

const TEXT_REPLACE_RULES_EXEMPT_CHANNEL_IDS = [
    "1102784112584040479", // Vencord's Text Replace Rules Channel
    "1419347113745059961", // Equicord's Requests Channel
];

export default definePlugin({
    name: "TextReplace",
    description: "Replace text in your or others' messages. You can find pre-made rules in the #textreplace-rules channel in Vencord's Server.",
    authors: [Devs.AutumnVN, Devs.TheKodeToad, EquicordDevs.Etorix],
    isModified: true,

    settings,
    modifyIncomingMessage,

    patches: [
        {
            find: "!1,hideSimpleEmbedContent",
            replacement: {
                match: /(let{toAST:.{0,125}?)\(null!=\i\?\i:\i\).content/,
                replace: "const textReplaceContent=$self.modifyIncomingMessage(arguments[2]?.contentMessage??arguments[1]);$1textReplaceContent"
            }
        },
    ],

    start() {
        const { stringRules, regexRules } = settings.store;
        stringRules.forEach(rule => { if (!rule.scope) rule.scope = "myMessages"; });
        regexRules.forEach(rule => { if (!rule.scope) rule.scope = "myMessages"; });
    },

    onBeforeMessageSend(channelId, msg) {
        // Replacing text in channels used for sharing/requesting rules may be messy.
        if (TEXT_REPLACE_RULES_EXEMPT_CHANNEL_IDS.includes(channelId)) return;
        msg.content = applyRules(msg.content, "myMessages");
    }
});<|MERGE_RESOLUTION|>--- conflicted
+++ resolved
@@ -95,11 +95,7 @@
         return null;
     } catch (e) {
         return (
-<<<<<<< HEAD
-            <span style={{ color: "var(--text-feedback-critical)" }}>
-=======
             <span style={{ color: "var(--text-feedback-critical, var(--text-danger))" }}>
->>>>>>> 6b64cf38
                 {String(e)}
             </span>
         );
