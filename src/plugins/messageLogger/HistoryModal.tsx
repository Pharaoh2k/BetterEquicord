--- conflicted
+++ resolved
@@ -4,11 +4,7 @@
  * SPDX-License-Identifier: GPL-3.0-or-later
  */
 
-<<<<<<< HEAD
-import { classNameFactory } from "@api/Styles";
 import { BaseText } from "@components/BaseText";
-=======
->>>>>>> ce8e48bb
 import ErrorBoundary from "@components/ErrorBoundary";
 import { classNameFactory } from "@utils/css";
 import { Margins } from "@utils/margins";
