--- conflicted
+++ resolved
@@ -378,40 +378,6 @@
             replacement: [
                 {
                     // Add deleted=true to all target messages in the MESSAGE_DELETE event
-<<<<<<< HEAD
-                    match:
-                        /MESSAGE_DELETE:function\((\i)\){let.+?((?:\i\.){2})getOrCreate.+?},/,
-                    replace:
-                        "MESSAGE_DELETE:function($1){" +
-                        "   var cache = $2getOrCreate($1.channelId);" +
-                        "   cache = $self.handleDelete(cache, $1, false);" +
-                        "   $2commit(cache);" +
-                        "},",
-                },
-                {
-                    // Add deleted=true to all target messages in the MESSAGE_DELETE_BULK event
-                    match:
-                        /MESSAGE_DELETE_BULK:function\((\i)\){let.+?((?:\i\.){2})getOrCreate.+?},/,
-                    replace:
-                        "MESSAGE_DELETE_BULK:function($1){" +
-                        "   var cache = $2getOrCreate($1.channelId);" +
-                        "   cache = $self.handleDelete(cache, $1, true);" +
-                        "   $2commit(cache);" +
-                        "},",
-                },
-                {
-                    // Add current cached content + new edit time to cached message's editHistory
-                    match: /(MESSAGE_UPDATE:function\((\i)\).+?)\.update\((\i)/,
-                    replace:
-                        "$1" +
-                        ".update($3,m =>" +
-                        "   (($2.message.flags & 64) === 64 || $self.shouldIgnore($2.message, true)) ? m :" +
-                        "   $2.message.edited_timestamp && $2.message.content !== m.content ?" +
-                        "       m.set('editHistory',[...(m.editHistory || []), $self.makeEdit($2.message, m)]) :" +
-                        "       m" +
-                        ")" +
-                        ".update($3",
-=======
                     match: /function (?=.+?MESSAGE_DELETE:(\i))\1\((\i)\){let.+?((?:\i\.){2})getOrCreate.+?}(?=function)/,
                     replace:
                         "function $1($2){" +
@@ -441,7 +407,6 @@
                         "       m" +
                         ")" +
                         ".update($4"
->>>>>>> 2dc8c2bf
                 },
                 {
                     // fix up key (edit last message) attempting to edit a deleted message
@@ -557,16 +522,6 @@
             find: '"ReferencedMessageStore"',
             replacement: [
                 {
-<<<<<<< HEAD
-                    match: /MESSAGE_DELETE:function\((\i)\).+?},/,
-                    replace: "MESSAGE_DELETE:function($1){},",
-                },
-                {
-                    match: /MESSAGE_DELETE_BULK:function\((\i)\).+?},/,
-                    replace: "MESSAGE_DELETE_BULK:function($1){},",
-                },
-            ],
-=======
                     match: /MESSAGE_DELETE:\i,/,
                     replace: "MESSAGE_DELETE:()=>{},"
                 },
@@ -575,7 +530,6 @@
                     replace: "MESSAGE_DELETE_BULK:()=>{},"
                 }
             ]
->>>>>>> 2dc8c2bf
         },
 
         {
