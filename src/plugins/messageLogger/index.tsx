--- conflicted
+++ resolved
@@ -203,8 +203,6 @@
             ],
             onChange: () => addDeleteStyle()
         },
-<<<<<<< HEAD
-=======
         logDeletes: {
             type: OptionType.BOOLEAN,
             description: "Whether to log deleted messages",
@@ -225,7 +223,6 @@
             description: "Whether to display edit history as part of message content",
             default: true
         },
->>>>>>> 5bd10c86
         ignoreBots: {
             type: OptionType.BOOLEAN,
             description: "Whether to ignore messages by bots",
