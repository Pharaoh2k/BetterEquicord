/*
 * Vencord, a Discord client mod
 * Copyright (c) 2024 Vendicated and contributors
 * SPDX-License-Identifier: GPL-3.0-or-later
 */

import "./messageLogger.css";

import {
    findGroupChildrenByChildId,
    NavContextMenuPatchCallback,
} from "@api/ContextMenu";
import { updateMessage } from "@api/MessageUpdater";
import { Settings } from "@api/Settings";
import { disableStyle, enableStyle } from "@api/Styles";
import ErrorBoundary from "@components/ErrorBoundary";
import { Devs } from "@utils/constants";
import { getIntlMessage } from "@utils/discord";
import { Logger } from "@utils/Logger";
import { classes } from "@utils/misc";
import definePlugin, { OptionType } from "@utils/types";
import { findByPropsLazy } from "@webpack";
import { ChannelStore, FluxDispatcher, Menu, MessageStore, Parser, SelectedChannelStore, Timestamp, UserStore, useStateFromStores } from "@webpack/common";
import { Message } from "discord-types/general";

import overlayStyle from "./deleteStyleOverlay.css?managed";
import textStyle from "./deleteStyleText.css?managed";
import { openHistoryModal } from "./HistoryModal";

interface MLMessage extends Message {
    deleted?: boolean;
    editHistory?: { timestamp: Date; content: string; }[];
    firstEditTimestamp?: Date;
}

<<<<<<< HEAD
const styles = findByPropsLazy(
    "edited",
    "communicationDisabled",
    "isSystemMessage",
);
const getMessage = findByCodeLazy('replace(/^\\n+|\\n+$/g,"")');
=======
const styles = findByPropsLazy("edited", "communicationDisabled", "isSystemMessage");
>>>>>>> cd3a998c

function addDeleteStyle() {
    if (Settings.plugins.MessageLogger.deleteStyle === "text") {
        enableStyle(textStyle);
        disableStyle(overlayStyle);
    } else {
        disableStyle(textStyle);
        enableStyle(overlayStyle);
    }
}

const REMOVE_HISTORY_ID = "ml-remove-history";
const TOGGLE_DELETE_STYLE_ID = "ml-toggle-style";
const patchMessageContextMenu: NavContextMenuPatchCallback = (
    children,
    props,
) => {
    const { message } = props;
    const { deleted, editHistory, id, channel_id } = message;

    if (!deleted && !editHistory?.length) return;

    toggle: {
        if (!deleted) break toggle;

        const domElement = document.getElementById(
            `chat-messages-${channel_id}-${id}`,
        );
        if (!domElement) break toggle;

        children.push(
            <Menu.MenuItem
                id={TOGGLE_DELETE_STYLE_ID}
                key={TOGGLE_DELETE_STYLE_ID}
                label="Toggle Deleted Highlight"
                action={() => domElement.classList.toggle("messagelogger-deleted")}
            />,
        );
    }

    children.push(
        <Menu.MenuItem
            id={REMOVE_HISTORY_ID}
            key={REMOVE_HISTORY_ID}
            label="Remove Message History"
            color="danger"
            action={() => {
                if (deleted) {
                    FluxDispatcher.dispatch({
                        type: "MESSAGE_DELETE",
                        channelId: channel_id,
                        id,
                        mlDeleted: true,
                    });
                } else {
                    message.editHistory = [];
                }
            }}
        />,
    );
};

const patchChannelContextMenu: NavContextMenuPatchCallback = (
    children,
    { channel },
) => {
    const messages = MessageStore.getMessages(channel?.id) as MLMessage[];
    if (!messages?.some(msg => msg.deleted || msg.editHistory?.length)) return;

    const group =
        findGroupChildrenByChildId("mark-channel-read", children) ?? children;
    group.push(
        <Menu.MenuItem
            id="vc-ml-clear-channel"
            label="Clear Message Log"
            color="danger"
            action={() => {
                messages.forEach(msg => {
                    if (msg.deleted)
                        FluxDispatcher.dispatch({
                            type: "MESSAGE_DELETE",
                            channelId: channel.id,
                            id: msg.id,
                            mlDeleted: true,
                        });
                    else
                        updateMessage(channel.id, msg.id, {
                            editHistory: [],
                        });
                });
            }}
        />,
    );
};

export function parseEditContent(content: string, message: Message) {
    return Parser.parse(content, true, {
        channelId: message.channel_id,
        messageId: message.id,
        allowLinks: true,
        allowHeading: true,
        allowList: true,
        allowEmojiLinks: true,
        viewingChannelId: SelectedChannelStore.getChannelId(),
    });
}

export default definePlugin({
    name: "MessageLogger",
    description: "Temporarily logs deleted and edited messages.",
    authors: [Devs.rushii, Devs.Ven, Devs.AutumnVN, Devs.Nickyux, Devs.Kyuuhachi],
    dependencies: ["MessageUpdaterAPI"],

    contextMenus: {
        message: patchMessageContextMenu,
        "channel-context": patchChannelContextMenu,
        "thread-context": patchChannelContextMenu,
        "user-context": patchChannelContextMenu,
        "gdm-context": patchChannelContextMenu,
    },

    start() {
        addDeleteStyle();
    },

    renderEdits: ErrorBoundary.wrap(
        ({
            message: { id: messageId, channel_id: channelId },
        }: {
            message: Message;
        }) => {
            const message = useStateFromStores(
                [MessageStore],
                () => MessageStore.getMessage(channelId, messageId) as MLMessage,
                null,
                (oldMsg, newMsg) => oldMsg?.editHistory === newMsg?.editHistory,
            );

            return Settings.plugins.MessageLogger.inlineEdits && (
                <>
                    {message.editHistory?.map(edit => (
                        <div className="messagelogger-edited">
                            {parseEditContent(edit.content, message)}
                            <Timestamp
                                timestamp={edit.timestamp}
                                isEdited={true}
                                isInline={false}
                            >
                                <span className={styles.edited}>{" "}({getIntlMessage("MESSAGE_EDITED")})</span>
                            </Timestamp>
                        </div>
                    ))}
                </>
            );
        }, { noop: true }),

    makeEdit(newMessage: any, oldMessage: any): any {
        return {
            timestamp: new Date(newMessage.edited_timestamp),
            content: oldMessage.content,
        };
    },

    options: {
        deleteStyle: {
            type: OptionType.SELECT,
            description: "The style of deleted messages",
            default: "text",
            options: [
                { label: "Red text", value: "text", default: true },
                { label: "Red overlay", value: "overlay" },
            ],
            onChange: () => addDeleteStyle(),
        },
        logDeletes: {
            type: OptionType.BOOLEAN,
            description: "Whether to log deleted messages",
            default: true,
        },
        collapseDeleted: {
            type: OptionType.BOOLEAN,
            description:
                "Whether to collapse deleted messages, similar to blocked messages",
            default: false,
        },
        logEdits: {
            type: OptionType.BOOLEAN,
            description: "Whether to log edited messages",
            default: true,
        },
        inlineEdits: {
            type: OptionType.BOOLEAN,
            description: "Whether to display edit history as part of message content",
            default: true,
        },
        ignoreBots: {
            type: OptionType.BOOLEAN,
            description: "Whether to ignore messages by bots",
            default: false,
        },
        ignoreSelf: {
            type: OptionType.BOOLEAN,
            description: "Whether to ignore messages by yourself",
            default: false,
        },
        ignoreUsers: {
            type: OptionType.STRING,
            description: "Comma-separated list of user IDs to ignore",
            default: "",
        },
        ignoreChannels: {
            type: OptionType.STRING,
            description: "Comma-separated list of channel IDs to ignore",
            default: "",
        },
        ignoreGuilds: {
            type: OptionType.STRING,
            description: "Comma-separated list of guild IDs to ignore",
            default: "",
        },
    },

    handleDelete(
        cache: any,
        data: { ids: string[]; id: string; mlDeleted?: boolean; },
        isBulk: boolean,
    ) {
        try {
            if (cache == null || (!isBulk && !cache.has(data.id))) return cache;

            const mutate = (id: string) => {
                const msg = cache.get(id);
                if (!msg) return;

                const EPHEMERAL = 64;
                const shouldIgnore =
                    data.mlDeleted ||
                    (msg.flags & EPHEMERAL) === EPHEMERAL ||
                    this.shouldIgnore(msg);

                if (shouldIgnore) {
                    cache = cache.remove(id);
                } else {
                    cache = cache.update(id, m =>
                        m.set("deleted", true).set(
                            "attachments",
                            m.attachments.map(a => ((a.deleted = true), a)),
                        ),
                    );
                }
            };

            if (isBulk) {
                data.ids.forEach(mutate);
            } else {
                mutate(data.id);
            }
        } catch (e) {
            new Logger("MessageLogger").error("Error during handleDelete", e);
        }
        return cache;
    },

    shouldIgnore(message: any, isEdit = false) {
        const {
            ignoreBots,
            ignoreSelf,
            ignoreUsers,
            ignoreChannels,
            ignoreGuilds,
            logEdits,
            logDeletes,
        } = Settings.plugins.MessageLogger;
        const myId = UserStore.getCurrentUser().id;

        return (
            (ignoreBots && message.author?.bot) ||
            (ignoreSelf && message.author?.id === myId) ||
            ignoreUsers.includes(message.author?.id) ||
            ignoreChannels.includes(message.channel_id) ||
            ignoreChannels.includes(
                ChannelStore.getChannel(message.channel_id)?.parent_id,
            ) ||
            (isEdit ? !logEdits : !logDeletes) ||
            ignoreGuilds.includes(
                ChannelStore.getChannel(message.channel_id)?.guild_id,
            ) ||
            // Ignore Venbot in the support channel
            (message.channel_id === "1026515880080842772" &&
                message.author?.id === "1017176847865352332") ||
            // Ignore VOT on dev-playground
            (message.channel_id === "1297239805972709521" &&
                message.author?.id === "1199905841004937257")
        );
    },

    EditMarker({ message, className, children, ...props }: any) {
        return (
            <span
                {...props}
                className={classes("messagelogger-edit-marker", className)}
                onClick={() => openHistoryModal(message)}
                aria-role="button"
            >
                {children}
            </span>
        );
    },

    // DELETED_MESSAGE_COUNT: getMessage("{count, plural, =0 {No deleted messages} one {{count} deleted message} other {{count} deleted messages}}")
    // TODO: Find a better way to generate intl messages
    DELETED_MESSAGE_COUNT: () => ({
        ast: [[
            6,
            "count",
            {
                "=0": ["No deleted messages"],
                one: [
                    [
                        1,
                        "count"
                    ],
                    " deleted message"
                ],
                other: [
                    [
                        1,
                        "count"
                    ],
                    " deleted messages"
                ]
            },
            0,
            "cardinal"
        ]]
    }),

    patches: [
        {
            // MessageStore
            find: '"MessageStore"',
            replacement: [
                {
                    // Add deleted=true to all target messages in the MESSAGE_DELETE event
                    match:
                        /MESSAGE_DELETE:function\((\i)\){let.+?((?:\i\.){2})getOrCreate.+?},/,
                    replace:
                        "MESSAGE_DELETE:function($1){" +
                        "   var cache = $2getOrCreate($1.channelId);" +
                        "   cache = $self.handleDelete(cache, $1, false);" +
                        "   $2commit(cache);" +
                        "},",
                },
                {
                    // Add deleted=true to all target messages in the MESSAGE_DELETE_BULK event
                    match:
                        /MESSAGE_DELETE_BULK:function\((\i)\){let.+?((?:\i\.){2})getOrCreate.+?},/,
                    replace:
                        "MESSAGE_DELETE_BULK:function($1){" +
                        "   var cache = $2getOrCreate($1.channelId);" +
                        "   cache = $self.handleDelete(cache, $1, true);" +
                        "   $2commit(cache);" +
                        "},",
                },
                {
                    // Add current cached content + new edit time to cached message's editHistory
                    match: /(MESSAGE_UPDATE:function\((\i)\).+?)\.update\((\i)/,
                    replace:
                        "$1" +
                        ".update($3,m =>" +
                        "   (($2.message.flags & 64) === 64 || $self.shouldIgnore($2.message, true)) ? m :" +
                        "   $2.message.edited_timestamp && $2.message.content !== m.content ?" +
                        "       m.set('editHistory',[...(m.editHistory || []), $self.makeEdit($2.message, m)]) :" +
                        "       m" +
                        ")" +
                        ".update($3",
                },
                {
                    // fix up key (edit last message) attempting to edit a deleted message
                    match: /(?<=getLastEditableMessage\(\i\)\{.{0,200}\.find\((\i)=>)/,
                    replace: "!$1.deleted &&",
                },
            ],
        },

        {
            // Message domain model
            find: "}addReaction(",
            replacement: [
                {
                    match: /this\.customRenderedContent=(\i)\.customRenderedContent,/,
                    replace:
                        "this.customRenderedContent = $1.customRenderedContent," +
                        "this.deleted = $1.deleted || false," +
                        "this.editHistory = $1.editHistory || []," +
                        "this.firstEditTimestamp = $1.firstEditTimestamp || this.editedTimestamp || this.timestamp,",
                },
            ],
        },

        {
            // Updated message transformer(?)
            find: "THREAD_STARTER_MESSAGE?null===",
            replacement: [
                {
                    // Pass through editHistory & deleted & original attachments to the "edited message" transformer
                    match:
                        /(?<=null!=\i\.edited_timestamp\)return )\i\(\i,\{reactions:(\i)\.reactions.{0,50}\}\)/,
                    replace:
                        "Object.assign($&,{ deleted:$1.deleted, editHistory:$1.editHistory, firstEditTimestamp:$1.firstEditTimestamp })",
                },

                {
                    // Construct new edited message and add editHistory & deleted (ref above)
                    // Pass in custom data to attachment parser to mark attachments deleted as well
                    match: /attachments:(\i)\((\i)\)/,
                    replace:
                        "attachments: $1((() => {" +
                        "   if ($self.shouldIgnore($2)) return $2;" +
                        "   let old = arguments[1]?.attachments;" +
                        "   if (!old) return $2;" +
                        "   let new_ = $2.attachments?.map(a => a.id) ?? [];" +
                        "   let diff = old.filter(a => !new_.includes(a.id));" +
                        "   old.forEach(a => a.deleted = true);" +
                        "   $2.attachments = [...diff, ...$2.attachments];" +
                        "   return $2;" +
                        "})())," +
                        "deleted: arguments[1]?.deleted," +
                        "editHistory: arguments[1]?.editHistory," +
                        "firstEditTimestamp: new Date(arguments[1]?.firstEditTimestamp ?? $2.editedTimestamp ?? $2.timestamp)",
                },
                {
                    // Preserve deleted attribute on attachments
                    match: /(\((\i)\){return null==\2\.attachments.+?)spoiler:/,
                    replace: "$1deleted: arguments[0]?.deleted," + "spoiler:",
                },
            ],
        },

        {
            // Attachment renderer
            find: ".removeMosaicItemHoverButton",
            group: true,
            replacement: [
                {
                    match: /(className:\i,item:\i),/,
                    replace: "$1,item: deleted,",
                },
                {
                    match: /\[\i\.obscured\]:.+?,/,
                    replace: "$& 'messagelogger-deleted-attachment': deleted,",
                },
            ],
        },

        {
            // Base message component renderer
            find: "Message must not be a thread starter message",
            replacement: [
                {
                    // Append messagelogger-deleted to classNames if deleted
                    match: /\)\("li",\{(.+?),className:/,
                    replace:
                        ')("li",{$1,className:(arguments[0].message.deleted ? "messagelogger-deleted " : "")+',
                },
            ],
        },

        {
            // Message content renderer
            find: "#{intl::MESSAGE_EDITED}",
            replacement: [
                {
                    // Render editHistory in the deepest div for message content
                    match: /(\)\("div",\{id:.+?children:\[)/,
                    replace:
                        "$1 (!!arguments[0].message.editHistory?.length && $self.renderEdits(arguments[0])),",
                },
                {
                    // Make edit marker clickable
                    match: /"span",\{(?=className:\i\.edited,)/,
                    replace: "$self.EditMarker,{message:arguments[0].message,",
                },
            ],
        },

        {
            // ReferencedMessageStore
            find: '"ReferencedMessageStore"',
            replacement: [
                {
                    match: /MESSAGE_DELETE:function\((\i)\).+?},/,
                    replace: "MESSAGE_DELETE:function($1){},",
                },
                {
                    match: /MESSAGE_DELETE_BULK:function\((\i)\).+?},/,
                    replace: "MESSAGE_DELETE_BULK:function($1){},",
                },
            ],
        },

        {
            // Message context base menu
            find: "useMessageMenu:",
            replacement: [
                {
                    // Remove the first section if message is deleted
                    match: /children:(\[""===.+?\])/,
                    replace: "children:arguments[0].message.deleted?[]:$1",
                },
            ],
        },
        {
            // Message grouping
            find: "NON_COLLAPSIBLE.has(",
            replacement: {
                match: /if\((\i)\.blocked\)return \i\.\i\.MESSAGE_GROUP_BLOCKED;/,
                replace: '$&else if($1.deleted) return"MESSAGE_GROUP_DELETED";',
            },
            predicate: () => Settings.plugins.MessageLogger.collapseDeleted,
        },
        {
            // Message group rendering
            find: "#{intl::NEW_MESSAGES_ESTIMATED_WITH_DATE}",
            replacement: [
                {
                    match: /(\i).type===\i\.\i\.MESSAGE_GROUP_BLOCKED\|\|/,
                    replace: '$&$1.type==="MESSAGE_GROUP_DELETED"||',
                },
                {
                    match: /(\i).type===\i\.\i\.MESSAGE_GROUP_BLOCKED\?.*?:/,
<<<<<<< HEAD
                    replace:
                        '$&$1.type==="MESSAGE_GROUP_DELETED"?$self.Messages.DELETED_MESSAGE_COUNT:',
=======
                    replace: '$&$1.type==="MESSAGE_GROUP_DELETED"?$self.DELETED_MESSAGE_COUNT:',
>>>>>>> cd3a998c
                },
            ],
            predicate: () => Settings.plugins.MessageLogger.collapseDeleted,
        },
    ],
});<|MERGE_RESOLUTION|>--- conflicted
+++ resolved
@@ -33,16 +33,7 @@
     firstEditTimestamp?: Date;
 }
 
-<<<<<<< HEAD
-const styles = findByPropsLazy(
-    "edited",
-    "communicationDisabled",
-    "isSystemMessage",
-);
-const getMessage = findByCodeLazy('replace(/^\\n+|\\n+$/g,"")');
-=======
 const styles = findByPropsLazy("edited", "communicationDisabled", "isSystemMessage");
->>>>>>> cd3a998c
 
 function addDeleteStyle() {
     if (Settings.plugins.MessageLogger.deleteStyle === "text") {
@@ -574,12 +565,7 @@
                 },
                 {
                     match: /(\i).type===\i\.\i\.MESSAGE_GROUP_BLOCKED\?.*?:/,
-<<<<<<< HEAD
-                    replace:
-                        '$&$1.type==="MESSAGE_GROUP_DELETED"?$self.Messages.DELETED_MESSAGE_COUNT:',
-=======
                     replace: '$&$1.type==="MESSAGE_GROUP_DELETED"?$self.DELETED_MESSAGE_COUNT:',
->>>>>>> cd3a998c
                 },
             ],
             predicate: () => Settings.plugins.MessageLogger.collapseDeleted,
