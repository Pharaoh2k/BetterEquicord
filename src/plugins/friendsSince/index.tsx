/*
 * Vencord, a Discord client mod
 * Copyright (c) 2024 Vendicated and contributors
 * SPDX-License-Identifier: GPL-3.0-or-later
 */

<<<<<<< HEAD
import { BaseText } from "@components/BaseText";
=======
import "./styles.css";

>>>>>>> 6827b8a3
import ErrorBoundary from "@components/ErrorBoundary";
import { Devs } from "@utils/constants";
import { getCurrentChannel } from "@utils/discord";
import definePlugin from "@utils/types";
import { findByCodeLazy, findByPropsLazy, findComponentByCodeLazy } from "@webpack";
import { RelationshipStore } from "@webpack/common";

const containerWrapper = findByPropsLazy("memberSinceWrapper");
const container = findByPropsLazy("memberSince");
const getCreatedAtDate = findByCodeLazy('month:"short",day:"numeric"');
const locale = findByPropsLazy("getLocale");
const Section = findComponentByCodeLazy("headingVariant:", ".section", ".header");

export default definePlugin({
    name: "FriendsSince",
    description: "Shows when you became friends with someone in the user popout",
    authors: [Devs.Elvyra, Devs.Antti],
    patches: [
        // DM User Sidebar
        {
            find: ".SIDEBAR}),nicknameIcons",
            replacement: {
                match: /#{intl::USER_PROFILE_MEMBER_SINCE}\),.{0,100}userId:(\i\.id)}\)}\)/,
                replace: "$&,$self.FriendsSinceComponent({userId:$1,isSidebar:true})"
            }
        },
        // User Profile Modal
        {
            find: ".connections,userId:",
            replacement: {
                match: /#{intl::USER_PROFILE_MEMBER_SINCE}\),.{0,100}userId:(\i\.id),.{0,100}}\)}\),/,
                replace: "$&,$self.FriendsSinceComponent({userId:$1,isSidebar:false}),"
            }
        },
        // User Profile Modal v2
        {
            find: ".MODAL_V2,onClose:",
            replacement: {
                match: /#{intl::USER_PROFILE_MEMBER_SINCE}\),.{0,100}userId:(\i\.id),.{0,100}}\)}\),/,
                replace: "$&,$self.FriendsSinceComponent({userId:$1,isSidebar:false}),"
            }
        }
    ],

    FriendsSinceComponent: ErrorBoundary.wrap(({ userId, isSidebar }: { userId: string; isSidebar: boolean; }) => {
        if (!RelationshipStore.isFriend(userId)) return null;

        const friendsSince = RelationshipStore.getSince(userId);
        if (!friendsSince) return null;

        if (isSidebar) {
            return (
                <Section
                    heading="Friends Since"
                    headingVariant="text-xs/semibold"
                    headingColor="text-strong"
                >
                    <Text variant="text-sm/normal">
                        {getCreatedAtDate(friendsSince, locale.getLocale())}
                    </Text>
                </Section>
            );
        }

        return (
<<<<<<< HEAD
            <Section heading="Friends Since">
                {
                    isSidebar ? (
                        <BaseText size="sm">
                            {getCreatedAtDate(friendsSince, locale.getLocale())}
                        </BaseText>
                    ) : (
                        <div className={containerWrapper.memberSinceWrapper}>
                            <div className={container.memberSince}>
                                {!!getCurrentChannel()?.guild_id && (
                                    <svg
                                        aria-hidden="true"
                                        width="16"
                                        height="16"
                                        viewBox="0 0 24 24"
                                        fill="var(--interactive-icon-default, var(--interactive-normal))"
                                    >
                                        <path d="M13 10a4 4 0 1 0 0-8 4 4 0 0 0 0 8Z" />
                                        <path d="M3 5v-.75C3 3.56 3.56 3 4.25 3s1.24.56 1.33 1.25C6.12 8.65 9.46 12 13 12h1a8 8 0 0 1 8 8 2 2 0 0 1-2 2 .21.21 0 0 1-.2-.15 7.65 7.65 0 0 0-1.32-2.3c-.15-.2-.42-.06-.39.17l.25 2c.02.15-.1.28-.25.28H9a2 2 0 0 1-2-2v-2.22c0-1.57-.67-3.05-1.53-4.37A15.85 15.85 0 0 1 3 5Z" />
                                    </svg>
                                )}
                                <BaseText size="sm">
                                    {getCreatedAtDate(friendsSince, locale.getLocale())}
                                </BaseText>
                            </div>
                        </div>
                    )
                }
=======
            <Section
                heading="Friends Since"
                headingVariant="text-xs/medium"
                headingColor="text-default"
                className="vc-friendsSince-profile-section"
            >
                <div className={containerWrapper.memberSinceWrapper}>
                    <div className={container.memberSince}>
                        {!!getCurrentChannel()?.guild_id && (
                            <svg
                                aria-hidden="true"
                                width="16"
                                height="16"
                                viewBox="0 0 24 24"
                                fill="var(--interactive-icon-default)"
                            >
                                <path d="M13 10a4 4 0 1 0 0-8 4 4 0 0 0 0 8Z" />
                                <path d="M3 5v-.75C3 3.56 3.56 3 4.25 3s1.24.56 1.33 1.25C6.12 8.65 9.46 12 13 12h1a8 8 0 0 1 8 8 2 2 0 0 1-2 2 .21.21 0 0 1-.2-.15 7.65 7.65 0 0 0-1.32-2.3c-.15-.2-.42-.06-.39.17l.25 2c.02.15-.1.28-.25.28H9a2 2 0 0 1-2-2v-2.22c0-1.57-.67-3.05-1.53-4.37A15.85 15.85 0 0 1 3 5Z" />
                            </svg>
                        )}
                        <Text variant="text-sm/normal">
                            {getCreatedAtDate(friendsSince, locale.getLocale())}
                        </Text>
                    </div>
                </div>
>>>>>>> 6827b8a3
            </Section>
        );
    }, { noop: true }),
});<|MERGE_RESOLUTION|>--- conflicted
+++ resolved
@@ -4,12 +4,9 @@
  * SPDX-License-Identifier: GPL-3.0-or-later
  */
 
-<<<<<<< HEAD
-import { BaseText } from "@components/BaseText";
-=======
 import "./styles.css";
 
->>>>>>> 6827b8a3
+import { BaseText } from "@components/BaseText";
 import ErrorBoundary from "@components/ErrorBoundary";
 import { Devs } from "@utils/constants";
 import { getCurrentChannel } from "@utils/discord";
@@ -67,44 +64,14 @@
                     headingVariant="text-xs/semibold"
                     headingColor="text-strong"
                 >
-                    <Text variant="text-sm/normal">
+                    <BaseText size="sm">
                         {getCreatedAtDate(friendsSince, locale.getLocale())}
-                    </Text>
+                    </BaseText>
                 </Section>
             );
         }
 
         return (
-<<<<<<< HEAD
-            <Section heading="Friends Since">
-                {
-                    isSidebar ? (
-                        <BaseText size="sm">
-                            {getCreatedAtDate(friendsSince, locale.getLocale())}
-                        </BaseText>
-                    ) : (
-                        <div className={containerWrapper.memberSinceWrapper}>
-                            <div className={container.memberSince}>
-                                {!!getCurrentChannel()?.guild_id && (
-                                    <svg
-                                        aria-hidden="true"
-                                        width="16"
-                                        height="16"
-                                        viewBox="0 0 24 24"
-                                        fill="var(--interactive-icon-default, var(--interactive-normal))"
-                                    >
-                                        <path d="M13 10a4 4 0 1 0 0-8 4 4 0 0 0 0 8Z" />
-                                        <path d="M3 5v-.75C3 3.56 3.56 3 4.25 3s1.24.56 1.33 1.25C6.12 8.65 9.46 12 13 12h1a8 8 0 0 1 8 8 2 2 0 0 1-2 2 .21.21 0 0 1-.2-.15 7.65 7.65 0 0 0-1.32-2.3c-.15-.2-.42-.06-.39.17l.25 2c.02.15-.1.28-.25.28H9a2 2 0 0 1-2-2v-2.22c0-1.57-.67-3.05-1.53-4.37A15.85 15.85 0 0 1 3 5Z" />
-                                    </svg>
-                                )}
-                                <BaseText size="sm">
-                                    {getCreatedAtDate(friendsSince, locale.getLocale())}
-                                </BaseText>
-                            </div>
-                        </div>
-                    )
-                }
-=======
             <Section
                 heading="Friends Since"
                 headingVariant="text-xs/medium"
@@ -125,12 +92,11 @@
                                 <path d="M3 5v-.75C3 3.56 3.56 3 4.25 3s1.24.56 1.33 1.25C6.12 8.65 9.46 12 13 12h1a8 8 0 0 1 8 8 2 2 0 0 1-2 2 .21.21 0 0 1-.2-.15 7.65 7.65 0 0 0-1.32-2.3c-.15-.2-.42-.06-.39.17l.25 2c.02.15-.1.28-.25.28H9a2 2 0 0 1-2-2v-2.22c0-1.57-.67-3.05-1.53-4.37A15.85 15.85 0 0 1 3 5Z" />
                             </svg>
                         )}
-                        <Text variant="text-sm/normal">
+                        <BaseText size="sm">
                             {getCreatedAtDate(friendsSince, locale.getLocale())}
-                        </Text>
+                        </BaseText>
                     </div>
                 </div>
->>>>>>> 6827b8a3
             </Section>
         );
     }, { noop: true }),
