--- conflicted
+++ resolved
@@ -32,9 +32,6 @@
         },
         // User Profile Modal
         {
-<<<<<<< HEAD
-            find: "#{intl::CONNECTIONS}),scrollIntoView",
-=======
             find: ".connections,userId:",
             replacement: {
                 match: /#{intl::USER_PROFILE_MEMBER_SINCE}\),.{0,100}userId:(\i\.id),.{0,100}}\)}\),/,
@@ -44,7 +41,6 @@
         // User Profile Modal v2
         {
             find: ".MODAL_V2,onClose:",
->>>>>>> 133e9244
             replacement: {
                 match: /#{intl::USER_PROFILE_MEMBER_SINCE}\),.{0,100}userId:(\i\.id),.{0,100}}\)}\),/,
                 replace: "$&,$self.FriendsSinceComponent({userId:$1,isSidebar:false}),"
