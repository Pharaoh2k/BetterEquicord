/*
 * Vencord, a Discord client mod
 * Copyright (c) 2024 Vendicated and contributors
 * SPDX-License-Identifier: GPL-3.0-or-later
 */

import { Devs } from "@utils/constants";
import definePlugin from "@utils/types";

export default definePlugin({
    name: "ChatInputButtonAPI",
    description: "API to add buttons to the chat input",
    authors: [Devs.Ven],

<<<<<<< HEAD
    patches: [{
        find: '"gift")),(null',
        replacement: {
            match: /return\(!\i\.\i&&(?=\(\i\.isDM.+?(\i)\.push\(.{0,50}"gift")/,
            replace: "$&(Vencord.Api.ChatButtons._injectButtons($1,arguments[0]),true)&&"
=======
    patches: [
        {
            find: '"sticker")',
            replacement: {
                match: /return\((!)?\i\.\i(?:\|\||&&)(?=\(\i\.isDM.+?(\i)\.push)/,
                replace: (m, not, children) => not
                    ? `${m}(Vencord.Api.ChatButtons._injectButtons(${children},arguments[0]),true)&&`
                    : `${m}(Vencord.Api.ChatButtons._injectButtons(${children},arguments[0]),false)||`
            }
>>>>>>> 33d4f13a
        }
    ]
});<|MERGE_RESOLUTION|>--- conflicted
+++ resolved
@@ -12,13 +12,6 @@
     description: "API to add buttons to the chat input",
     authors: [Devs.Ven],
 
-<<<<<<< HEAD
-    patches: [{
-        find: '"gift")),(null',
-        replacement: {
-            match: /return\(!\i\.\i&&(?=\(\i\.isDM.+?(\i)\.push\(.{0,50}"gift")/,
-            replace: "$&(Vencord.Api.ChatButtons._injectButtons($1,arguments[0]),true)&&"
-=======
     patches: [
         {
             find: '"sticker")',
@@ -28,7 +21,6 @@
                     ? `${m}(Vencord.Api.ChatButtons._injectButtons(${children},arguments[0]),true)&&`
                     : `${m}(Vencord.Api.ChatButtons._injectButtons(${children},arguments[0]),false)||`
             }
->>>>>>> 33d4f13a
         }
     ]
 });