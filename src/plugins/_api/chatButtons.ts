/*
 * Vencord, a Discord client mod
 * Copyright (c) 2024 Vendicated and contributors
 * SPDX-License-Identifier: GPL-3.0-or-later
 */

import { Devs } from "@utils/constants";
import definePlugin from "@utils/types";

export default definePlugin({
    name: "ChatInputButtonAPI",
    description: "API to add buttons to the chat input",
    authors: [Devs.Ven],

    patches: [
        {
            find: '"sticker")',
            replacement: {
<<<<<<< HEAD
                match: /(?=\i&&(\i)\.push.{0,15}"submit".{0,100}?null!=(\i))/,
                replace: "Vencord.Api.ChatButtons._injectButtons($1,$2,arguments[0]),"
=======
                match: /(?<=className:.{0,20}\.buttons.{0,50}children:)(\i)/,
                replace: "Vencord.Api.ChatButtons._injectButtons($1,arguments[0])"
>>>>>>> efe6f5c6
            }
        }
    ]
});<|MERGE_RESOLUTION|>--- conflicted
+++ resolved
@@ -16,13 +16,8 @@
         {
             find: '"sticker")',
             replacement: {
-<<<<<<< HEAD
-                match: /(?=\i&&(\i)\.push.{0,15}"submit".{0,100}?null!=(\i))/,
-                replace: "Vencord.Api.ChatButtons._injectButtons($1,$2,arguments[0]),"
-=======
                 match: /(?<=className:.{0,20}\.buttons.{0,50}children:)(\i)/,
                 replace: "Vencord.Api.ChatButtons._injectButtons($1,arguments[0])"
->>>>>>> efe6f5c6
             }
         }
     ]
