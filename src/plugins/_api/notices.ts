--- conflicted
+++ resolved
@@ -35,16 +35,13 @@
 
                 // TODO: remove this compat eventually
                 {
-<<<<<<< HEAD
-=======
                     match: /(?<=,NOTICE_DISMISS:function\(\i\){)return null!=(\i)/,
-                    replace: (m, notice) => `if(${notice}?.id=="VencordNotice")return(${notice}=null,Vencord.Api.Notices.nextNotice(),true);${m}`,
+                    replace: (m, notice) => `if(${notice}?.id=="EquicordNotice")return(${notice}=null,Vencord.Api.Notices.nextNotice(),true);${m}`,
                     noWarn: true,
                 },
                 {
->>>>>>> abe910d8
                     match: /(?<=function (\i)\(\i\){)return null!=(\i)(?=.+?NOTICE_DISMISS:\1)/,
-                    replace: (m, _, notice) => `if(${notice}?.id=="VencordNotice")return(${notice}=null,Vencord.Api.Notices.nextNotice(),true);${m}`
+                    replace: (m, _, notice) => `if(${notice}?.id=="EquicordNotice")return(${notice}=null,Vencord.Api.Notices.nextNotice(),true);${m}`
                 }
             ]
         }
