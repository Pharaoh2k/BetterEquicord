/*
 * Vencord, a modification for Discord's desktop app
 * Copyright (c) 2022 Vendicated and contributors
 *
 * This program is free software: you can redistribute it and/or modify
 * it under the terms of the GNU General Public License as published by
 * the Free Software Foundation, either version 3 of the License, or
 * (at your option) any later version.
 *
 * This program is distributed in the hope that it will be useful,
 * but WITHOUT ANY WARRANTY; without even the implied warranty of
 * MERCHANTABILITY or FITNESS FOR A PARTICULAR PURPOSE.  See the
 * GNU General Public License for more details.
 *
 * You should have received a copy of the GNU General Public License
 * along with this program.  If not, see <https://www.gnu.org/licenses/>.
*/

import "./fixDiscordBadgePadding.css";

import { _getBadges, BadgePosition, BadgeUserArgs, ProfileBadge } from "@api/Badges";
import ErrorBoundary from "@components/ErrorBoundary";
import { openContributorModal } from "@components/settings/tabs";
import { isEquicordDonor } from "@components/settings/tabs/vencord";
import { Devs } from "@utils/constants";
import { Logger } from "@utils/Logger";
<<<<<<< HEAD
import { shouldShowContributorBadge, shouldShowEquicordContributorBadge } from "@utils/misc";
import definePlugin from "@utils/types";
import { User } from "@vencord/discord-types";
import { Toasts, UserStore } from "@webpack/common";

import { EquicordDonorModal, VencordDonorModal } from "./modals";
=======
import { Margins } from "@utils/margins";
import { copyWithToast, shouldShowContributorBadge } from "@utils/misc";
import { closeModal, ModalContent, ModalFooter, ModalHeader, ModalRoot, openModal } from "@utils/modal";
import definePlugin from "@utils/types";
import { User } from "@vencord/discord-types";
import { ContextMenuApi, Forms, Menu, Toasts, UserStore } from "@webpack/common";
>>>>>>> 9b0ae0fd

const CONTRIBUTOR_BADGE = "https://cdn.discordapp.com/emojis/1092089799109775453.png?size=64";
const EQUICORD_CONTRIBUTOR_BADGE = "https://i.imgur.com/57ATLZu.png";
const EQUICORD_DONOR_BADGE = "https://cdn.nest.rip/uploads/78cb1e77-b7a6-4242-9089-e91f866159bf.png";

const ContributorBadge: ProfileBadge = {
    description: "Vencord Contributor",
    image: CONTRIBUTOR_BADGE,
    position: BadgePosition.START,
    shouldShow: ({ userId }) => shouldShowContributorBadge(userId),
    onClick: (_, { userId }) => openContributorModal(UserStore.getUser(userId))
};

const EquicordContributorBadge: ProfileBadge = {
    description: "Equicord Contributor",
    image: EQUICORD_CONTRIBUTOR_BADGE,
    position: BadgePosition.START,
    shouldShow: ({ userId }) => shouldShowEquicordContributorBadge(userId),
    onClick: (_, { userId }) => openContributorModal(UserStore.getUser(userId))
};

const EquicordDonorBadge: ProfileBadge = {
    description: "Equicord Donor",
    image: EQUICORD_DONOR_BADGE,
    position: BadgePosition.START,
    shouldShow: ({ userId }) => {
        const donorBadges = EquicordDonorBadges[userId]?.map(badge => badge.badge);
        const hasDonorBadge = donorBadges?.includes("https://cdn.nest.rip/uploads/78cb1e77-b7a6-4242-9089-e91f866159bf.png");
        return isEquicordDonor(userId) && !hasDonorBadge;
    },
    onClick: () => {
        return EquicordDonorModal();
    }
};

let DonorBadges = {} as Record<string, Array<Record<"tooltip" | "badge", string>>>;
let EquicordDonorBadges = {} as Record<string, Array<Record<"tooltip" | "badge", string>>>;

async function loadBadges(url: string, noCache = false) {
    const init = {} as RequestInit;
    if (noCache) init.cache = "no-cache";

    return await fetch(url, init).then(r => r.json());
}

async function loadAllBadges(noCache = false) {
    const vencordBadges = await loadBadges("https://badges.vencord.dev/badges.json", noCache);
    const equicordBadges = await loadBadges("https://equicord.org/badges.json", noCache);

    DonorBadges = vencordBadges;
    EquicordDonorBadges = equicordBadges;
}

let intervalId: any;

function BadgeContextMenu({ badge }: { badge: ProfileBadge & BadgeUserArgs; }) {
    console.log(badge);
    return (
        <Menu.Menu
            navId="vc-badge-context"
            onClose={ContextMenuApi.closeContextMenu}
            aria-label="Badge Options"
        >
            {badge.description && (
                <Menu.MenuItem
                    id="vc-badge-copy-name"
                    label="Copy Badge Name"
                    action={() => copyWithToast(badge.description!)}
                />
            )}
            {badge.image && (
                <Menu.MenuItem
                    id="vc-badge-copy-link"
                    label="Copy Badge Image Link"
                    action={() => copyWithToast(badge.image!)}
                />
            )}
        </Menu.Menu>
    );
}

export default definePlugin({
    name: "BadgeAPI",
    description: "API to add badges to users",
    authors: [Devs.Megu, Devs.Ven, Devs.TheSun],
    required: true,
    patches: [
        {
            find: ".MODAL]:26",
            replacement: {
                match: /(?=;return 0===(\i)\.length\?)(?<=(\i)\.useMemo.+?)/,
                replace: ";$1=$2.useMemo(()=>[...$self.getBadges(arguments[0].displayProfile),...$1],[$1])"
            }
        },
        {
            find: "#{intl::PROFILE_USER_BADGES}",
            replacement: [
                {
                    match: /(alt:" ","aria-hidden":!0,src:)(.+?)(?=,)(?<=href:(\i)\.link.+?)/,
                    replace: (_, rest, originalSrc, badge) => `...${badge}.props,${rest}${badge}.image??(${originalSrc})`
                },
                {
                    match: /(?<="aria-label":(\i)\.description,.{0,200})children:/,
                    replace: "children:$1.component?$self.renderBadgeComponent({...$1}) :"
                },
                // handle onClick and onContextMenu
                {
                    match: /href:(\i)\.link/,
                    replace: "...$self.getBadgeMouseEventHandlers($1),$&"
                }
            ]
        },
        {
            find: "profileCardUsernameRow,children",
            replacement: {
                match: /(?<=accountProfileCard.{0,50}displayProfile:(\i).*?badges:)(\i)/,
                replace: "[...$self.getBadges($1),...$2]"
            }
        }
    ],

    // for access from the console or other plugins
    get DonorBadges() {
        return DonorBadges;
    },

    get EquicordDonorBadges() {
        return EquicordDonorBadges;
    },

    toolboxActions: {
        async "Refetch Badges"() {
            await loadAllBadges(true);
            Toasts.show({
                id: Toasts.genId(),
                message: "Successfully refetched badges!",
                type: Toasts.Type.SUCCESS
            });
        }
    },

    userProfileBadges: [ContributorBadge, EquicordContributorBadge, EquicordDonorBadge],

    async start() {
        await loadAllBadges();
        clearInterval(intervalId);
        intervalId = setInterval(loadAllBadges, 1000 * 60 * 30); // 30 minutes
    },

    async stop() {
        clearInterval(intervalId);
    },

    getBadges(props: { userId: string; user?: User; guildId: string; }) {
        if (!props) return [];

        try {
            props.userId ??= props.user?.id!;

            return _getBadges(props);
        } catch (e) {
            new Logger("BadgeAPI#hasBadges").error(e);
            return [];
        }
    },

    renderBadgeComponent: ErrorBoundary.wrap((badge: ProfileBadge & BadgeUserArgs) => {
        const Component = badge.component!;
        return <Component {...badge} />;
    }, { noop: true }),


    getBadgeMouseEventHandlers(badge: ProfileBadge & BadgeUserArgs) {
        const handlers = {} as Record<string, (e: React.MouseEvent) => void>;

        if (!badge) return handlers; // sanity check

        const { onClick, onContextMenu } = badge;

        if (onClick) handlers.onClick = e => onClick(e, badge);
        if (onContextMenu) handlers.onContextMenu = e => onContextMenu(e, badge);

        return handlers;
    },

    getDonorBadges(userId: string) {
        return DonorBadges[userId]?.map(badge => ({
            image: badge.badge,
            description: badge.tooltip,
            position: BadgePosition.START,
            props: {
                style: {
                    borderRadius: "50%",
                    transform: "scale(0.9)" // The image is a bit too big compared to default badges
                }
            },
            onContextMenu(event, badge) {
                ContextMenuApi.openContextMenu(event, () => <BadgeContextMenu badge={badge} />);
            },
            onClick() {
                return VencordDonorModal();
            },
        }));
    },

    getEquicordDonorBadges(userId: string) {
        return EquicordDonorBadges[userId]?.map(badge => ({
            image: badge.badge,
            description: badge.tooltip,
            position: BadgePosition.START,
            props: {
                style: {
                    borderRadius: "50%",
                    transform: "scale(0.9)" // The image is a bit too big compared to default badges
                }
            },
            onClick() {
                return EquicordDonorModal();
            },
        } satisfies ProfileBadge));
    }
});<|MERGE_RESOLUTION|>--- conflicted
+++ resolved
@@ -24,21 +24,12 @@
 import { isEquicordDonor } from "@components/settings/tabs/vencord";
 import { Devs } from "@utils/constants";
 import { Logger } from "@utils/Logger";
-<<<<<<< HEAD
-import { shouldShowContributorBadge, shouldShowEquicordContributorBadge } from "@utils/misc";
+import { copyWithToast, shouldShowContributorBadge, shouldShowEquicordContributorBadge } from "@utils/misc";
 import definePlugin from "@utils/types";
 import { User } from "@vencord/discord-types";
-import { Toasts, UserStore } from "@webpack/common";
+import { ContextMenuApi, Menu, Toasts, UserStore } from "@webpack/common";
 
 import { EquicordDonorModal, VencordDonorModal } from "./modals";
-=======
-import { Margins } from "@utils/margins";
-import { copyWithToast, shouldShowContributorBadge } from "@utils/misc";
-import { closeModal, ModalContent, ModalFooter, ModalHeader, ModalRoot, openModal } from "@utils/modal";
-import definePlugin from "@utils/types";
-import { User } from "@vencord/discord-types";
-import { ContextMenuApi, Forms, Menu, Toasts, UserStore } from "@webpack/common";
->>>>>>> 9b0ae0fd
 
 const CONTRIBUTOR_BADGE = "https://cdn.discordapp.com/emojis/1092089799109775453.png?size=64";
 const EQUICORD_CONTRIBUTOR_BADGE = "https://i.imgur.com/57ATLZu.png";
@@ -95,7 +86,6 @@
 let intervalId: any;
 
 function BadgeContextMenu({ badge }: { badge: ProfileBadge & BadgeUserArgs; }) {
-    console.log(badge);
     return (
         <Menu.Menu
             navId="vc-badge-context"
@@ -241,7 +231,7 @@
             onClick() {
                 return VencordDonorModal();
             },
-        }));
+        } satisfies ProfileBadge));
     },
 
     getEquicordDonorBadges(userId: string) {
@@ -255,6 +245,9 @@
                     transform: "scale(0.9)" // The image is a bit too big compared to default badges
                 }
             },
+            onContextMenu(event, badge) {
+                ContextMenuApi.openContextMenu(event, () => <BadgeContextMenu badge={badge} />);
+            },
             onClick() {
                 return EquicordDonorModal();
             },
