--- conflicted
+++ resolved
@@ -16,13 +16,8 @@
  * along with this program.  If not, see <https://www.gnu.org/licenses/>.
 */
 
-<<<<<<< HEAD
 import { definePluginSettings, Settings } from "@api/Settings";
-import { Link } from "@components/Link";
-=======
-import { definePluginSettings } from "@api/Settings";
 import { LinkButton } from "@components/Button";
->>>>>>> bb3f333a
 import { Devs } from "@utils/constants";
 import definePlugin, { OptionType } from "@utils/types";
 
