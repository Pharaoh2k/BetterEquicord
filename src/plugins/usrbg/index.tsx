/*
 * Vencord, a modification for Discord's desktop app
 * Copyright (c) 2023 Vendicated and contributors
 *
 * This program is free software: you can redistribute it and/or modify
 * it under the terms of the GNU General Public License as published by
 * the Free Software Foundation, either version 3 of the License, or
 * (at your option) any later version.
 *
 * This program is distributed in the hope that it will be useful,
 * but WITHOUT ANY WARRANTY; without even the implied warranty of
 * MERCHANTABILITY or FITNESS FOR A PARTICULAR PURPOSE.  See the
 * GNU General Public License for more details.
 *
 * You should have received a copy of the GNU General Public License
 * along with this program.  If not, see <https://www.gnu.org/licenses/>.
*/

import { definePluginSettings } from "@api/Settings";
import { enableStyle } from "@api/Styles";
import { Link } from "@components/Link";
import { Devs } from "@utils/constants";
import definePlugin, { OptionType } from "@utils/types";

import style from "./index.css?managed";

const API_URL = "https://usrbg.is-hardly.online/users";

interface UsrbgApiReturn {
    endpoint: string;
    bucket: string;
    prefix: string;
    users: Record<string, string>;
}

const settings = definePluginSettings({
    nitroFirst: {
        description: "Banner to use if both Nitro and USRBG banners are present",
        type: OptionType.SELECT,
        options: [
            { label: "Nitro banner", value: true, default: true },
            { label: "USRBG banner", value: false },
        ]
    },
    voiceBackground: {
        description: "Use USRBG banners as voice chat backgrounds",
        type: OptionType.BOOLEAN,
        default: true,
        restartNeeded: true
    }
});

export default definePlugin({
    name: "USRBG",
    description: "Displays user banners from USRBG, allowing anyone to get a banner without Nitro",
    authors: [Devs.AutumnVN, Devs.katlyn, Devs.pylix, Devs.TheKodeToad],
    settings,
    patches: [
        {
            find: ".NITRO_BANNER,",
            replacement: [
                {
                    match: /(\i)\.premiumType/,
                    replace: "$self.premiumHook($1)||$&"
                },
                {
                    match: /(?<=function \i\((\i)\)\{)(?=var.+?,bannerSrc:)/,
                    replace: "$1.bannerSrc=$self.useBannerHook($1);"
                },
                {
                    match: /\?\(0,\i\.jsx\)\(\i,{type:\i,shown/,
                    replace: "&&$self.shouldShowBadge(arguments[0])$&"
                }
            ]
        },
        {
<<<<<<< HEAD
            find: /profileType:\i,overrideBannerSrc:\i/,
=======
            find: /overrideBannerSrc:\i,overrideBannerWidth:/,
>>>>>>> 43b6933f
            replacement: [
                {
                    match: /(\i)\.premiumType/,
                    replace: "$self.premiumHook($1)||$&"
                },
                {
<<<<<<< HEAD
                    match: /(?<=function \i\((\i)\)\{)(?=var.+?,overrideBannerSrc:)/,
                    replace: "$1.overrideBannerSrc=$self.useBannerHook($1);"
=======
                    match: /function \i\((\i)\)\{/,
                    replace: "$&$1.overrideBannerSrc=$self.useBannerHook($1);"
>>>>>>> 43b6933f
                }
            ]
        },
        {
            find: /profileType:\i,pendingBanner:\i/,
            replacement: [
                {
                    match: /(\i)\.premiumType/,
                    replace: "$self.premiumHook($1)||$&"
                },
                {
                    match: /(?<=function \i\((\i)\)\{)(?=var.+?,pendingBanner:)/,
                    replace: "$1.pendingBanner=$self.useBannerHook($1);"
                }
            ]
        },
        {
            find: "\"data-selenium-video-tile\":",
            predicate: () => settings.store.voiceBackground,
            replacement: [
                {
                    match: /(?<=function\((\i),\i\)\{)(?=let.{20,40},style:)/,
                    replace: "$1.style=$self.voiceBackgroundHook($1);"
                }
            ]
        }
    ],

    data: null as UsrbgApiReturn | null,

    settingsAboutComponent: () => {
        return (
            <Link href="https://github.com/AutumnVN/usrbg#how-to-request-your-own-usrbg-banner">CLICK HERE TO GET YOUR OWN BANNER</Link>
        );
    },

    voiceBackgroundHook({ className, participantUserId }: any) {
        if (className.includes("tile_")) {
            if (this.userHasBackground(participantUserId)) {
                return {
                    backgroundImage: `url(${this.getImageUrl(participantUserId)})`,
                    backgroundSize: "cover",
                    backgroundPosition: "center",
                    backgroundRepeat: "no-repeat"
                };
            }
        }
    },

    useBannerHook({ displayProfile, user }: any) {
        if (displayProfile?.banner && settings.store.nitroFirst) return;
        if (this.userHasBackground(user.id)) return this.getImageUrl(user.id);
    },

    premiumHook({ userId }: any) {
        if (this.userHasBackground(userId)) return 2;
    },

    shouldShowBadge({ displayProfile, user }: any) {
        return displayProfile?.banner && (!this.userHasBackground(user.id) || settings.store.nitroFirst);
    },

    userHasBackground(userId: string) {
        return !!this.data?.users[userId];
    },

    getImageUrl(userId: string): string | null {
        if (!this.userHasBackground(userId)) return null;

        // We can assert that data exists because userHasBackground returned true
        const { endpoint, bucket, prefix, users: { [userId]: etag } } = this.data!;
        return `${endpoint}/${bucket}/${prefix}${userId}?${etag}`;
    },

    async start() {
        enableStyle(style);

        const res = await fetch(API_URL);
        if (res.ok) {
            this.data = await res.json();
        }
    }
});<|MERGE_RESOLUTION|>--- conflicted
+++ resolved
@@ -74,37 +74,28 @@
             ]
         },
         {
-<<<<<<< HEAD
-            find: /profileType:\i,overrideBannerSrc:\i/,
-=======
             find: /overrideBannerSrc:\i,overrideBannerWidth:/,
->>>>>>> 43b6933f
             replacement: [
                 {
                     match: /(\i)\.premiumType/,
                     replace: "$self.premiumHook($1)||$&"
                 },
                 {
-<<<<<<< HEAD
-                    match: /(?<=function \i\((\i)\)\{)(?=var.+?,overrideBannerSrc:)/,
-                    replace: "$1.overrideBannerSrc=$self.useBannerHook($1);"
-=======
                     match: /function \i\((\i)\)\{/,
                     replace: "$&$1.overrideBannerSrc=$self.useBannerHook($1);"
->>>>>>> 43b6933f
                 }
             ]
         },
         {
-            find: /profileType:\i,pendingBanner:\i/,
+            find: /pendingBanner:\i,overrideBannerWidth:/,
             replacement: [
                 {
                     match: /(\i)\.premiumType/,
                     replace: "$self.premiumHook($1)||$&"
                 },
                 {
-                    match: /(?<=function \i\((\i)\)\{)(?=var.+?,pendingBanner:)/,
-                    replace: "$1.pendingBanner=$self.useBannerHook($1);"
+                    match: /function \i\((\i)\)\{/,
+                    replace: "$&$1.pendingBanner=$self.useBannerHook($1);"
                 }
             ]
         },
