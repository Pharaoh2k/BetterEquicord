--- conflicted
+++ resolved
@@ -20,22 +20,14 @@
 
 import { addMemberListDecorator, removeMemberListDecorator } from "@api/MemberListDecorators";
 import { addMessageDecoration, removeMessageDecoration } from "@api/MessageDecorations";
-<<<<<<< HEAD
 import { addNicknameIcon, removeNicknameIcon } from "@api/NicknameIcons";
 import { definePluginSettings, migratePluginSetting, Settings } from "@api/Settings";
-=======
-import { Settings } from "@api/Settings";
->>>>>>> c5a1bbd7
 import { Devs } from "@utils/constants";
 import { classes } from "@utils/misc";
 import definePlugin, { OptionType } from "@utils/types";
 import { User } from "@vencord/discord-types";
 import { filters, findStoreLazy, mapMangledModuleLazy } from "@webpack";
-<<<<<<< HEAD
-import { PresenceStore, Tooltip, UserStore, useStateFromStores } from "@webpack/common";
-=======
 import { AuthenticationStore, PresenceStore, Tooltip, UserStore, useStateFromStores } from "@webpack/common";
->>>>>>> c5a1bbd7
 
 export interface Session {
     sessionId: string;
@@ -120,46 +112,10 @@
     return <Icon color={useStatusFillColor(status)} tooltip={tooltip} small={small} />;
 };
 
-<<<<<<< HEAD
 function useEnsureOwnStatus(user: User) {
-    if (user.id !== UserStore.getCurrentUser()?.id) {
+    if (user.id !== AuthenticationStore.getId()) {
         return;
     }
-=======
-function ensureOwnStatus(user: User) {
-    if (user.id === AuthenticationStore.getId()) {
-        const sessions = SessionsStore.getSessions();
-        if (typeof sessions !== "object") return null;
-        const sortedSessions = Object.values(sessions).sort(({ status: a }, { status: b }) => {
-            if (a === b) return 0;
-            if (a === "online") return 1;
-            if (b === "online") return -1;
-            if (a === "idle") return 1;
-            if (b === "idle") return -1;
-            return 0;
-        });
-
-        const ownStatus = Object.values(sortedSessions).reduce((acc, curr) => {
-            if (curr.clientInfo.client !== "unknown")
-                acc[curr.clientInfo.client] = curr.status;
-            return acc;
-        }, {});
-
-        const { clientStatuses } = PresenceStore.getState();
-        clientStatuses[AuthenticationStore.getId()] = ownStatus;
-    }
-}
-
-function getBadges({ userId }: BadgeUserArgs): ProfileBadge[] {
-    const user = UserStore.getUser(userId);
-
-    if (!user || user.bot) return [];
-
-    ensureOwnStatus(user);
-
-    const status = PresenceStore.getClientStatus(user.id) as Record<Platform, string>;
-    if (!status) return [];
->>>>>>> c5a1bbd7
 
     const sessions = useStateFromStores([SessionsStore], () => SessionsStore.getSessions());
     if (typeof sessions !== "object") return null;
@@ -182,7 +138,6 @@
     clientStatuses[UserStore.getCurrentUser().id] = ownStatus;
 }
 
-<<<<<<< HEAD
 interface PlatformIndicatorProps {
     user: User;
     isProfile?: boolean;
@@ -198,13 +153,6 @@
     if (status == null) {
         return null;
     }
-=======
-const PlatformIndicator = ({ user, small = false }: { user: User; small?: boolean; }) => {
-    ensureOwnStatus(user);
-
-    const status = useStateFromStores([PresenceStore], () => PresenceStore.getClientStatus(user.id) as Record<Platform, string>);
-    if (!status) return null;
->>>>>>> c5a1bbd7
 
     const icons = Array.from(Object.entries(status), ([platform, status]) => (
         <PlatformIcon
@@ -256,18 +204,10 @@
 migratePluginSetting("PlatformIndicators", "profiles", "badges");
 const settings = definePluginSettings({
     list: {
-<<<<<<< HEAD
         type: OptionType.BOOLEAN,
         description: "Show indicators in the member list",
         default: true,
         onChange: toggleMemberListDecorators
-=======
-        description: "In the member list",
-        onEnable: () => addMemberListDecorator("platform-indicator", ({ user }) =>
-            user && !user.bot ? <PlatformIndicator user={user} small={true} /> : null
-        ),
-        onDisable: () => removeMemberListDecorator("platform-indicator")
->>>>>>> c5a1bbd7
     },
     profiles: {
         type: OptionType.BOOLEAN,
@@ -276,7 +216,6 @@
         onChange: toggleNicknameIcons
     },
     messages: {
-<<<<<<< HEAD
         type: OptionType.BOOLEAN,
         description: "Show indicators inside messages",
         default: true,
@@ -313,14 +252,6 @@
                 value: "vencord",
             },
         ],
-=======
-        description: "Inside messages",
-        onEnable: () => addMessageDecoration("platform-indicator", props => {
-            const user = props.message?.author;
-            return user && !user.bot ? <PlatformIndicator user={props.message?.author} /> : null;
-        }),
-        onDisable: () => removeMessageDecoration("platform-indicator")
->>>>>>> c5a1bbd7
     }
 });
 
@@ -332,16 +263,9 @@
     settings,
 
     start() {
-<<<<<<< HEAD
         if (settings.store.list) toggleMemberListDecorators(true);
         if (settings.store.profiles) toggleNicknameIcons(true);
         if (settings.store.messages) toggleMessageDecorators(true);
-=======
-        const settings = Settings.plugins.PlatformIndicators;
-        Object.entries(indicatorLocations).forEach(([key, value]) => {
-            if (settings[key]) value.onEnable();
-        });
->>>>>>> c5a1bbd7
     },
 
     stop() {
