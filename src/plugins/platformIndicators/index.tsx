--- conflicted
+++ resolved
@@ -82,17 +82,13 @@
     desktop: Icon("M4 2.5c-1.103 0-2 .897-2 2v11c0 1.104.897 2 2 2h7v2H7v2h10v-2h-4v-2h7c1.103 0 2-.896 2-2v-11c0-1.103-.897-2-2-2H4Zm16 2v9H4v-9h16Z"),
     web: Icon("M12 2C6.48 2 2 6.48 2 12s4.48 10 10 10 10-4.48 10-10S17.52 2 12 2Zm-1 17.93c-3.95-.49-7-3.85-7-7.93 0-.62.08-1.21.21-1.79L9 15v1c0 1.1.9 2 2 2v1.93Zm6.9-2.54c-.26-.81-1-1.39-1.9-1.39h-1v-3c0-.55-.45-1-1-1H8v-2h2c.55 0 1-.45 1-1V7h2c1.1 0 2-.9 2-2v-.41c2.93 1.19 5 4.06 5 7.41 0 2.08-.8 3.97-2.1 5.39Z"),
     mobile: Icon("M 187 0 L 813 0 C 916.277 0 1000 83.723 1000 187 L 1000 1313 C 1000 1416.277 916.277 1500 813 1500 L 187 1500 C 83.723 1500 0 1416.277 0 1313 L 0 187 C 0 83.723 83.723 0 187 0 Z M 125 1000 L 875 1000 L 875 250 L 125 250 Z M 500 1125 C 430.964 1125 375 1180.964 375 1250 C 375 1319.036 430.964 1375 500 1375 C 569.036 1375 625 1319.036 625 1250 C 625 1180.964 569.036 1125 500 1125 Z", { viewBox: "0 0 1000 1500", height: 17, width: 17 }),
-<<<<<<< HEAD
     embedded: Icon("M3.06 20.4q-1.53 0-2.37-1.065T.06 16.74l1.26-9q.27-1.8 1.605-2.97T6.06 3.6h11.88q1.8 0 3.135 1.17t1.605 2.97l1.26 9q.21 1.53-.63 2.595T20.94 20.4q-.63 0-1.17-.225T18.78 19.5l-2.7-2.7H7.92l-2.7 2.7q-.45.45-.99.675t-1.17.225Zm14.94-7.2q.51 0 .855-.345T19.2 12q0-.51-.345-.855T18 10.8q-.51 0-.855.345T16.8 12q0 .51.345 .855T18 13.2Zm-2.4-3.6q.51 0 .855-.345T16.8 8.4q0-.51-.345-.855T15.6 7.2q-.51 0-.855.345T14.4 8.4q0 .51.345 .855T15.6 9.6ZM6.9 13.2h1.8v-2.1h2.1v-1.8h-2.1v-2.1h-1.8v2.1h-2.1v1.8h2.1v2.1Z", { viewBox: "0 0 24 24", height: 20, width: 20 }),
     suncord: Icon("M7 4a6 6 0 00-6 6v4a6 6 0 006 6h10a6 6 0 006-6v-4a6 6 0 00-6-6H7zm0 11a1 1 0 01-1-1v-1H5a1 1 0 010-2h1v-1a1 1 0 012 0v1h1a1 1 0 010 2H8v1a1 1 0 01-1 1zm10-4a1 1 0 100-2 1 1 0 000 2zm1 3a1 1 0 11-2 0 1 1 0 012 0zm0-2a1 1 0 102 0 1 1 0 00-2 0zm-3 1a1 1 0 110-2 1 1 0 010 2z", { viewBox: "0 0 24 24", height: 24, width: 24 }),
-    vencord: Icon("M14.8 2.7 9 3.1V47h3.3c1.7 0 6.2.3 10 .7l6.7.6V2l-4.2.2c-2.4.1-6.9.3-10 .5zm1.8 6.4c1 1.7-1.3 3.6-2.7 2.2C12.7 10.1 13.5 8 15 8c.5 0 1.2.5 1.6 1.1zM16 33c0 6-.4 10-1 10s-1-4-1-10 .4-10 1-10 1 4 1 10zm15-8v23.3l3.8-.7c2-.3 4.7-.6 6-.6H43V3h-2.2c-1.3 0-4-.3-6-.6L31 1.7V25z", { viewBox: "0 0 50 50" }),
+    newVencord: Icon("M14.8 2.7 9 3.1V47h3.3c1.7 0 6.2.3 10 .7l6.7.6V2l-4.2.2c-2.4.1-6.9.3-10 .5zm1.8 6.4c1 1.7-1.3 3.6-2.7 2.2C12.7 10.1 13.5 8 15 8c.5 0 1.2.5 1.6 1.1zM16 33c0 6-.4 10-1 10s-1-4-1-10 .4-10 1-10 1 4 1 10zm15-8v23.3l3.8-.7c2-.3 4.7-.6 6-.6H43V3h-2.2c-1.3 0-4-.3-6-.6L31 1.7V25z", { viewBox: "0 0 50 50" }),
+    oldVencord: Icon("M14.8 2.7 9 3.1V47h3.3c1.7 0 6.2.3 10 .7l6.7.6V2l-4.2.2c-2.4.1-6.9.3-10 .5zm1.8 6.4c1 1.7-1.3 3.6-2.7 2.2C12.7 10.1 13.5 8 15 8c.5 0 1.2.5 1.6 1.1zM16 33c0 6-.4 10-1 10s-1-4-1-10 .4-10 1-10 1 4 1 10zm15-8v23.3l3.8-.7c2-.3 4.7-.6 6-.6H43V3h-2.2c-1.3 0-4-.3-6-.6L31 1.7V25z", { viewBox: "0 0 50 50" }),
 };
 
 type Platform = keyof typeof Icons;
-=======
-    embedded: Icon("M14.8 2.7 9 3.1V47h3.3c1.7 0 6.2.3 10 .7l6.7.6V2l-4.2.2c-2.4.1-6.9.3-10 .5zm1.8 6.4c1 1.7-1.3 3.6-2.7 2.2C12.7 10.1 13.5 8 15 8c.5 0 1.2.5 1.6 1.1zM16 33c0 6-.4 10-1 10s-1-4-1-10 .4-10 1-10 1 4 1 10zm15-8v23.3l3.8-.7c2-.3 4.7-.6 6-.6H43V3h-2.2c-1.3 0-4-.3-6-.6L31 1.7V25z", { viewBox: "0 0 50 50" }),
-} satisfies Record<DiscordPlatform, any>;
->>>>>>> bb3f333a
 
 interface PlatformIconProps {
     platform: Platform;
@@ -101,21 +97,33 @@
     isProfile?: boolean;
 }
 
-<<<<<<< HEAD
 const PlatformIcon = ({ platform, status, small }: PlatformIconProps) => {
-=======
-const PlatformIcon = ({ platform, status, small }: { platform: DiscordPlatform, status: string; small: boolean; }) => {
->>>>>>> bb3f333a
     const tooltip = platform === "embedded"
         ? "Console"
         : platform[0].toUpperCase() + platform.slice(1);
     let Icon = Icons[platform] ?? Icons.desktop;
     const { ConsoleIcon } = settings.store;
-    if (platform === "embedded" && ConsoleIcon === "vencord") {
-        Icon = Icons.vencord;
-    }
-    if (platform === "embedded" && ConsoleIcon === "suncord") {
-        Icon = Icons.suncord;
+    if (platform === "embedded" && ConsoleIcon === "oldVencord") {
+        Icon = Icons.oldVencord;
+    }
+    if (platform === "embedded") {
+        switch (ConsoleIcon) {
+            case "equicord":
+                Icon = Icons.embedded;
+                break;
+            case "suncord":
+                Icon = Icons.suncord;
+                break;
+            case "newVencord":
+                Icon = Icons.newVencord;
+                break;
+            case "oldVencord":
+                Icon = Icons.oldVencord;
+                break;
+            default:
+                Icon = Icons.embedded;
+                break;
+        }
     }
 
     return <Icon color={useStatusFillColor(status)} tooltip={tooltip} small={small} />;
@@ -143,7 +151,6 @@
         return acc;
     }, {});
 
-<<<<<<< HEAD
     const { clientStatuses } = PresenceStore.getState();
     clientStatuses[UserStore.getCurrentUser().id] = ownStatus;
 }
@@ -153,39 +160,14 @@
     isProfile?: boolean;
     isMessage?: boolean;
     isMemberList?: boolean;
-=======
-    const status = PresenceStore.getClientStatus(user.id);
-    if (!status) return [];
-
-    return Object.entries(status).map(([platform, status]) => ({
-        component: () => (
-            <span className="vc-platform-indicator">
-                <PlatformIcon
-                    key={platform}
-                    platform={platform as DiscordPlatform}
-                    status={status}
-                    small={false}
-                />
-            </span>
-        ),
-        key: `vc-platform-indicator-${platform}`
-    }));
->>>>>>> bb3f333a
 }
 
 const PlatformIndicator = ({ user, isProfile, isMessage, isMemberList }: PlatformIndicatorProps) => {
     if (user == null || (user.bot && !Settings.plugins.PlatformIndicators.showBots)) return null;
     useEnsureOwnStatus(user);
 
-<<<<<<< HEAD
-    const status: Record<Platform, string> | undefined = useStateFromStores([PresenceStore], () => PresenceStore.getState()?.clientStatuses?.[user.id]);
-    if (status == null) {
-        return null;
-    }
-=======
     const status = useStateFromStores([PresenceStore], () => PresenceStore.getClientStatus(user.id));
     if (!status) return null;
->>>>>>> bb3f333a
 
     const icons = Array.from(Object.entries(status), ([platform, status]) => (
         <PlatformIcon
@@ -281,8 +263,12 @@
                 value: "suncord",
             },
             {
-                label: "Vencord",
-                value: "vencord",
+                label: "Old Vencord Icon",
+                value: "newVencord",
+            },
+            {
+                label: "Old Vencord Icon",
+                value: "oldVencord",
             },
         ],
     }
