<<<<<<< HEAD
[class^="panels"] [class^="avatarWrapper"] {
    min-width: 88px;
}

.vc-game-activity {
    margin-right: 4px;
=======
/* make gap smaller since we're adding an extra button */
[class^="panels"] [class^="buttons"] {
    gap: 4px;
>>>>>>> 8eabb111
}<|MERGE_RESOLUTION|>--- conflicted
+++ resolved
@@ -1,13 +1,4 @@
-<<<<<<< HEAD
-[class^="panels"] [class^="avatarWrapper"] {
-    min-width: 88px;
-}
-
-.vc-game-activity {
-    margin-right: 4px;
-=======
 /* make gap smaller since we're adding an extra button */
 [class^="panels"] [class^="buttons"] {
     gap: 4px;
->>>>>>> 8eabb111
 }