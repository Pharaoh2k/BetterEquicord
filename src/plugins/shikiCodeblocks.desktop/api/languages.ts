--- conflicted
+++ resolved
@@ -20,17 +20,10 @@
 
 import { SHIKI_REPO, SHIKI_REPO_COMMIT } from "./themes";
 
-<<<<<<< HEAD
-export const JSON_REPO = "thororen1234/shikijsons";
-export const JSON_REPO_COMMIT = "f418661f27c3b6b23e5b92156fb77b3e221ef823";
-export const JSON_URL = `https://raw.githubusercontent.com/${JSON_REPO}/${JSON_REPO_COMMIT}/grammars.json`;
-export const shikiRepoGrammar = (name: string) => `https://raw.githubusercontent.com/${SHIKI_REPO}/${SHIKI_REPO_COMMIT}/packages/tm-grammars/grammars/${name}.json`;
-=======
 export const JSON_REPO = "Vencord/ShikiPluginAssets";
 export const JSON_REPO_COMMIT = "75d69df9fdf596a31eef8b7f6f891231a6feab44";
 export const JSON_URL = `https://cdn.jsdelivr.net/gh/${JSON_REPO}@${JSON_REPO_COMMIT}/grammars.json`;
 export const shikiRepoGrammar = (name: string) => `https://cdn.jsdelivr.net/gh/${SHIKI_REPO}@${SHIKI_REPO_COMMIT}/packages/tm-grammars/grammars/${name}.json`;
->>>>>>> 5fc903d3
 
 export interface Language {
     name: string;
@@ -45,10 +38,6 @@
 export interface LanguageJson {
     name: string;
     displayName: string;
-<<<<<<< HEAD
-    fileName: string;
-=======
->>>>>>> 5fc903d3
     scopeName: string;
     devicon?: string;
     aliases?: string[];
