name: Build DevBuild
on:
  push:
    branches:
      - main
    paths:
      - .github/workflows/build.yml
      - src/**
      - browser/**
      - scripts/build/**
      - package.json
      - pnpm-lock.yaml
env:
  FORCE_COLOR: true
  GITHUB_TOKEN: ${{ secrets.ETOKEN }}

jobs:
<<<<<<< HEAD
  DetermineRunner:
    name: Determine Runner
    runs-on: ubuntu-latest
    outputs:
      runner: ${{ steps.set-runner.outputs.runner }}
    steps:
      - name: Determine which runner to use
        id: set-runner
        uses: benjaminmichaelis/get-soonest-available-runner@v1.1.0
        with:
          primary-runner: "self-hosted"
          fallback-runner: "ubuntu-latest"
          min-available-runners: 1
          github-token: ${{ env.GITHUB_TOKEN }}

  Build:
    name: Build Equicord
    needs: DetermineRunner
    runs-on: ${{ needs.DetermineRunner.outputs.runner}}

    steps:
      - uses: actions/checkout@v4

      - uses: pnpm/action-setup@v3

      - name: Use Node.js 20
        uses: actions/setup-node@v4
        with:
          node-version: 20
          cache: "pnpm"

      - name: Install dependencies
        run: pnpm install --frozen-lockfile

      - name: Build web
        run: pnpm buildWebStandalone

      - name: Build
        run: pnpm build --standalone

      - name: Generate plugin list
        run: pnpm generatePluginJson dist/plugins.json dist/plugin-readmes.json

      - name: Generate Equicord plugin list
        run: pnpm generateEquicordPluginJson dist/equicordplugins.json

      - name: Clean up obsolete files
        run: |
          rm -rf dist/*-unpacked dist/monaco Vencord.user.css vencordDesktopRenderer.css vencordDesktopRenderer.css.map

      - name: Upload Equicord
        if: github.repository == 'Equicord/Equicord'
        run: |
          gh release upload latest --clobber dist/*

      - name: Upload Plugins JSON to Ignore repo
        if: github.repository == 'Equicord/Equicord'
        run: |
            git config --global user.name "$USERNAME"
            git config --global user.email "78185467+thororen1234@users.noreply.github.com"

            git clone https://$USERNAME:$API_TOKEN@github.com/$GH_REPO.git upload
            cd upload

            rm plugins.json
            cp -r ../dist/equicordplugins.json plugins.json

            git add -A
            git commit -m "Plugins for https://github.com/$GITHUB_REPOSITORY/commit/$GITHUB_SHA"
            git push --force https://$USERNAME:$API_TOKEN@github.com/$GH_REPO.git
        env:
            API_TOKEN: ${{ secrets.ETOKEN }}
            GH_REPO: Equicord/Equibored
            USERNAME: thororen1234
=======
    Build:
        runs-on: ubuntu-latest

        steps:
            - uses: actions/checkout@v4

            - uses: pnpm/action-setup@v3 # Install pnpm using packageManager key in package.json

            - name: Use Node.js 20
              uses: actions/setup-node@v4
              with:
                  node-version: 20
                  cache: "pnpm"

            - name: Install dependencies
              run: pnpm install --frozen-lockfile

            - name: Build web
              run: pnpm buildWebStandalone

            - name: Build
              run: pnpm build --standalone

            - name: Generate plugin list
              run: pnpm generatePluginJson dist/plugins.json dist/plugin-readmes.json

            - name: Collect files to be released
              run: |
                  cd dist
                  mkdir release

                  cp browser/browser.* release
                  cp Vencord.user.{js,js.LEGAL.txt} release

                  # copy the plugin data jsons, the extension zips and the desktop/vesktop asars
                  cp *.{json,zip,asar} release

                  # legacy un-asared files
                  # FIXME: remove at some point
                  cp desktop/* release
                  for file in vesktop/*; do
                    filename=$(basename "$file")
                    cp "$file" "release/vencordDesktop${filename^}"
                  done

                  rm release/package.json

            - name: Get some values needed for the release
              id: release_values
              run: |
                  echo "release_tag=$(git rev-parse --short HEAD)" >> $GITHUB_ENV

            - name: Upload DevBuild as release
              if: github.repository == 'Vendicated/Vencord'
              run: |
                  gh release upload devbuild --clobber dist/release/*
                  gh release edit devbuild --title "DevBuild $RELEASE_TAG"
              env:
                  GITHUB_TOKEN: ${{ secrets.GITHUB_TOKEN }}
                  RELEASE_TAG: ${{ env.release_tag }}

            - name: Upload DevBuild to builds repo
              if: github.repository == 'Vendicated/Vencord'
              run: |
                  git config --global user.name "$USERNAME"
                  git config --global user.email actions@github.com

                  git clone https://$USERNAME:$API_TOKEN@github.com/$GH_REPO.git upload
                  cd upload

                  GLOBIGNORE=.git:.gitignore:README.md:LICENSE
                  rm -rf *
                  cp -r ../dist/release/* .

                  git add -A
                  git commit -m "Builds for https://github.com/$GITHUB_REPOSITORY/commit/$GITHUB_SHA"
                  git push --force https://$USERNAME:$API_TOKEN@github.com/$GH_REPO.git
              env:
                  API_TOKEN: ${{ secrets.BUILDS_TOKEN }}
                  GH_REPO: Vencord/builds
                  USERNAME: GitHub-Actions
>>>>>>> 65e91cf2
<|MERGE_RESOLUTION|>--- conflicted
+++ resolved
@@ -1,98 +1,39 @@
 name: Build DevBuild
 on:
-  push:
-    branches:
-      - main
-    paths:
-      - .github/workflows/build.yml
-      - src/**
-      - browser/**
-      - scripts/build/**
-      - package.json
-      - pnpm-lock.yaml
+    push:
+        branches:
+            - main
+        paths:
+            - .github/workflows/build.yml
+            - src/**
+            - browser/**
+            - scripts/build/**
+            - package.json
+            - pnpm-lock.yaml
 env:
-  FORCE_COLOR: true
-  GITHUB_TOKEN: ${{ secrets.ETOKEN }}
+    FORCE_COLOR: true
+    GITHUB_TOKEN: ${{ secrets.ETOKEN }}
 
 jobs:
-<<<<<<< HEAD
-  DetermineRunner:
-    name: Determine Runner
-    runs-on: ubuntu-latest
-    outputs:
-      runner: ${{ steps.set-runner.outputs.runner }}
-    steps:
-      - name: Determine which runner to use
-        id: set-runner
-        uses: benjaminmichaelis/get-soonest-available-runner@v1.1.0
-        with:
-          primary-runner: "self-hosted"
-          fallback-runner: "ubuntu-latest"
-          min-available-runners: 1
-          github-token: ${{ env.GITHUB_TOKEN }}
+    DetermineRunner:
+        name: Determine Runner
+        runs-on: ubuntu-latest
+        outputs:
+            runner: ${{ steps.set-runner.outputs.runner }}
+        steps:
+        - name: Determine which runner to use
+          id: set-runner
+          uses: benjaminmichaelis/get-soonest-available-runner@v1.1.0
+          with:
+            primary-runner: "self-hosted"
+            fallback-runner: "ubuntu-latest"
+            min-available-runners: 1
+            github-token: ${{ env.GITHUB_TOKEN }}
 
-  Build:
-    name: Build Equicord
-    needs: DetermineRunner
-    runs-on: ${{ needs.DetermineRunner.outputs.runner}}
-
-    steps:
-      - uses: actions/checkout@v4
-
-      - uses: pnpm/action-setup@v3
-
-      - name: Use Node.js 20
-        uses: actions/setup-node@v4
-        with:
-          node-version: 20
-          cache: "pnpm"
-
-      - name: Install dependencies
-        run: pnpm install --frozen-lockfile
-
-      - name: Build web
-        run: pnpm buildWebStandalone
-
-      - name: Build
-        run: pnpm build --standalone
-
-      - name: Generate plugin list
-        run: pnpm generatePluginJson dist/plugins.json dist/plugin-readmes.json
-
-      - name: Generate Equicord plugin list
-        run: pnpm generateEquicordPluginJson dist/equicordplugins.json
-
-      - name: Clean up obsolete files
-        run: |
-          rm -rf dist/*-unpacked dist/monaco Vencord.user.css vencordDesktopRenderer.css vencordDesktopRenderer.css.map
-
-      - name: Upload Equicord
-        if: github.repository == 'Equicord/Equicord'
-        run: |
-          gh release upload latest --clobber dist/*
-
-      - name: Upload Plugins JSON to Ignore repo
-        if: github.repository == 'Equicord/Equicord'
-        run: |
-            git config --global user.name "$USERNAME"
-            git config --global user.email "78185467+thororen1234@users.noreply.github.com"
-
-            git clone https://$USERNAME:$API_TOKEN@github.com/$GH_REPO.git upload
-            cd upload
-
-            rm plugins.json
-            cp -r ../dist/equicordplugins.json plugins.json
-
-            git add -A
-            git commit -m "Plugins for https://github.com/$GITHUB_REPOSITORY/commit/$GITHUB_SHA"
-            git push --force https://$USERNAME:$API_TOKEN@github.com/$GH_REPO.git
-        env:
-            API_TOKEN: ${{ secrets.ETOKEN }}
-            GH_REPO: Equicord/Equibored
-            USERNAME: thororen1234
-=======
     Build:
-        runs-on: ubuntu-latest
+        name: Build Equicord
+        needs: DetermineRunner
+        runs-on: ${{ needs.DetermineRunner.outputs.runner}}
 
         steps:
             - uses: actions/checkout@v4
@@ -117,6 +58,9 @@
             - name: Generate plugin list
               run: pnpm generatePluginJson dist/plugins.json dist/plugin-readmes.json
 
+            - name: Generate Equicord plugin list
+              run: pnpm generateEquicordPluginJson dist/equicordplugins.json
+
             - name: Collect files to be released
               run: |
                   cd dist
@@ -138,38 +82,24 @@
 
                   rm release/package.json
 
-            - name: Get some values needed for the release
-              id: release_values
+            - name: Upload Equicord
+              if: github.repository == 'Equicord/Equicord'
               run: |
-                  echo "release_tag=$(git rev-parse --short HEAD)" >> $GITHUB_ENV
+                gh release upload latest --clobber dist/*
 
-            - name: Upload DevBuild as release
-              if: github.repository == 'Vendicated/Vencord'
+            - name: Upload Plugins JSON to Ignore repo
+              if: github.repository == 'Equicord/Equicord'
               run: |
-                  gh release upload devbuild --clobber dist/release/*
-                  gh release edit devbuild --title "DevBuild $RELEASE_TAG"
+                git config --global user.name "$USERNAME"
+                git config --global user.email "78185467+thororen1234@users.noreply.github.com"
+                git clone https://$USERNAME:$API_TOKEN@github.com/$GH_REPO.git upload
+                cd upload
+                rm plugins.json
+                cp -r ../dist/equicordplugins.json plugins.json
+                git add -A
+                git commit -m "Plugins for https://github.com/$GITHUB_REPOSITORY/commit/$GITHUB_SHA"
+                git push --force https://$USERNAME:$API_TOKEN@github.com/$GH_REPO.git
               env:
-                  GITHUB_TOKEN: ${{ secrets.GITHUB_TOKEN }}
-                  RELEASE_TAG: ${{ env.release_tag }}
-
-            - name: Upload DevBuild to builds repo
-              if: github.repository == 'Vendicated/Vencord'
-              run: |
-                  git config --global user.name "$USERNAME"
-                  git config --global user.email actions@github.com
-
-                  git clone https://$USERNAME:$API_TOKEN@github.com/$GH_REPO.git upload
-                  cd upload
-
-                  GLOBIGNORE=.git:.gitignore:README.md:LICENSE
-                  rm -rf *
-                  cp -r ../dist/release/* .
-
-                  git add -A
-                  git commit -m "Builds for https://github.com/$GITHUB_REPOSITORY/commit/$GITHUB_SHA"
-                  git push --force https://$USERNAME:$API_TOKEN@github.com/$GH_REPO.git
-              env:
-                  API_TOKEN: ${{ secrets.BUILDS_TOKEN }}
-                  GH_REPO: Vencord/builds
-                  USERNAME: GitHub-Actions
->>>>>>> 65e91cf2
+                API_TOKEN: ${{ secrets.ETOKEN }}
+                GH_REPO: Equicord/Equibored
+                USERNAME: thororen1234