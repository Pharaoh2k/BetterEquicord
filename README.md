# Equicord [<img src="./browser/icon.png" width="225" align="left" alt="Equicord">](https://github.com/Equicord/Equicord)

[![Equibop](https://img.shields.io/badge/Equibop-grey?style=flat)](https://github.com/Equicord/Equibop)
[![Tests](https://github.com/Equicord/Equicord/actions/workflows/test.yml/badge.svg?branch=main)](https://github.com/Equicord/Equicord/actions/workflows/test.yml)
[![Discord](https://img.shields.io/discord/1207691698386501634.svg?color=768AD4&label=Discord&logo=discord&logoColor=white)](https://discord.gg/5Xh2W87egW)

Equicord is a fork of [Vencord](https://github.com/Vendicated/Vencord), with over 300+ plugins.

You can join our [discord server](https://discord.gg/5Xh2W87egW) for commits, changes, chat or even support.<br><br></br>

### Extra included plugins
<details>
<<<<<<< HEAD
<summary>127 additional plugins</summary>
=======
<summary>126 additional plugins</summary>
>>>>>>> f22da4d6

- AllCallTimers by MaxHerbold & D3SOX
- AltKrispSwitch by newwares
- AmITyping by MrDiamond
- Anammox by Kyuuhachi
- AtSomeone by Joona
- DecodeBase64 by ThePirateStoner
- BetterActivities by D3SOX, Arjix, AutumnVN
- BetterBanReasons by Inbestigator
- BetterQuickReact by Ven & Sqaaakoi
- BetterUserArea by Samwich
- BlockKeywords by catcraft
- BlockKrsip by D3SOX
- BypassStatus by Inbestigator & thororen
- ChannelTabs by TheSun, TheKodeToad, keifufu, Nickyux
- CleanChannelName by AutumnVN
- ClientSideBlock by Samwich
<<<<<<< HEAD
- ColorMessage by Kyuuhachi
=======
>>>>>>> f22da4d6
- CommandPalette by Ethan
- CopyUserMention by Cortex & castdrian
- CustomSounds by TheKodeToad & SpikeHD
- CuteAnimeBoys by ShadyGoat
- CuteNekos by echo
- CutePats by thororen
- DeadMembers by Kyuuhachi
- Demonstration by Samwich
- DisableCameras by Joona
- DoNotLeak by Perny
- DontFilterMe by Samwich
- DoubleCounterBypass by nyx
- EmojiDumper by Cortex, Samwich, Woosh
- Encryptcord by Inbestigator
- EquicordCSS by thororen, Panniku, Dablulite, Coolesding, MiniDiscordThemes, LuckFire, gold_me
- ExportContacts by dat_insanity
- FindReply by newwares
- FrequentQuickSwitcher by Samwich
- FriendshipRanks by Samwich
- FriendTags by Samwich
- GensokyoRadioRPC by RyanCaoDev & Prince527
- GifRoulette by Samwich
- Glide by Samwich
- GlobalBadges by HypedDomi & Hosted by Wolfie
- GodMode by Tolgchu
- GoodPerson by nin0dev
- GoogleThat by Samwich
- Grammar by Samwich
- GrammarFix by unstream
- HideMessage by Hanzy
- HideServers by bepvte
- HolyNotes by Wolfie
- HomeTyping by Samwich
- HopOn by ImLvna
- Husk by nin0dev
- Identity by Samwich
- IgnoreTerms by D3SOX
- InRole by nin0dev
- IrcColors by Grzesiek11
- IRememberYou by zoodogood
- Jumpscare by Surgedevs
- JumpToStart by Samwich
- KeyboardSounds by HypedDomi
- KeywordNotify by camila314 & x3rt
- LimitMiddleClickPaste by nobody (Dev didnt put an author)
- LoginWithQR by nexpid
- MediaDownloader by Colorman (Discord desktop only)
- MediaPlaybackSpeed by D3SOX
- Meow by Samwich
- MessageColors by Hen
- MessageLinkTooltip by Kyuuhachi
- MessageLoggerEnhanced by Aria
- MessageTranslate by Samwich
- ModalFade by Kyuuhachi
- NewPluginsManager by Sqaaakoi
- NoAppsAllowed by kvba
- NoBulletPoints by Samwich
- NoDefaultEmojis by Samwich
- NoDeleteSafety by Samwich
- NoMirroredCamera by Nyx
- NoModalAnimation by AutumnVN
- NoNitroUpsell by thororen
- NoRoleHeaders by Samwich
- NotificationTitle by Kyuuhachi
- OnePingPerDM by ProffDea
- PlatformSpoofer by Drag
- PurgeMessages by bhop & nyx
- QuestCompleter by HappyEnderman & SerStars (Maintained by thororen)
- QuestionMarkReplacement by nyx
- Quoter by Samwich
- RepeatMessage by Tolgchu
- ReplaceActivityTypes by Nyako
- ReplyPingControl by ant0n & MrDiamond
- RPCStats by Samwich
- ScreenRecorder by AutumnVN (Vesktop & Equibop only)
- SearchFix by Jaxx
- SekaiStickers by MaiKokain
- ServerSearch by camila314
- Shakespearean by vmohammad (Dev build only)
- ShowBadgesInChat by Inbestigator & KrystalSkull
- Slap by Korbo
- SoundBoardLogger by Moxxie, fres, echo (Maintained by thororen)
- StatusWhilePlaying by thororen (Desktop app only)
- SteamStatusSync by niko
- StickerBlocker by Samwich
- TalkInReverse by Tolgchu
- TeX by Kyuuhachi
- TextToSpeech by Samwich
- ThemeLibrary by Fafa
- Timezones by Aria
- Title by Kyuuhachi
- TosuRPC by AutumnVN
- Translate+ by Prince527 & Ven
- UnitConverter by sadan
- UnlimitedAccounts by thororen
- UnreadCountBadge by Joona
- UserPFP by nexpid & thororen
- UwUifier by echo
- VCSupport by thororen
- VencordRPC by AutumnVN
- VideoSpeed by Samwich
- ViewRaw2 by Kyuuhachi
- VoiceChannelLog by Sqaaakoi (Maintained by thororen)
- VoiceChatUtilities by D3SOX
- VoiceJoinMessages by Sqaaakoi (Maintained by thororen & Dev build only)
- WebpackTarball by Kyuuhachi
- WhosWatching by fres
- WigglyText by nexpid
- Woof by Samwich
- YoutubeDescription by arHSM

</details>


## Installing / Uninstalling

Windows
- [GUI](https://github.com/Equicord/Equilotl/releases/latest/download/Equilotl.exe)
- [CLI](https://github.com/Equicord/Equilotl/releases/latest/download/EquilotlCli.exe)

MacOS
- [GUI](https://github.com/Equicord/Equilotl/releases/latest/download/Equilotl.MacOS.zip)

Linux
- [CLI](https://github.com/Equicord/Equilotl/releases/latest/download/EquilotlCli-Linux)


## Installing Equicord Devbuild

### Dependencies
[Git](https://git-scm.com/download) and [Node.JS LTS](https://nodejs.dev/en/) are required.

Install `pnpm`:

> :exclamation: This next command may need to be run as admin/root depending on your system, and you may need to close and reopen your terminal for pnpm to be in your PATH.

```shell
npm i -g pnpm
```

> :exclamation: **IMPORTANT** Make sure you aren't using an admin/root terminal from here onwards. It **will** mess up your Discord/Equicord instance and you **will** most likely have to reinstall.

Clone Equicord:

```shell
git clone https://github.com/Equicord/Equicord
cd Equicord
```

Install dependencies:

```shell
pnpm install --frozen-lockfile
```

Build Equicord:

```shell
pnpm build
```
Inject Equicord into your client:

```shell
pnpm inject
```

## Credits

Thank you to [Vendicated](https://github.com/Vendicated) for creating [Vencord](https://github.com/Vendicated/Vencord) & [Suncord](https://github.com/verticalsync/Suncord) by [verticalsync](https://github.com/verticalsync) for helping when needed.

## Star History

<a href="https://star-history.com/#Equicord/Equicord&Timeline">
  <picture>
    <source media="(prefers-color-scheme: dark)" srcset="https://api.star-history.com/svg?repos=Equicord/Equicord&type=Timeline&theme=dark" />
    <source media="(prefers-color-scheme: light)" srcset="https://api.star-history.com/svg?repos=Equicord/Equicord&type=Timeline" />
    <img alt="Star History Chart" src="https://api.star-history.com/svg?repos=Equicord/Equicord&type=Timeline" />
  </picture>
</a>

## Disclaimer

Discord is trademark of Discord Inc. and solely mentioned for the sake of descriptivity.
Mentioning it does not imply any affiliation with or endorsement by Discord Inc.
Vencord is not connected to Equicord and as such, all donation links go to Vendicated's donation link.

<details>
<summary>Using Equicord violates Discord's terms of service</summary>

Client modifications are against Discord’s Terms of Service.

However, Discord is pretty indifferent about them and there are no known cases of users getting banned for using client mods! So you should generally be fine if you don’t use plugins that implement abusive behaviour. But no worries, all inbuilt plugins are safe to use!

Regardless, if your account is essential to you and getting disabled would be a disaster for you, you should probably not use any client mods (not exclusive to Equicord), just to be safe

Additionally, make sure not to post screenshots with Equicord in a server where you might get banned for it

</details><|MERGE_RESOLUTION|>--- conflicted
+++ resolved
@@ -10,11 +10,7 @@
 
 ### Extra included plugins
 <details>
-<<<<<<< HEAD
-<summary>127 additional plugins</summary>
-=======
 <summary>126 additional plugins</summary>
->>>>>>> f22da4d6
 
 - AllCallTimers by MaxHerbold & D3SOX
 - AltKrispSwitch by newwares
@@ -32,10 +28,6 @@
 - ChannelTabs by TheSun, TheKodeToad, keifufu, Nickyux
 - CleanChannelName by AutumnVN
 - ClientSideBlock by Samwich
-<<<<<<< HEAD
-- ColorMessage by Kyuuhachi
-=======
->>>>>>> f22da4d6
 - CommandPalette by Ethan
 - CopyUserMention by Cortex & castdrian
 - CustomSounds by TheKodeToad & SpikeHD
