--- conflicted
+++ resolved
@@ -143,10 +143,7 @@
 - UserPFP by nexpid & thororen
 - UwUifier by echo
 - VCSupport by thororen
-<<<<<<< HEAD
-=======
 - VCNarratorCustom by Loukios, ported by example-git
->>>>>>> 7cb889c8
 - VencordRPC by AutumnVN
 - VideoSpeed by Samwich
 - ViewRawVariant (ViewRaw2) by Kyuuhachi
@@ -171,10 +168,7 @@
 - StatusWhilePlaying by thororen
 
 ### Equicord Devbuilds Only
-<<<<<<< HEAD
-=======
 - FurudoSpeak by example-git
->>>>>>> 7cb889c8
 - Shakespearean by vmohammad
 - VoiceJoinMessages by Sqaaakoi & maintained by thororen
 
